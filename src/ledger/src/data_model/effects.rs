--- conflicted
+++ resolved
@@ -98,8 +98,6 @@
     pub fra_distributions: Vec<FraDistributionOps>,
     /// Staking operations
     pub update_stakers: Vec<UpdateStakerOps>,
-<<<<<<< HEAD
-=======
     /// Newly create Anon Blind Asset Records
     pub bar_conv_abars: Vec<AnonBlindAssetRecord>,
     /// Body of Abar to Bar conversions
@@ -108,7 +106,6 @@
     pub axfr_bodies: Vec<AXfrBody>,
     /// New anon fee bodies
     pub anon_fee_bodies: Vec<AnonFeeBody>,
->>>>>>> 4701e678
     /// replace staker operations
     pub replace_stakers: Vec<ReplaceStakerOps>,
 }
