--- conflicted
+++ resolved
@@ -98,7 +98,6 @@
     pub fra_distributions: Vec<FraDistributionOps>,
     /// Staking operations
     pub update_stakers: Vec<UpdateStakerOps>,
-<<<<<<< HEAD
     /// Newly create Anon Blind Asset Records
     pub bar_conv_abars: Vec<AnonBlindAssetRecord>,
     /// Nullifiers of conv abars
@@ -107,10 +106,8 @@
     pub axfr_bodies: Vec<AXfrBody>,
     /// New anon fee bodies
     pub anon_fee_bodies: Vec<AnonFeeBody>,
-=======
     /// replace staker operations
     pub replace_stakers: Vec<ReplaceStakerOps>,
->>>>>>> 9e8f65e8
 }
 
 impl TxnEffect {
