//!
//! An implementation of findora ledger data model
//!

#![allow(clippy::field_reassign_with_default)]
#![allow(clippy::assertions_on_constants)]

mod __trash__;
mod effects;
mod test;

pub use effects::{BlockEffect, TxnEffect};

use crate::staking::ops::replace_staker::ReplaceStakerOps;

use {
    crate::converter::ConvertAccount,
    crate::staking::{
        ops::{
            claim::ClaimOps, delegation::DelegationOps,
            fra_distribution::FraDistributionOps, governance::GovernanceOps,
            mint_fra::MintFraOps, undelegation::UnDelegationOps,
            update_staker::UpdateStakerOps, update_validator::UpdateValidatorOps,
        },
        Staking,
    },
    __trash__::{Policy, PolicyGlobals, TxnPolicyData},
    bitmap::SparseMap,
    cryptohash::{sha256::Digest as BitDigest, HashValue},
    fbnc::NumKey,
    globutils::{HashOf, ProofOf, Serialized, SignatureOf},
    lazy_static::lazy_static,
    rand::Rng,
    rand_chacha::{rand_core, ChaChaRng},
    rand_core::{CryptoRng, RngCore, SeedableRng},
    ruc::*,
    serde::{de::Visitor, Deserialize, Deserializer, Serialize, Serializer},
    std::{
        collections::{HashMap, HashSet},
        convert::TryFrom,
        fmt,
        hash::{Hash, Hasher},
        mem,
        ops::Deref,
        result::Result as StdResult,
    },
    unicode_normalization::UnicodeNormalization,
    zei::{
        anon_xfr::{
            abar_to_bar::AbarToBarNote,
            anon_fee::AnonFeeNote,
            bar_to_abar::{BarToAbarBody, BarToAbarNote},
            keys::AXfrPubKey,
            structs::AXfrNote,
        },
        errors::ZeiError,
        serialization::ZeiFromToBytes,
        xfr::{
            lib::{gen_xfr_body, XfrNotePolicies},
            sig::{XfrKeyPair, XfrPublicKey},
            structs::{
                AssetRecord, AssetType as ZeiAssetType, BlindAssetRecord, OwnerMemo,
                TracingPolicies, TracingPolicy, XfrAmount, XfrAssetType, XfrBody,
                ASSET_TYPE_LENGTH,
            },
        },
    },
    zeialgebra::bls12_381::BLSScalar,
};

const RANDOM_CODE_LENGTH: usize = 16;
const MAX_DECIMALS_LENGTH: u8 = 19;

#[inline(always)]
fn b64enc<T: ?Sized + AsRef<[u8]>>(input: &T) -> String {
    base64::encode_config(input, base64::URL_SAFE)
}

#[inline(always)]
#[allow(missing_docs)]
pub fn b64dec<T: ?Sized + AsRef<[u8]>>(input: &T) -> Result<Vec<u8>> {
    base64::decode_config(input, base64::URL_SAFE).c(d!())
}

/// Unique Identifier for ledger objects
#[derive(Clone, Copy, Debug, Default, Eq, Hash, PartialEq)]
pub struct Code {
    /// 16 bytes
    pub val: [u8; 16],
}

#[inline(always)]
fn is_default<T: Default + PartialEq>(x: &T) -> bool {
    x == &T::default()
}

#[derive(
    Clone, Copy, Debug, Deserialize, Eq, Hash, PartialEq, Ord, PartialOrd, Serialize,
)]
/// Findora asset type code
pub struct AssetTypeCode {
    /// Internal asset type
    pub val: ZeiAssetType,
}

impl NumKey for AssetTypeCode {
    fn to_bytes(&self) -> Vec<u8> {
        self.val.0.to_vec()
    }
    fn from_bytes(b: &[u8]) -> Result<Self> {
        let mut b = b.to_owned();
        b.resize(ASSET_TYPE_LENGTH, 0u8);
        Ok(Self {
            val: ZeiAssetType(
                <[u8; ASSET_TYPE_LENGTH]>::try_from(b.as_slice()).c(d!())?,
            ),
        })
    }
}

// The code of FRA is [0;  ASSET_TYPE_LENGTH],
// exactly equal to the derived `default value`,
// so we implement a custom `Default` for it.
impl Default for AssetTypeCode {
    #[inline(always)]
    fn default() -> Self {
        AssetTypeCode {
            val: ZeiAssetType([255; ASSET_TYPE_LENGTH]),
        }
    }
}

impl AssetTypeCode {
    /// Randomly generates a 16-byte data and encodes it with base64 to a utf8 string.
    ///
    /// The utf8 can then be converted to an asset type code using `new_from_utf8_safe` or `new_from_utf8_truncate`.
    #[inline(always)]
    pub fn gen_utf8_random() -> String {
        let mut rng = ChaChaRng::from_entropy();
        let mut buf: [u8; RANDOM_CODE_LENGTH] = [0u8; RANDOM_CODE_LENGTH];
        rng.fill_bytes(&mut buf);
        b64enc(&buf)
    }

    /// Randomly generates an asset type code
    #[inline(always)]
    pub fn gen_random() -> Self {
        Self::gen_random_with_rng(&mut ChaChaRng::from_entropy())
    }

    #[inline(always)]
    #[allow(missing_docs)]
    pub fn gen_random_with_rng<R: RngCore + CryptoRng>(prng: &mut R) -> Self {
        let val: [u8; ASSET_TYPE_LENGTH] = prng.gen();
        Self {
            val: ZeiAssetType(val),
        }
    }

    /// Returns whether the input is longer than 32 bytes, and thus will be truncated to construct an asset type code.
    #[inline(always)]
    pub fn will_truncate(bytes: &[u8]) -> bool {
        bytes.len() > ASSET_TYPE_LENGTH
    }

    /// Converts a vector to an asset type code.
    #[inline(always)]
    pub fn new_from_vec(mut bytes: Vec<u8>) -> Self {
        bytes.resize(ASSET_TYPE_LENGTH, 0u8);
        Self {
            val: ZeiAssetType(
                <[u8; ASSET_TYPE_LENGTH]>::try_from(bytes.as_slice()).unwrap(),
            ),
        }
    }

    /// Converts an utf8 string to an asset type code.
    ///
    /// Returns an error if the length is greater than 32 bytes.
    #[inline(always)]
    pub fn new_from_utf8_safe(s: &str) -> Result<Self> {
        let composed = s.to_string().nfc().collect::<String>().into_bytes();
        if AssetTypeCode::will_truncate(&composed) {
            return Err(eg!());
        }
        Ok(AssetTypeCode::new_from_vec(composed))
    }

    /// Converts an utf8 string to an asset type code.
    /// Truncates the code if the length is greater than 32 bytes.
    ///
    /// Used to customize the asset type code.
    #[inline(always)]
    pub fn new_from_utf8_truncate(s: &str) -> Self {
        let composed = s.to_string().nfc().collect::<String>().into_bytes();
        AssetTypeCode::new_from_vec(composed)
    }

    /// Converts the asset type code to an utf8 string.
    ///
    /// Used to display the asset type code.
    #[inline(always)]
    pub fn to_utf8(self) -> Result<String> {
        let mut code = self.val.0.to_vec();
        let len = code.len();
        // Find the last non-empty index
        for i in 1..len {
            if code[len - i] == 0 {
                continue;
            } else {
                code.truncate(len - i + 1);
                match std::str::from_utf8(&code) {
                    Ok(utf8_str) => {
                        return Ok(utf8_str.to_string());
                    }
                    Err(e) => {
                        return Err(eg!((e)));
                    }
                };
            }
        }
        Ok("".to_string())
    }

    /// Converts a string to an asset type code.
    /// Truncates the code if the length is greater than 32 bytes.
    ///
    /// Used to customize the asset type code.
    #[inline(always)]
    pub fn new_from_str(s: &str) -> Self {
        let mut as_vec = s.to_string().into_bytes();
        as_vec.resize(ASSET_TYPE_LENGTH, 0u8);
        let buf = <[u8; ASSET_TYPE_LENGTH]>::try_from(as_vec.as_slice()).unwrap();
        Self {
            val: ZeiAssetType(buf),
        }
    }

    /// Converts a base64-format string to an asset type code.
    /// Truncates the code if the length is greater than 32 bytes.
    ///
    /// Used to customize the asset type code.
    pub fn new_from_base64(b64: &str) -> Result<Self> {
        match b64dec(b64) {
            Ok(mut bin) => {
                bin.resize(ASSET_TYPE_LENGTH, 0u8);
                let buf = <[u8; ASSET_TYPE_LENGTH]>::try_from(bin.as_slice()).c(d!())?;
                Ok(Self {
                    val: ZeiAssetType(buf),
                })
            }
            Err(e) => Err(eg!((format!(
                "Failed to deserialize base64 '{}': {}",
                b64, e
            )))),
        }
    }

    /// Converts the asset type code to a base64 format string.
    ///
    /// Used to display the asset type code.
    #[inline(always)]
    pub fn to_base64(self) -> String {
        b64enc(&self.val.0)
    }

    // pub(crate) fn to_bytes(&self) -> Vec<u8> {
    //     self.val.0.to_vec()
    // }
}

impl Code {
    #[inline(always)]
    #[allow(missing_docs)]
    pub fn gen_random() -> Self {
        let mut small_rng = ChaChaRng::from_entropy();
        let mut buf: [u8; 16] = [0u8; 16];
        small_rng.fill_bytes(&mut buf);
        Self { val: buf }
    }

    #[inline(always)]
    #[allow(missing_docs)]
    pub fn gen_random_with_rng<R: Rng>(mut prng: R) -> Self {
        let val: [u8; 16] = prng.gen();
        Self { val }
    }

    #[inline(always)]
    #[allow(missing_docs)]
    pub fn new_from_str(s: &str) -> Self {
        let mut as_vec = s.to_string().into_bytes();
        as_vec.resize(16, 0u8);
        let buf = <[u8; 16]>::try_from(as_vec.as_slice()).unwrap();
        Self { val: buf }
    }

    #[inline(always)]
    #[allow(missing_docs)]
    pub fn new_from_base64(b64: &str) -> Result<Self> {
        if let Ok(mut bin) = b64dec(b64) {
            bin.resize(16, 0u8);
            let buf = <[u8; 16]>::try_from(bin.as_slice()).c(d!())?;
            Ok(Self { val: buf })
        } else {
            Err(eg!())
        }
    }

    #[inline(always)]
    #[allow(missing_docs)]
    pub fn to_base64(self) -> String {
        b64enc(&self.val)
    }

    // pub(crate) fn to_bytes(self) -> Vec<u8> {
    //     self.val.to_vec()
    // }
}

impl Serialize for Code {
    #[inline(always)]
    fn serialize<S>(&self, serializer: S) -> StdResult<S::Ok, S::Error>
    where
        S: Serializer,
    {
        if serializer.is_human_readable() {
            serializer.serialize_str(&b64enc(&self.val))
        } else {
            serializer.serialize_bytes(&self.val)
        }
    }
}

impl<'de> Deserialize<'de> for Code {
    fn deserialize<D>(deserializer: D) -> StdResult<Self, D::Error>
    where
        D: Deserializer<'de>,
    {
        struct CodeVisitor;

        impl<'de> Visitor<'de> for CodeVisitor {
            type Value = Code;

            #[inline(always)]
            fn expecting(
                &self,
                formatter: &mut ::core::fmt::Formatter,
            ) -> core::fmt::Result {
                formatter.write_str("an array of 16 bytes")
            }

            #[inline(always)]
            fn visit_bytes<E>(self, v: &[u8]) -> StdResult<Self::Value, E>
            where
                E: serde::de::Error,
            {
                if v.len() == 16 {
                    let mut val = [0u8; 16];
                    val.copy_from_slice(v);

                    Ok(Code { val })
                } else {
                    Err(serde::de::Error::invalid_length(v.len(), &self))
                }
            }

            #[inline(always)]
            fn visit_str<E>(self, s: &str) -> StdResult<Self::Value, E>
            where
                E: serde::de::Error,
            {
                self.visit_bytes(&b64dec(s).map_err(serde::de::Error::custom)?)
            }
        }

        if deserializer.is_human_readable() {
            deserializer.deserialize_str(CodeVisitor)
        } else {
            deserializer.deserialize_bytes(CodeVisitor)
        }
    }
}

#[allow(missing_docs)]
#[derive(Clone, Debug, Default, Deserialize, Eq, Hash, PartialEq, Serialize)]
pub struct Memo(pub String);

#[allow(missing_docs)]
#[derive(Clone, Copy, Debug, Default, Deserialize, Eq, Hash, PartialEq, Serialize)]
pub struct ConfidentialMemo;

#[allow(missing_docs)]
#[derive(Clone, Copy, Debug, Default, Deserialize, Eq, Hash, PartialEq, Serialize)]
pub struct Commitment([u8; 32]);

#[allow(missing_docs)]
#[derive(
    Clone, Copy, Debug, Default, Deserialize, PartialEq, Eq, PartialOrd, Ord, Serialize,
)]
pub struct XfrAddress {
    pub key: XfrPublicKey,
}

impl XfrAddress {
    #[cfg(not(target_arch = "wasm32"))]
    pub(crate) fn to_base64(self) -> String {
        b64enc(&self.key.as_bytes())
    }

    // pub(crate) fn to_bytes(self) -> Vec<u8> {
    //     self.key.as_bytes().to_vec()
    // }
}

#[allow(clippy::derive_hash_xor_eq)]
impl Hash for XfrAddress {
    #[inline(always)]
    fn hash<H: Hasher>(&self, state: &mut H) {
        self.key.as_bytes().hash(state);
    }
}

#[allow(missing_docs)]
#[derive(
    Clone, Copy, Debug, Default, Deserialize, PartialEq, Eq, PartialOrd, Ord, Serialize,
)]
pub struct AXfrAddress {
    pub key: AXfrPubKey,
}

#[allow(clippy::derive_hash_xor_eq)]
impl Hash for AXfrAddress {
    #[inline(always)]
    fn hash<H: Hasher>(&self, state: &mut H) {
        self.key.zei_to_bytes().hash(state);
    }
}

#[allow(missing_docs)]
#[derive(
    Clone, Copy, Debug, Default, Deserialize, Eq, PartialEq, Ord, PartialOrd, Serialize,
)]
pub struct IssuerPublicKey {
    pub key: XfrPublicKey,
}

impl IssuerPublicKey {
    #[cfg(not(target_arch = "wasm32"))]
    pub(crate) fn to_base64(self) -> String {
        b64enc(self.key.as_bytes())
    }

    // pub(crate) fn to_bytes(&self) -> Vec<u8> {
    //     self.key.as_bytes().to_vec()
    // }
}

#[allow(clippy::derive_hash_xor_eq)]
impl Hash for IssuerPublicKey {
    #[inline(always)]
    fn hash<H: Hasher>(&self, state: &mut H) {
        self.key.as_bytes().hash(state);
    }
}

impl Deref for IssuerPublicKey {
    type Target = XfrPublicKey;
    #[inline(always)]
    fn deref(&self) -> &Self::Target {
        &self.key
    }
}

#[derive(Debug)]
#[allow(missing_docs)]
pub struct IssuerKeyPair<'a> {
    pub keypair: &'a XfrKeyPair,
}

#[derive(Clone, Copy, Debug, Default, Deserialize, Eq, PartialEq, Serialize)]
struct AccountAddress {
    pub key: XfrPublicKey,
}

#[allow(missing_docs)]
#[derive(Clone, Debug, Deserialize, Eq, PartialEq, Serialize)]
pub struct IndexedSignature<T> {
    pub address: XfrAddress,
    pub signature: SignatureOf<(T, Option<usize>)>,
    #[serde(default)]
    #[serde(skip_serializing_if = "is_default")]
    pub input_idx: Option<usize>, // Some(idx) if a co-signature, None otherwise
}

impl<T> IndexedSignature<T>
where
    T: Clone + Serialize + serde::de::DeserializeOwned,
{
    #[inline(always)]
    #[allow(missing_docs)]
    pub fn verify(&self, message: &T) -> bool {
        self.signature
            .verify(&self.address.key, &(message.clone(), self.input_idx))
            .is_ok()
    }
}

/// Stores threshold and weights for a multisignature requirement.
#[derive(Clone, Debug, Deserialize, Eq, PartialEq, Serialize)]
pub struct SignatureRules {
    /// Minimum sum of signature weights that is required for an asset transfer.
    pub threshold: u64,
    /// Stored as a vector so that serialization is deterministic
    pub weights: Vec<(XfrPublicKey, u64)>,
}

impl SignatureRules {
    /// Returns Ok(()) if the sum of weights of the keys in keyset reaches the threshold.
    /// Keyset must store XfrPublicKeys in byte form.
    pub fn check_signature_set(&self, keyset: &HashSet<Vec<u8>>) -> Result<()> {
        let mut sum: u64 = 0;
        let mut weight_map = HashMap::new();
        // Convert to map
        for (key, weight) in self.weights.iter() {
            weight_map.insert(key.as_bytes(), *weight);
        }
        // Calculate weighted sum
        for key in keyset.iter() {
            sum = sum
                .checked_add(*weight_map.get(&key[..]).unwrap_or(&0))
                .c(d!())?;
        }

        if sum < self.threshold {
            return Err(eg!());
        }
        Ok(())
    }
}

/// Simple asset rules
#[derive(Clone, Debug, Deserialize, Eq, PartialEq, Serialize)]
pub struct AssetRules {
    /// Transferable: Non-transferable assets can only be transferred once from the issuer to
    ///   another user.
    pub transferable: bool,
    /// Updatable: Whether the asset memo can be updated.
    pub updatable: bool,
    /// Transfer signature rules: Signature weights and threshold for a valid transfer.
    pub transfer_multisig_rules: Option<SignatureRules>,
    #[serde(default)]
    #[serde(skip_serializing_if = "is_default")]
    /// Asset tracing policies: A bundle of tracing policies specifying the tracing proofs that
    ///  constitute a valid transfer.
    pub tracing_policies: TracingPolicies,
    #[serde(with = "serde_strz::emp", default)]
    /// Max units: Optional limit on total issuance amount.
    pub max_units: Option<u64>,
    /// Decimals: default to FRA_DECIMALS
    pub decimals: u8,
}
impl Default for AssetRules {
    #[inline(always)]
    fn default() -> Self {
        AssetRules {
            tracing_policies: TracingPolicies::new(),
            transferable: true,
            updatable: false,
            max_units: None,
            transfer_multisig_rules: None,
            decimals: FRA_DECIMALS,
        }
    }
}

impl AssetRules {
    #[inline(always)]
    #[allow(missing_docs)]
    pub fn add_tracing_policy(&mut self, policy: TracingPolicy) -> &mut Self {
        self.tracing_policies.add(policy);
        self
    }

    #[inline(always)]
    #[allow(missing_docs)]
    pub fn set_max_units(&mut self, max_units: Option<u64>) -> &mut Self {
        self.max_units = max_units;
        self
    }

    #[inline(always)]
    #[allow(missing_docs)]
    pub fn set_transferable(&mut self, transferable: bool) -> &mut Self {
        self.transferable = transferable;
        self
    }

    #[inline(always)]
    #[allow(missing_docs)]
    pub fn set_updatable(&mut self, updatable: bool) -> &mut Self {
        self.updatable = updatable;
        self
    }

    #[inline(always)]
    #[allow(missing_docs)]
    pub fn set_transfer_multisig_rules(
        &mut self,
        multisig_rules: Option<SignatureRules>,
    ) -> &mut Self {
        self.transfer_multisig_rules = multisig_rules;
        self
    }

    #[inline(always)]
    #[allow(missing_docs)]
    pub fn set_decimals(&mut self, decimals: u8) -> Result<&mut Self> {
        if decimals > MAX_DECIMALS_LENGTH {
            return Err(eg!("asset decimals should be less than 20"));
        }
        self.decimals = decimals;
        Ok(self)
    }
}

#[allow(missing_docs)]
#[derive(Clone, Debug, Default, Deserialize, Eq, PartialEq, Serialize)]
pub struct Asset {
    #[serde(default)]
    #[serde(skip_serializing_if = "is_default")]
    pub code: AssetTypeCode,
    pub issuer: IssuerPublicKey,
    #[serde(default)]
    #[serde(skip_serializing_if = "is_default")]
    pub memo: Memo,
    #[serde(default)]
    #[serde(skip_serializing_if = "is_default")]
    pub confidential_memo: ConfidentialMemo,
    #[serde(default)]
    pub asset_rules: AssetRules,
    #[serde(default)]
    #[serde(skip_serializing_if = "is_default")]
    pub policy: Option<(Box<Policy>, PolicyGlobals)>,
}

/// Note:
/// if the properties field of this struct is changed,
/// update the comment for AssetType::from_json in wasm_data_model.rs as well.
#[derive(Clone, Debug, Default, Deserialize, Eq, PartialEq, Serialize)]
pub struct AssetType {
    /// major properties of this asset
    pub properties: Asset,
    pub(crate) digest: [u8; 32],
    pub(crate) units: u64,
    pub(crate) confidential_units: Commitment,
}

impl AssetType {
    #[inline(always)]
    #[allow(missing_docs)]
    pub fn has_issuance_restrictions(&self) -> bool {
        self.properties.asset_rules.max_units.is_some()
    }

    #[inline(always)]
    #[allow(missing_docs)]
    pub fn has_transfer_restrictions(&self) -> bool {
        let simple_asset: Asset = {
            let mut ret: Asset = Default::default();
            let asset = &self.properties;

            ret.code = asset.code;
            ret.issuer = asset.issuer;
            ret.memo = asset.memo.clone();
            ret.confidential_memo = asset.confidential_memo;
            // Only relevant for issue operations
            ret.asset_rules.max_units = asset.asset_rules.max_units;
            ret.asset_rules.decimals = asset.asset_rules.decimals;

            ret
        };
        self.properties != simple_asset
    }

    #[inline(always)]
    #[allow(missing_docs)]
    pub fn get_tracing_policies_ref(&self) -> &TracingPolicies {
        &self.properties.asset_rules.tracing_policies
    }
}

#[allow(missing_docs)]
#[derive(Clone, Debug, Deserialize, Eq, Hash, PartialEq, Serialize)]
pub struct CustomAssetPolicy {
    policy: Vec<u8>, // serialized policy, underlying form TBD.
}

#[allow(missing_docs)]
#[derive(Clone, Debug, Deserialize, Eq, Hash, PartialEq, Serialize)]
pub struct CredentialProofKey([u8; 16]);

#[allow(missing_docs)]
#[derive(Clone, Debug, Deserialize, Eq, Hash, PartialEq, Serialize)]
pub struct CredentialProof {
    pub key: CredentialProofKey,
}

#[derive(
    Clone,
    Copy,
    Debug,
    Default,
    Deserialize,
    Eq,
    Hash,
    PartialEq,
    Serialize,
    Ord,
    PartialOrd,
)]
#[allow(missing_docs)]
pub struct TxoSID(pub u64);

impl NumKey for TxoSID {
    fn to_bytes(&self) -> Vec<u8> {
        self.0.to_ne_bytes().to_vec()
    }
    fn from_bytes(b: &[u8]) -> Result<Self> {
        <[u8; mem::size_of::<u64>()]>::try_from(b)
            .c(d!())
            .map(u64::from_ne_bytes)
            .map(TxoSID)
    }
}

#[allow(missing_docs)]
pub type TxoSIDList = Vec<TxoSID>;

#[derive(
    Clone,
    Copy,
    Debug,
    Default,
    Deserialize,
    Eq,
    Hash,
    PartialEq,
    Serialize,
    Ord,
    PartialOrd,
)]
#[allow(missing_docs)]
pub struct ATxoSID(pub u64);

#[allow(missing_docs)]
#[derive(Clone, Copy, Debug, Default, Deserialize, Eq, Hash, PartialEq, Serialize)]
pub struct OutputPosition(pub usize);

#[allow(missing_docs)]
#[derive(
    Clone,
    Copy,
    Debug,
    Default,
    Deserialize,
    Hash,
    PartialEq,
    Eq,
    PartialOrd,
    Ord,
    Serialize,
)]
pub struct TxnSID(pub usize);

impl fmt::Display for TxoSID {
    #[inline(always)]
    fn fmt(&self, f: &mut fmt::Formatter) -> fmt::Result {
        write!(f, "{}", self.0)
    }
}

impl NumKey for TxnSID {
    fn to_bytes(&self) -> Vec<u8> {
        self.0.to_ne_bytes().to_vec()
    }
    fn from_bytes(b: &[u8]) -> Result<Self> {
        <[u8; mem::size_of::<usize>()]>::try_from(b)
            .c(d!())
            .map(usize::from_ne_bytes)
            .map(TxnSID)
    }
}

/// (sid, hash)
pub type TxnIDHash = (TxnSID, String);

#[allow(missing_docs)]
#[derive(Clone, Copy, Debug, Default, Deserialize, Eq, Hash, PartialEq, Serialize)]
pub struct BlockSID(pub usize);

/// An ephemeral index for a transaction (with a different newtype so that
/// it's harder to mix up)
#[derive(Clone, Copy, Debug, Default, Deserialize, Eq, Hash, PartialEq, Serialize)]
pub struct TxnTempSID(pub usize);

#[allow(missing_docs)]
#[derive(Clone, Debug, Deserialize, Eq, PartialEq, Serialize)]
pub struct TxOutput {
    pub id: Option<TxoSID>,
    pub record: BlindAssetRecord,
    #[serde(default)]
    #[serde(skip_serializing_if = "is_default")]
    pub lien: Option<HashOf<Vec<TxOutput>>>,
}

#[allow(missing_docs)]
#[derive(Eq, Clone, PartialEq, Debug, Serialize, Deserialize)]
pub enum UtxoStatus {
    Spent,
    Unspent,
    Nonexistent,
}

#[allow(missing_docs)]
#[derive(Clone, Debug, Deserialize, Eq, PartialEq, Serialize)]
pub struct Utxo(pub TxOutput);

impl Utxo {
    #[cfg(not(target_arch = "wasm32"))]
    #[inline(always)]
    pub(crate) fn get_nonconfidential_balance(&self) -> u64 {
        if let XfrAmount::NonConfidential(n) = self.0.record.amount {
            n
        } else {
            0
        }
    }
}

/// Ledger address of input
#[derive(Copy, Clone, Debug, Deserialize, Eq, PartialEq, Serialize)]
pub enum TxoRef {
    /// Offset backwards from this operation (within a txn) -- 0 is the most recent, (n-1) (if there
    /// are n outputs so far) is the first output of the transaction
    Relative(u64),
    /// Absolute Txo address to a location outside this txn
    Absolute(TxoSID),
}

#[allow(missing_docs)]
#[derive(Clone, Copy, Debug, Default, Deserialize, Eq, PartialEq, Serialize)]
pub struct NoReplayToken([u8; 8], u64);

impl NoReplayToken {
    #[inline(always)]
    #[allow(missing_docs)]
    pub fn new<R: RngCore>(prng: &mut R, seq_id: u64) -> Self {
        NoReplayToken(prng.next_u64().to_be_bytes(), seq_id)
    }

    #[inline(always)]
    #[allow(missing_docs)]
    pub fn unsafe_new(rand: u64, seq_id: u64) -> Self {
        NoReplayToken(rand.to_be_bytes(), seq_id)
    }

    #[inline(always)]
    #[allow(missing_docs)]
    pub fn get_seq_id(&self) -> u64 {
        self.1
    }

    #[inline(always)]
    #[allow(missing_docs)]
    pub fn get_rand(&self) -> [u8; 8] {
        self.0
    }
}

/// The inner data of Transfer Operation
#[derive(Clone, Debug, Deserialize, Eq, PartialEq, Serialize)]
pub struct TransferAssetBody {
    /// Ledger address of inputs
    pub inputs: Vec<TxoRef>,
    #[serde(default)]
    #[serde(skip_serializing_if = "is_default")]
    /// Transfer policies
    pub policies: XfrNotePolicies,
    /// A array of transaction outputs
    pub outputs: Vec<TxOutput>,
    #[serde(default)]
    #[serde(skip_serializing_if = "is_default")]
    /// (inp_idx,out_idx,hash) triples signifying that the lien `hash` on
    /// the input `inp_idx` gets assigned to the output `out_idx`
    pub lien_assignments: Vec<(usize, usize, HashOf<Vec<TxOutput>>)>,
    /// TODO(joe): we probably don't need the whole XfrNote with input records
    /// once it's on the chain
    /// Encrypted transfer note
    pub transfer: Box<XfrBody>,

    /// Only Standard type supported
    pub transfer_type: TransferType,
}

impl TransferAssetBody {
    #[allow(missing_docs)]
    #[allow(clippy::too_many_arguments)]
    pub fn new<R: CryptoRng + RngCore>(
        prng: &mut R,
        input_refs: Vec<TxoRef>,
        input_records: &[AssetRecord],
        output_records: &[AssetRecord],
        policies: Option<XfrNotePolicies>,
        lien_assignments: Vec<(usize, usize, HashOf<Vec<TxOutput>>)>,
        transfer_type: TransferType,
    ) -> Result<TransferAssetBody> {
        let num_inputs = input_records.len();
        let num_outputs = output_records.len();

        if num_inputs == 0 {
            return Err(eg!());
        }

        // If no policies specified, construct set of empty policies
        let policies = policies.unwrap_or_else(|| {
            let no_policies = TracingPolicies::new();
            XfrNotePolicies::new(
                vec![no_policies.clone(); num_inputs],
                vec![None; num_inputs],
                vec![no_policies; num_outputs],
                vec![None; num_outputs],
            )
        });

        // Verify that for each input and output, there is a corresponding policy and credential commitment
        if num_inputs != policies.inputs_tracing_policies.len()
            || num_inputs != policies.inputs_sig_commitments.len()
            || num_outputs != policies.outputs_tracing_policies.len()
            || num_outputs != policies.outputs_sig_commitments.len()
        {
            return Err(eg!());
        }

        let transfer =
            Box::new(gen_xfr_body(prng, input_records, output_records).c(d!())?);
        let outputs = transfer
            .outputs
            .iter()
            .map(|rec| TxOutput {
                id: None,
                record: rec.clone(),
                lien: None,
            })
            .collect();
        Ok(TransferAssetBody {
            inputs: input_refs,
            outputs,
            policies,
            lien_assignments,
            transfer,
            transfer_type,
        })
    }

    /// Computes a body signature. A body signature represents consent to some part of the asset transfer. If an
    /// input_idx is specified, the signature is a co-signature.
    #[inline(always)]
    pub fn compute_body_signature(
        &self,
        keypair: &XfrKeyPair,
        input_idx: Option<usize>,
    ) -> IndexedSignature<TransferAssetBody> {
        let public_key = keypair.get_pk_ref();
        IndexedSignature {
            signature: SignatureOf::new(keypair, &(self.clone(), input_idx)),
            address: XfrAddress { key: *public_key },
            input_idx,
        }
    }

    /// Verifies a body signature
    #[inline(always)]
    pub fn verify_body_signature(
        &self,
        signature: &IndexedSignature<TransferAssetBody>,
    ) -> bool {
        signature.verify(&self)
    }
}

#[allow(missing_docs)]
#[derive(Clone, Debug, Deserialize, Eq, PartialEq, Serialize)]
pub struct IssueAssetBody {
    #[serde(default)]
    #[serde(skip_serializing_if = "is_default")]
    pub code: AssetTypeCode,
    pub seq_num: u64,
    pub num_outputs: usize,
    pub records: Vec<(TxOutput, Option<OwnerMemo>)>,
}

impl IssueAssetBody {
    #[inline(always)]
    #[allow(missing_docs)]
    pub fn new(
        token_code: &AssetTypeCode,
        seq_num: u64,
        records: &[(TxOutput, Option<OwnerMemo>)],
    ) -> Result<IssueAssetBody> {
        Ok(IssueAssetBody {
            code: *token_code,
            seq_num,
            num_outputs: records.len(),
            records: records.to_vec(),
        })
    }
}

#[allow(missing_docs)]
#[derive(Clone, Debug, Deserialize, Eq, PartialEq, Serialize)]
pub struct DefineAssetBody {
    pub asset: Box<Asset>,
}

impl DefineAssetBody {
    #[allow(missing_docs)]
    pub fn new(
        token_code: &AssetTypeCode,
        issuer_key: &IssuerPublicKey,
        asset_rules: AssetRules,
        memo: Option<Memo>,
        confidential_memo: Option<ConfidentialMemo>,
    ) -> Result<DefineAssetBody> {
        let mut asset_def: Asset = Default::default();
        asset_def.code = *token_code;
        asset_def.issuer = *issuer_key;
        asset_def.asset_rules = asset_rules;
        asset_def.policy = None;

        if let Some(memo) = memo {
            asset_def.memo = Memo(memo.0);
        } else {
            asset_def.memo = Memo(String::from(""));
        }

        if let Some(confidential_memo) = confidential_memo {
            asset_def.confidential_memo = confidential_memo;
        } else {
            asset_def.confidential_memo = ConfidentialMemo {};
        }
        Ok(DefineAssetBody {
            asset: Box::new(asset_def),
        })
    }
}

#[allow(missing_docs)]
#[derive(Clone, Debug, Deserialize, Eq, PartialEq, Serialize)]
pub struct UpdateMemoBody {
    pub new_memo: Memo,
    #[serde(default)]
    #[serde(skip_serializing_if = "is_default")]
    pub asset_type: AssetTypeCode,
    pub no_replay_token: NoReplayToken,
}

/// Enum indicating whether an Transfer is standard type
/// Currently only Standard type is supported
#[derive(Clone, Copy, Debug, Deserialize, Eq, PartialEq, Serialize)]
pub enum TransferType {
    /// Standard transfer
    Standard,
    /// Not supported yet
    DebtSwap,
}

impl Default for TransferType {
    #[inline(always)]
    fn default() -> Self {
        Self::Standard
    }
}

/// Enum indicating whether an output appearning in transaction is internally spent
pub enum OutputSpentStatus {
    #[allow(missing_docs)]
    Spent,
    #[allow(missing_docs)]
    Unspent,
}

#[allow(missing_docs)]
#[derive(Clone, Debug, Deserialize, Eq, PartialEq, Serialize)]
pub struct TransferAsset {
    pub body: TransferAssetBody,
    pub body_signatures: Vec<IndexedSignature<TransferAssetBody>>,
}

impl TransferAsset {
    #[inline(always)]
    #[allow(missing_docs)]
    pub fn new(transfer_body: TransferAssetBody) -> Result<TransferAsset> {
        Ok(TransferAsset {
            body: transfer_body,
            body_signatures: Vec::new(),
        })
    }

    #[inline(always)]
    #[allow(missing_docs)]
    pub fn sign(&mut self, keypair: &XfrKeyPair) {
        let sig = self.create_input_signature(keypair);
        self.attach_signature(sig).unwrap()
    }

    #[inline(always)]
    #[allow(missing_docs)]
    pub fn attach_signature(
        &mut self,
        sig: IndexedSignature<TransferAssetBody>,
    ) -> Result<()> {
        if !sig.verify(&self.body) {
            return Err(eg!());
        }
        self.body_signatures.push(sig);
        Ok(())
    }

    #[inline(always)]
    #[allow(missing_docs)]
    pub fn create_input_signature(
        &self,
        keypair: &XfrKeyPair,
    ) -> IndexedSignature<TransferAssetBody> {
        self.body.compute_body_signature(keypair, None)
    }

    #[inline(always)]
    #[allow(missing_docs)]
    pub fn get_owner_memos_ref(&self) -> Vec<Option<&OwnerMemo>> {
        self.body
            .transfer
            .owners_memos
            .iter()
            .map(|mem| mem.as_ref())
            .collect()
    }

    #[inline(always)]
    #[allow(missing_docs)]
    pub fn get_owner_addresses(&self) -> Vec<XfrPublicKey> {
        self.body
            .transfer
            .inputs
            .iter()
            .map(|record| record.public_key)
            .collect()
    }

    #[inline(always)]
    #[allow(missing_docs)]
    pub fn get_outputs_ref(&self) -> Vec<&TxOutput> {
        self.body.outputs.iter().collect()
    }
}

#[allow(missing_docs)]
#[derive(Clone, Debug, Deserialize, Eq, PartialEq, Serialize)]
pub struct IssueAsset {
    pub body: IssueAssetBody,
    pub pubkey: IssuerPublicKey,
    pub signature: SignatureOf<IssueAssetBody>,
}

impl IssueAsset {
    #[inline(always)]
    #[allow(missing_docs)]
    pub fn new(
        issuance_body: IssueAssetBody,
        keypair: &IssuerKeyPair,
    ) -> Result<IssueAsset> {
        let signature = SignatureOf::new(&keypair.keypair, &issuance_body);
        Ok(IssueAsset {
            body: issuance_body,
            pubkey: IssuerPublicKey {
                key: *keypair.keypair.get_pk_ref(),
            },
            signature,
        })
    }

    #[inline(always)]
    #[allow(missing_docs)]
    pub fn get_owner_memos_ref(&self) -> Vec<Option<&OwnerMemo>> {
        self.body
            .records
            .iter()
            .map(|(_, memo)| memo.as_ref())
            .collect()
    }

    #[inline(always)]
    #[allow(missing_docs)]
    pub fn get_outputs_ref(&self) -> Vec<&TxOutput> {
        self.body.records.iter().map(|rec| &rec.0).collect()
    }
}

#[allow(missing_docs)]
#[derive(Clone, Debug, Deserialize, Eq, PartialEq, Serialize)]
pub struct DefineAsset {
    pub body: DefineAssetBody,

    pub pubkey: IssuerPublicKey,
    pub signature: SignatureOf<DefineAssetBody>,
}

impl DefineAsset {
    #[inline(always)]
    #[allow(missing_docs)]
    pub fn new(
        creation_body: DefineAssetBody,
        keypair: &IssuerKeyPair,
    ) -> Result<DefineAsset> {
        let signature = SignatureOf::new(&keypair.keypair, &creation_body);
        Ok(DefineAsset {
            body: creation_body,
            pubkey: IssuerPublicKey {
                key: *keypair.keypair.get_pk_ref(),
            },
            signature,
        })
    }
}

/// Operation data for a updating findora custom asset memo
#[derive(Clone, Debug, Deserialize, Eq, PartialEq, Serialize)]
pub struct UpdateMemo {
    /// Inner data to update
    pub body: UpdateMemoBody,
    /// The findora account publickey
    pub pubkey: XfrPublicKey,
    /// the signature
    pub signature: SignatureOf<UpdateMemoBody>,
}

impl UpdateMemo {
    #[inline(always)]
    #[allow(missing_docs)]
    pub fn new(
        update_memo_body: UpdateMemoBody,
        signing_key: &XfrKeyPair,
    ) -> UpdateMemo {
        let signature = SignatureOf::new(signing_key, &update_memo_body);
        UpdateMemo {
            body: update_memo_body,
            pubkey: *signing_key.get_pk_ref(),
            signature,
        }
    }
}

/// Operation for converting a Blind Asset Record to a Anonymous record
#[derive(Clone, Debug, Deserialize, Eq, PartialEq, Serialize)]
pub struct BarToAbarOps {
    /// the note which contains the inp/op and ZKP
    pub note: BarToAbarNote,
    /// The TxoSID of the the input BAR
    pub txo_sid: TxoSID,
    nonce: NoReplayToken,
}

impl BarToAbarOps {
    /// Generates a new BarToAbarOps object
    /// # Arguments
    /// * bar_to_abar_body - The BarToAbarBody of the conversion
    /// * signing_key      - XfrKeyPair of the converting BAR
    /// * txo_sid          - the TxoSID of the converting BAR
    /// * nonce
    pub fn new(
        bar_to_abar_body: BarToAbarBody,
        signing_key: &XfrKeyPair,
        txo_sid: TxoSID,
        nonce: NoReplayToken,
    ) -> Result<BarToAbarOps> {
        // serialize the body
        let msg = bincode::serialize(&bar_to_abar_body)
            .map_err(|_| ZeiError::SerializationError)
            .c(d!())?;

        // sign the body
        let signature = signing_key.sign(&msg);

        Ok(BarToAbarOps {
            note: BarToAbarNote {
                body: bar_to_abar_body,
                signature,
            },
            txo_sid,
            nonce,
        })
    }

    #[inline(always)]
    /// Sets the nonce for the operation
    pub fn set_nonce(&mut self, nonce: NoReplayToken) {
        self.nonce = nonce;
    }

    #[inline(always)]
    /// Fetches the nonce of the operation
    pub fn get_nonce(&self) -> NoReplayToken {
        self.nonce
    }
}

/// Operation for converting a Blind Asset Record to a Anonymous record
#[derive(Clone, Debug, Deserialize, Eq, PartialEq, Serialize)]
pub struct AbarToBarOps {
    /// the note which contains the inp/op and ZKP
    pub note: AbarToBarNote,
    nonce: NoReplayToken,
}

impl AbarToBarOps {
    /// Generates a new BarToAbarOps object
    pub fn new(
        abar_to_bar_note: &AbarToBarNote,
        nonce: NoReplayToken,
    ) -> Result<AbarToBarOps> {
        Ok(AbarToBarOps {
            note: abar_to_bar_note.clone(),
            nonce,
        })
    }

    #[inline(always)]
    /// Sets the nonce for the operation
    pub fn set_nonce(&mut self, nonce: NoReplayToken) {
        self.nonce = nonce;
    }

    #[inline(always)]
    /// Fetches the nonce of the operation
    pub fn get_nonce(&self) -> NoReplayToken {
        self.nonce
    }
}

/// A struct to hold the transfer ops
#[derive(Clone, Debug, Deserialize, Eq, PartialEq, Serialize)]
pub struct AnonTransferOps {
    /// The note which holds the signatures, the ZKF and memo
    pub note: AXfrNote,
    nonce: NoReplayToken,
}
impl AnonTransferOps {
    /// Generates the anon transfer note
    pub fn new(note: AXfrNote, nonce: NoReplayToken) -> Result<AnonTransferOps> {
        Ok(AnonTransferOps { note, nonce })
    }

    #[inline(always)]
    #[allow(dead_code)]
    fn set_nonce(&mut self, nonce: NoReplayToken) {
        self.nonce = nonce;
    }

    #[inline(always)]
    fn get_nonce(&self) -> NoReplayToken {
        self.nonce
    }
}

/// A struct to hold the anon fee used for abar to bar conversion
#[derive(Clone, Debug, Deserialize, Eq, PartialEq, Serialize)]
pub struct AnonFeeOps {
    /// The note which holds the signatures, the ZKF and memo
    pub note: AnonFeeNote,
    nonce: NoReplayToken,
}
impl AnonFeeOps {
    /// Generates the anon fee note
    pub fn new(note: AnonFeeNote, nonce: NoReplayToken) -> Result<AnonFeeOps> {
        Ok(AnonFeeOps { note, nonce })
    }

    #[inline(always)]
    #[allow(dead_code)]
    fn set_nonce(&mut self, nonce: NoReplayToken) {
        self.nonce = nonce;
    }

    #[inline(always)]
    fn get_nonce(&self) -> NoReplayToken {
        self.nonce
    }
}

/// Operation list supported in findora network
#[derive(Clone, Debug, Deserialize, Eq, PartialEq, Serialize)]
pub enum Operation {
    /// Transfer a findora asset, FRA or custom asset
    TransferAsset(TransferAsset),
    /// Issue a custom asset in findora network
    IssueAsset(IssueAsset),
    /// Create a new asset for a findora account
    DefineAsset(DefineAsset),
    /// Update memo for a findora custom asset
    UpdateMemo(UpdateMemo),
    /// Add or remove validator from findora network
    UpdateStaker(UpdateStakerOps),
    /// Delegate FRA token to existed validator or self-delegation
    Delegation(DelegationOps),
    /// Withdraw FRA token from findora network
    UnDelegation(Box<UnDelegationOps>),
    /// Claim rewards
    Claim(ClaimOps),
    /// Update initial validator list
    UpdateValidator(UpdateValidatorOps),
    /// Findora network goverance operation
    Governance(GovernanceOps),
    /// Update FRA distribution
    FraDistribution(FraDistributionOps),
    /// Coinbase operation
    MintFra(MintFraOps),
    /// Convert UTXOs to EVM Account balance
    ConvertAccount(ConvertAccount),
<<<<<<< HEAD
=======
    /// Anonymous conversion operation
    BarToAbar(Box<BarToAbarOps>),
    /// De-anonymize ABAR operation
    AbarToBar(Box<AbarToBarOps>),
    /// Anonymous transfer operation
    TransferAnonAsset(Box<AnonTransferOps>),
    /// Anonymous fee operation for abar to bar xfr
    AnonymousFee(Box<AnonFeeOps>),
>>>>>>> 4701e678
    ///replace staker.
    ReplaceStaker(ReplaceStakerOps),
}

fn set_no_replay_token(op: &mut Operation, no_replay_token: NoReplayToken) {
    match op {
        Operation::UpdateStaker(i) => {
            i.set_nonce(no_replay_token);
        }
        Operation::Delegation(i) => {
            i.set_nonce(no_replay_token);
        }
        Operation::UnDelegation(i) => {
            i.set_nonce(no_replay_token);
        }
        Operation::Claim(i) => {
            i.set_nonce(no_replay_token);
        }
        Operation::FraDistribution(i) => {
            i.set_nonce(no_replay_token);
        }
        Operation::UpdateValidator(i) => {
            i.set_nonce(no_replay_token);
        }
        Operation::Governance(i) => {
            i.set_nonce(no_replay_token);
        }
        Operation::UpdateMemo(i) => i.body.no_replay_token = no_replay_token,
        Operation::ConvertAccount(i) => i.set_nonce(no_replay_token),
        Operation::BarToAbar(i) => i.set_nonce(no_replay_token),
        Operation::AbarToBar(i) => i.set_nonce(no_replay_token),
        Operation::TransferAnonAsset(i) => i.set_nonce(no_replay_token),
        Operation::AnonymousFee(i) => i.set_nonce(no_replay_token),
        _ => {}
    }
}

#[allow(missing_docs)]
#[derive(Clone, Debug, Deserialize, Eq, PartialEq, Serialize, Default)]
pub struct TransactionBody {
    pub no_replay_token: NoReplayToken,
    pub operations: Vec<Operation>,
    #[serde(default)]
    #[serde(skip_serializing_if = "is_default")]
    pub credentials: Vec<CredentialProof>,
    #[serde(default)]
    #[serde(skip_serializing_if = "is_default")]
    pub policy_options: Option<TxnPolicyData>,
    #[serde(default)]
    #[serde(skip_serializing_if = "is_default")]
    pub memos: Vec<Memo>,
}

impl TransactionBody {
    #[inline(always)]
    fn from_token(no_replay_token: NoReplayToken) -> Self {
        let mut result = TransactionBody::default();
        result.no_replay_token = no_replay_token;
        result
    }
}

#[allow(missing_docs)]
#[derive(Clone, Debug, Default, Deserialize, Eq, PartialEq, Serialize)]
pub struct Transaction {
    pub body: TransactionBody,
    #[serde(default)]
    #[serde(skip_serializing_if = "is_default")]
    pub signatures: Vec<SignatureOf<TransactionBody>>,
}

#[allow(missing_docs)]
#[derive(Clone, Debug, Deserialize, Eq, PartialEq, Serialize)]
pub struct FinalizedTransaction {
    pub txn: Transaction,
    pub tx_id: TxnSID,
    pub txo_ids: Vec<TxoSID>,
    #[serde(default)]
    pub atxo_ids: Vec<ATxoSID>,

    pub merkle_id: u64,
}

/// Note: if the utxo field of this struct is changed, update the comment for ClientAssetRecord::from_json in wasm_data_model.rs as well.
#[derive(Clone, Serialize, Deserialize)]
pub struct AuthenticatedUtxo {
    /// Utxo to authenticate
    pub utxo: Utxo,
    /// Merkle proof that transaction containing the utxo exists on the ledger
    pub authenticated_txn: AuthenticatedTransaction,
    /// Bitmap proof that the utxo is unspent
    pub authenticated_spent_status: AuthenticatedUtxoStatus,
    /// which output this utxo locations
    pub utxo_location: OutputPosition,
    /// utxo proof data
    pub state_commitment_data: StateCommitmentData,
}

#[allow(missing_docs)]
#[derive(Clone, Serialize, Deserialize)]
pub struct UnAuthenticatedUtxo {
    pub utxo: Utxo,
    pub txn: FinalizedTransaction,
    pub utxo_location: OutputPosition,
}

impl AuthenticatedUtxo {
    /// An authenticated utxo result is valid iff
    /// 1) The state commitment data used during verification hashes to the provided state commitment
    /// 2) The authenticated transaction proof is valid
    /// 3) The spent status proof is valid and denotes the utxo as unspent
    /// 4) The utxo appears in one of the outputs of the transaction (i.e. the output at
    ///    OutputPosition)
    pub fn is_valid(
        &self,
        state_commitment: HashOf<Option<StateCommitmentData>>,
    ) -> bool {
        //1)
        if state_commitment != self.state_commitment_data.compute_commitment() {
            return false;
        }

        //2)

        if !self.authenticated_txn.is_valid(state_commitment.clone()) {
            return false;
        }

        //3)
        if self.authenticated_spent_status.status != UtxoStatus::Unspent
            || !self.authenticated_spent_status.is_valid(state_commitment)
        {
            return false;
        }

        //4)
        let outputs = self
            .authenticated_txn
            .finalized_txn
            .txn
            .get_outputs_ref(false);
        let output = outputs.get(self.utxo_location.0);

        if output.is_none() {
            return false;
        }

        if *output.unwrap() != self.utxo.0 {
            return false;
        }

        true
    }
}

#[allow(missing_docs)]
#[derive(Serialize, Deserialize, Clone)]
pub struct AuthenticatedTransaction {
    pub finalized_txn: FinalizedTransaction,
    pub txn_inclusion_proof: ProofOf<(TxnSID, Transaction)>,
    pub state_commitment_data: StateCommitmentData,
    pub state_commitment: HashOf<Option<StateCommitmentData>>,
}

impl AuthenticatedTransaction {
    /// An authenticated txn result is valid if
    /// 1) The state commitment used in the proof matches what we pass in and the state commitment
    ///    data hashes to the state commitment
    /// 2) The transaction merkle proof is valid
    /// 3) The transaction merkle root matches the value in root_hash_data
    pub fn is_valid(
        &self,
        state_commitment: HashOf<Option<StateCommitmentData>>,
    ) -> bool {
        //1)
        if self.state_commitment != state_commitment
            || self.state_commitment != self.state_commitment_data.compute_commitment()
        {
            return false;
        }

        //2)
        let hash = self.finalized_txn.hash();

        if !self.txn_inclusion_proof.0.verify(hash.0) {
            return false;
        }

        //3)
        if self.state_commitment_data.transaction_merkle_commitment
            != self.txn_inclusion_proof.0.proof.root_hash
        {
            return false;
        }

        true
    }
}

#[allow(missing_docs)]
pub struct AuthenticatedBlock {
    pub block: FinalizedBlock,
    pub block_inclusion_proof: ProofOf<Vec<Transaction>>,
    pub state_commitment_data: StateCommitmentData,
    pub state_commitment: HashOf<Option<StateCommitmentData>>,
}

impl AuthenticatedBlock {
    /// An authenticated block result is valid if
    /// 1) The block merkle proof is valid
    /// 2) The block merkle root matches the value in root_hash_data
    /// 3) root_hash_data hashes to root_hash
    /// 4) The state commitment of the proof matches the state commitment passed in
    pub fn is_valid(
        &self,
        state_commitment: HashOf<Option<StateCommitmentData>>,
    ) -> bool {
        //1) compute block hash
        let txns: Vec<Transaction> = self
            .block
            .txns
            .iter()
            .map(|auth_tx| auth_tx.txn.clone())
            .collect();

        if !self.block_inclusion_proof.verify(&txns) {
            return false;
        }

        //2)
        if self.state_commitment_data.block_merkle
            != self.block_inclusion_proof.0.proof.root_hash
        {
            return false;
        }

        //3) 4)
        if self.state_commitment != self.state_commitment_data.compute_commitment()
            || state_commitment != self.state_commitment
        {
            return false;
        }

        true
    }
}

#[allow(missing_docs)]
#[derive(Serialize, Clone, Deserialize)]
pub struct AuthenticatedUtxoStatus {
    pub status: UtxoStatus,
    pub utxo_sid: TxoSID,
    pub state_commitment_data: StateCommitmentData,
    pub utxo_map_bytes: Option<Vec<u8>>, // BitMap only needed for proof if the txo_sid exists
    pub state_commitment: HashOf<Option<StateCommitmentData>>,
}

impl AuthenticatedUtxoStatus {
    /// An authenticated utxo status is valid (for txos that exist) if
    /// 1) The state commitment of the proof matches the state commitment passed in
    /// 2) The state commitment data hashes to the state commitment
    /// 3) For txos that don't exist, simply show that the utxo_sid greater than max_sid
    /// 4) The status matches the bit stored in the bitmap
    /// 5) The bitmap checksum matches digest in state commitment data
    pub fn is_valid(
        &self,
        state_commitment: HashOf<Option<StateCommitmentData>>,
    ) -> bool {
        let state_commitment_data = &self.state_commitment_data;
        let utxo_sid = self.utxo_sid.0;

        // 1, 2) First, validate the state commitment
        if state_commitment != self.state_commitment
            || self.state_commitment != state_commitment_data.compute_commitment()
        {
            return false;
        }

        // 3)
        if self.status == UtxoStatus::Nonexistent {
            return utxo_sid >= state_commitment_data.txo_count;
        }

        // If the txo exists, the proof must also contain a bitmap
        let utxo_map = SparseMap::new(&self.utxo_map_bytes.as_ref().unwrap()).unwrap();

        // 4) The status matches the bit stored in the bitmap
        let spent = !utxo_map.query(utxo_sid).unwrap();

        if (self.status == UtxoStatus::Spent && !spent)
            || (self.status == UtxoStatus::Unspent && spent)
        {
            return false;
        }

        // 5)
        if utxo_map.checksum() != self.state_commitment_data.bitmap {
            println!("failed at bitmap checksum");
            return false;
        }

        true
    }
}

#[allow(missing_docs)]
#[derive(Clone, Debug, Deserialize, PartialEq, Serialize)]
pub struct FinalizedBlock {
    pub txns: Vec<FinalizedTransaction>,
    pub merkle_id: u64,
    pub state: StateCommitmentData,
}

impl FinalizedTransaction {
    #[inline(always)]
    #[allow(missing_docs)]
    pub fn hash(&self) -> HashOf<(TxnSID, Transaction)> {
        self.txn.hash(self.tx_id)
    }

    #[allow(missing_docs)]
    pub fn set_txo_id(&mut self) {
        let ids = mem::take(&mut self.txo_ids);

        self.txn
            .body
            .operations
            .iter_mut()
            .flat_map(|new| match new {
                Operation::TransferAsset(d) => d.body.outputs.iter_mut().collect(),
                Operation::MintFra(d) => {
                    d.entries.iter_mut().map(|et| &mut et.utxo).collect()
                }
                Operation::IssueAsset(d) => {
                    d.body.records.iter_mut().map(|(o, _)| o).collect()
                }
                _ => Vec::new(),
            })
            .zip(ids.iter())
            .for_each(|(o, id)| {
                o.id = Some(*id);
            });

        self.txo_ids = ids;
    }
}

/// Use pure zero bytes(aka [0, 0, ... , 0]) to express FRA.
pub const ASSET_TYPE_FRA: ZeiAssetType = ZeiAssetType([0; ASSET_TYPE_LENGTH]);

/// FRA decimals
pub const FRA_DECIMALS: u8 = 6;

lazy_static! {
    /// The destination of Fee is an black hole,
    /// all token transfered to it will be burned.
    pub static ref BLACK_HOLE_PUBKEY: XfrPublicKey = pnk!(XfrPublicKey::zei_from_bytes(&[0; ed25519_dalek::PUBLIC_KEY_LENGTH][..]));
    /// BlackHole of Staking
    pub static ref BLACK_HOLE_PUBKEY_STAKING: XfrPublicKey = pnk!(XfrPublicKey::zei_from_bytes(&[1; ed25519_dalek::PUBLIC_KEY_LENGTH][..]));
}

/// see [**mainnet-v0.1 defination**](https://www.notion.so/findora/Transaction-Fees-Analysis-d657247b70f44a699d50e1b01b8a2287)
pub const TX_FEE_MIN: u64 = 1_0000;

impl Transaction {
    #[inline(always)]
    #[allow(missing_docs)]
    pub fn is_coinbase_tx(&self) -> bool {
        self.body
            .operations
            .iter()
            .any(|o| matches!(o, Operation::MintFra(_)))
    }

    /// All-in-one checker
    #[inline(always)]
    pub fn valid_in_abci(&self) -> bool {
        self.check_fee() && !self.is_coinbase_tx()
    }

    #[allow(clippy::if_same_then_else)]
    /// A simple fee checker
    ///
    /// The check logic is as follows:
    /// - Only `NonConfidential Operation` can be used as fee
    /// - FRA code == [0; ASSET_TYPE_LENGTH]
    /// - Fee destination == BLACK_HOLE_PUBKEY
    /// - A transaction with an `Operation` of defining/issuing FRA need NOT fee
    /// - A transaction with all addresses of inputs equal to BLACK_HOLE_PUBKEY need NOT fee
    pub fn check_fee(&self) -> bool {
        // This method can not completely solve the DOS risk,
        // we should further limit the number of txo[s] in every operation.
        //
        // But it seems enough when we combine it with limiting
        // the payload size of submission-server's http-requests.
        self.is_coinbase_tx()
            || self.body.operations.iter().any(|ops| {
                if let Operation::TransferAsset(ref x) = ops {
                    return x.body.outputs.iter().any(|o| {
                        if let XfrAssetType::NonConfidential(ty) = o.record.asset_type {
                            if ty == ASSET_TYPE_FRA
                                && *BLACK_HOLE_PUBKEY == o.record.public_key
                            {
                                if let XfrAmount::NonConfidential(am) = o.record.amount {
                                    if am > (TX_FEE_MIN - 1) {
                                        return true;
                                    }
                                }
                            }
                        }
                        false
                    });
                } else if let Operation::DefineAsset(ref x) = ops {
                    if x.body.asset.code.val == ASSET_TYPE_FRA {
                        return true;
                    }
                } else if let Operation::IssueAsset(ref x) = ops {
                    if x.body.code.val == ASSET_TYPE_FRA {
                        return true;
                    }
                } else if let Operation::TransferAnonAsset(_) = ops {
                    return true;
                } else if let Operation::BarToAbar(_) = ops {
                    return true;
                } else if let Operation::AbarToBar(_) = ops {
                    return true;
                } else if matches!(ops, Operation::UpdateValidator(_)) {
                    return true;
                }
                false
            })
    }

    /// findora hash
    #[inline(always)]
    pub fn hash(&self, id: TxnSID) -> HashOf<(TxnSID, Transaction)> {
        HashOf::new(&(id, self.clone()))
    }

    /// tendermint hash
    #[inline(always)]
    pub fn hash_tm(&self) -> HashOf<Transaction> {
        HashOf::new(self)
    }

    #[inline(always)]
    #[allow(missing_docs)]
    pub fn hash_tm_rawbytes(&self) -> Vec<u8> {
        self.hash_tm().0.hash.as_ref().to_vec()
    }

    #[inline(always)]
    #[allow(missing_docs)]
    pub fn handle(&self) -> String {
        let digest = self.hash(TxnSID(0));
        hex::encode(digest)
    }

    /// Create a transaction from seq id
    #[inline(always)]
    pub fn from_seq_id(seq_id: u64) -> Self {
        let mut prng = ChaChaRng::from_entropy();
        let no_replay_token = NoReplayToken::new(&mut prng, seq_id);
        Transaction {
            body: TransactionBody::from_token(no_replay_token),
            signatures: Vec::new(),
        }
    }

    /// Create a transaction from a operation
    #[inline(always)]
    pub fn from_operation(op: Operation, seq_id: u64) -> Self {
        let mut tx = Transaction::from_seq_id(seq_id);
        tx.add_operation(op);
        tx
    }

    /// Create a transaction from coinbase operation
    #[inline(always)]
    pub fn from_operation_coinbase_mint(op: Operation, seq_id: u64) -> Self {
        let mut tx = Transaction {
            body: TransactionBody::from_token(NoReplayToken::unsafe_new(
                seq_id.saturating_add(1357).saturating_mul(89),
                seq_id,
            )),
            signatures: Vec::new(),
        };
        tx.add_operation(op);
        tx
    }

    #[inline(always)]
    #[allow(missing_docs)]
    pub fn add_operation(&mut self, mut op: Operation) {
        set_no_replay_token(&mut op, self.body.no_replay_token);
        self.body.operations.push(op);
    }

    #[inline(always)]
    #[allow(missing_docs)]
    pub fn sign(&mut self, keypair: &XfrKeyPair) {
        self.signatures.push(SignatureOf::new(keypair, &self.body));
    }

    #[inline(always)]
    #[allow(missing_docs)]
    pub fn check_signature(
        &self,
        public_key: &XfrPublicKey,
        sig: &SignatureOf<TransactionBody>,
    ) -> Result<()> {
        sig.verify(public_key, &self.body).c(d!())
    }

    #[inline(always)]
    #[allow(missing_docs)]
    pub fn get_owner_memos_ref(&self) -> Vec<Option<&OwnerMemo>> {
        let mut memos = Vec::new();
        for op in self.body.operations.iter() {
            match op {
                Operation::TransferAsset(xfr_asset) => {
                    memos.append(&mut xfr_asset.get_owner_memos_ref());
                }
                Operation::MintFra(mint_asset) => {
                    memos.append(&mut mint_asset.get_owner_memos_ref());
                }
                Operation::IssueAsset(issue_asset) => {
                    memos.append(&mut issue_asset.get_owner_memos_ref());
                }
                _ => {}
            }
        }
        memos
    }

    /// Returns the outputs of a transaction. Internally spent outputs can be optionally included.
    /// This will never panic on a well formed transaction, but may panic on a malformed one.
    #[inline(always)]
    pub fn get_outputs_ref(&self, include_spent: bool) -> Vec<TxOutput> {
        let eff = TxnEffect::compute_effect(self.clone()).unwrap();
        if !include_spent {
            eff.txos.into_iter().flatten().collect()
        } else {
            let mut spent = eff.internally_spent_txos.into_iter();
            let mut ret = Vec::new();
            for txo in eff.txos.into_iter() {
                if let Some(txo) = txo {
                    ret.push(txo);
                } else {
                    ret.push(spent.next().unwrap());
                }
            }
            ret
        }
    }

    /// NOTE: this does *not* guarantee that a private key affiliated with
    /// `public_key` has signed this transaction! If `public_key` is derived
    /// from `self` somehow, then it is infeasible for someone to forge a
    /// passing signature, but it is plausible for someone to generate an
    /// unrelated `public_key` which can pass this signature check!
    #[inline(always)]
    pub fn check_has_signature(&self, public_key: &XfrPublicKey) -> Result<()> {
        let serialized = Serialized::new(&self.body);
        for sig in self.signatures.iter() {
            match sig.0.verify(public_key, &serialized) {
                Err(_) => {}
                Ok(_) => {
                    return Ok(());
                }
            }
        }
        Err(eg!())
    }
}

/// Current ledger state commitment data
#[derive(Debug, Clone, Serialize, Deserialize, PartialEq)]
pub struct StateCommitmentData {
    /// The checksum of the utxo_map
    pub bitmap: BitDigest,
    /// The root hash of the block Merkle tree
    pub block_merkle: HashValue,
    /// The hash of the transactions in the block
    pub txns_in_block_hash: HashOf<Vec<Transaction>>,
    /// The prior global block hash
    pub previous_state_commitment: HashOf<Option<StateCommitmentData>>,
    /// The root hash of the transaction Merkle tree
    pub transaction_merkle_commitment: HashValue,
    /// for compatible with old data of mainnet
    pub air_commitment: BitDigest,
    /// Number of transaction outputs. Used to provide proof that a utxo does not exist
    pub txo_count: u64,
    /// a consensus-specific counter; should be 0 unless consensus needs it.
    #[serde(default)]
    #[serde(skip_serializing_if = "is_default")]
    pub pulse_count: u64,
    /// hash(non-empty Staking)
    #[serde(default)]
    #[serde(skip_serializing_if = "is_default")]
    pub staking: Option<HashOf<Staking>>,
}

impl StateCommitmentData {
    #[inline(always)]
    #[allow(missing_docs)]
    pub fn compute_commitment(&self) -> HashOf<Option<Self>> {
        HashOf::new(&Some(self).cloned())
    }
}

/// Commitment data for Anon merkle trees
#[derive(Debug, Clone, Serialize, Deserialize, PartialEq)]
pub struct AnonStateCommitmentData {
    /// Root hash of the latest committed version of abar merkle tree
    pub abar_root_hash: BLSScalar,
    /// Root hash of the nullifier set merkle tree
    pub nullifier_root_hash: BitDigest,
}

impl AnonStateCommitmentData {
    #[inline(always)]
    #[allow(missing_docs)]
    pub fn compute_commitment(&self) -> HashOf<Option<Self>> {
        HashOf::new(&Some(self).cloned())
    }
}

/// Used in `Staking` logic to create consensus-tmp XfrPublicKey
#[derive(Clone, Copy, Debug, Deserialize, Serialize, Eq, PartialEq, Default)]
pub struct ConsensusRng(u32);

impl CryptoRng for ConsensusRng {}

impl RngCore for ConsensusRng {
    fn next_u32(&mut self) -> u32 {
        self.0 = self.0.overflowing_add(1).0;
        self.0
    }
    fn next_u64(&mut self) -> u64 {
        self.next_u32() as u64
    }
    fn fill_bytes(&mut self, _dest: &mut [u8]) {}
    fn try_fill_bytes(&mut self, _dest: &mut [u8]) -> StdResult<(), rand_core::Error> {
        Ok(())
    }
}

#[inline(always)]
#[allow(missing_docs)]
pub fn gen_random_keypair() -> XfrKeyPair {
    XfrKeyPair::generate(&mut ChaChaRng::from_entropy())
}<|MERGE_RESOLUTION|>--- conflicted
+++ resolved
@@ -1427,8 +1427,6 @@
     MintFra(MintFraOps),
     /// Convert UTXOs to EVM Account balance
     ConvertAccount(ConvertAccount),
-<<<<<<< HEAD
-=======
     /// Anonymous conversion operation
     BarToAbar(Box<BarToAbarOps>),
     /// De-anonymize ABAR operation
@@ -1437,7 +1435,6 @@
     TransferAnonAsset(Box<AnonTransferOps>),
     /// Anonymous fee operation for abar to bar xfr
     AnonymousFee(Box<AnonFeeOps>),
->>>>>>> 4701e678
     ///replace staker.
     ReplaceStaker(ReplaceStakerOps),
 }
