[package]
name = "ledger"
version = "0.2.11"
authors = ["FindoraNetwork"]
edition = "2021"
build = "build.rs"

[dependencies]
base64 = "0.10"
bincode = "1.3.1"
byteorder = "1.0.0"
curve25519-dalek = { version = "3.0", features = ["serde"] }
ed25519-dalek = "1.0.0"
hex = "0.3.2"
lazy_static = { version = "1.2.0" }
rand = "=0.7.3"
rand_chacha = "0.2"
rand_core = { version = "0.5", default-features = false, features = ["alloc"] }
serde = { version = "1.0.124", features = ["derive"] }
serde_derive = "1.0"
serde_json = "1.0"
serde-strz = "1.1.1"
sha2 = "0.8.0"
unicode-normalization = "0.1.13"
time = "0.2.26"
tendermint = { git = "https://github.com/FindoraNetwork/tendermint-rs", tag = "v0.19.0a" }
indexmap = { version = "1.6.2", features = ["serde"] }
config = { path = "../components/config" }
fp-types = { path = "../components/contracts/primitives/types" }
itertools = "0.8"

ruc = "1.0"
<<<<<<< HEAD
zei = { git = "https://github.com/FindoraNetwork/zei", branch = "develop" }
crypto = { package = "crypto", git = "https://github.com/FindoraNetwork/zei", branch = "develop" }
zeiutils = { package = "utils", git = "https://github.com/FindoraNetwork/zei", branch = "develop" }
zeialgebra = { package = "algebra", git = "https://github.com/FindoraNetwork/zei", branch = "develop" }
=======
zei = { git = "https://github.com/FindoraNetwork/zei", tag = "v0.1.4x" }
zeiutils = { package = "utils", git = "https://github.com/FindoraNetwork/zei", tag = "v0.1.4x" }
>>>>>>> 80446880
bulletproofs = { package = "bulletproofs", git = "https://github.com/FindoraNetwork/bp", branch = "batch_verification", features = ["yoloproofs"] }
fbnc = { version = "0.2.9", default-features = false}

num-bigint = "0.4.3"

globutils = { path = "../libs/globutils" }
bitmap = { path = "../libs/bitmap" }
cryptohash = { path = "../libs/cryptohash" }
credentials = { path = "../libs/credentials"}
merkle_tree = { path = "../libs/merkle_tree" }
sliding_set = { path = "../libs/sliding_set" }

[features]
default = []
diskcache = ["fbnc/diskcache"]
debug_env = []
abci_mock = []

[dev-dependencies]
lazy_static = "1.4.0"

[dependencies.fixed]
version = "0.4.6"
features = ["f16", "serde"]

[target.'cfg(not(target_arch = "wasm32"))'.dependencies]
parking_lot = "0.11.1"
sodiumoxide = "0.2.1"
fs2 = "0.4"
storage = { git = "https://github.com/FindoraNetwork/storage.git", branch = "develop" }
sparse_merkle_tree = { path = "../libs/sparse_merkle_tree" }
zei_accumulators = { package = "accumulators", git = "https://github.com/FindoraNetwork/zei", branch = "develop" }

[target.'cfg(target_arch = "wasm32")'.dependencies]
parking_lot = { version = "0.11.1", features = ["wasm-bindgen"] }


[build-dependencies]
vergen = "=3.1.0"<|MERGE_RESOLUTION|>--- conflicted
+++ resolved
@@ -30,15 +30,10 @@
 itertools = "0.8"
 
 ruc = "1.0"
-<<<<<<< HEAD
 zei = { git = "https://github.com/FindoraNetwork/zei", branch = "develop" }
 crypto = { package = "crypto", git = "https://github.com/FindoraNetwork/zei", branch = "develop" }
 zeiutils = { package = "utils", git = "https://github.com/FindoraNetwork/zei", branch = "develop" }
 zeialgebra = { package = "algebra", git = "https://github.com/FindoraNetwork/zei", branch = "develop" }
-=======
-zei = { git = "https://github.com/FindoraNetwork/zei", tag = "v0.1.4x" }
-zeiutils = { package = "utils", git = "https://github.com/FindoraNetwork/zei", tag = "v0.1.4x" }
->>>>>>> 80446880
 bulletproofs = { package = "bulletproofs", git = "https://github.com/FindoraNetwork/bp", branch = "batch_verification", features = ["yoloproofs"] }
 fbnc = { version = "0.2.9", default-features = false}
 
