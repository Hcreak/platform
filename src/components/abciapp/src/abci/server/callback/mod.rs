//!
//! # Impl function of tendermint ABCI
//!

mod utils;

use {
    crate::{
        abci::{
            config::global_cfg::CFG, server::ABCISubmissionServer, staking, IN_SAFE_ITV,
            POOL,
        },
        api::{
            query_server::BLOCK_CREATED,
            submission_server::{convert_tx, try_tx_catalog, TxCatalog},
        },
    },
    abci::{
        Application, CheckTxType, RequestBeginBlock, RequestCheckTx, RequestCommit,
        RequestDeliverTx, RequestEndBlock, RequestInfo, RequestInitChain, RequestQuery,
        ResponseBeginBlock, ResponseCheckTx, ResponseCommit, ResponseDeliverTx,
        ResponseEndBlock, ResponseInfo, ResponseInitChain, ResponseQuery,
    },
    fp_storage::hash::{Sha256, StorageHasher},
    lazy_static::lazy_static,
    ledger::{
        converter::is_convert_account,
        staking::KEEP_HIST,
        store::{
            api_cache,
            fbnc::{new_mapx, Mapx},
        },
    },
    parking_lot::{Mutex, RwLock},
    protobuf::RepeatedField,
    ruc::*,
    std::{
        fs,
        ops::Deref,
        sync::{
            atomic::{AtomicI64, Ordering},
            Arc,
        },
    },
};

pub(crate) static TENDERMINT_BLOCK_HEIGHT: AtomicI64 = AtomicI64::new(0);

lazy_static! {
    // save the request parameters from the begin_block for use in the end_block
    static ref REQ_BEGIN_BLOCK: Arc<Mutex<RequestBeginBlock>> =
        Arc::new(Mutex::new(RequestBeginBlock::new()));
    // avoid on-chain-existing transactions to be stored again
    static ref TX_HISTORY: Arc<RwLock<Mapx<Vec<u8>, bool>>> =
        Arc::new(RwLock::new(new_mapx!("tx_history")));
}

pub fn info(s: &mut ABCISubmissionServer, req: &RequestInfo) -> ResponseInfo {
    let mut resp = ResponseInfo::new();

    let mut la = s.la.write();
    let state = la.get_committed_state().write();

    let commitment = state.get_state_commitment();
    let la_hash = commitment.0.as_ref().to_vec();

    let h = state.get_tendermint_height() as i64;
    TENDERMINT_BLOCK_HEIGHT.swap(h, Ordering::Relaxed);
    resp.set_last_block_height(h);
    if 0 < h {
        let cs_hash = s.account_base_app.write().info(req).last_block_app_hash;
        resp.set_last_block_app_hash(app_hash("info", h, la_hash, cs_hash));
    }

    drop(state);

    println!("\n\n");
    println!("==========================================");
    println!("======== Last committed height: {} ========", h);
    println!("==========================================");
    println!("\n\n");

    if la.all_commited() {
        la.begin_block();
    }

    resp
}

pub fn query(s: &mut ABCISubmissionServer, req: &RequestQuery) -> ResponseQuery {
    s.account_base_app.write().query(req)
}

pub fn init_chain(
    s: &mut ABCISubmissionServer,
    req: &RequestInitChain,
) -> ResponseInitChain {
    s.account_base_app.write().init_chain(req)
}

/// any new tx will trigger this callback before it can enter the mem-pool of tendermint
pub fn check_tx(s: &mut ABCISubmissionServer, req: &RequestCheckTx) -> ResponseCheckTx {
    let mut resp = ResponseCheckTx::new();

    let tx_catalog = try_tx_catalog(req.get_tx());
    match tx_catalog {
        TxCatalog::FindoraTx => {
            if matches!(req.field_type, CheckTxType::New) {
                if let Ok(tx) = convert_tx(req.get_tx()) {
                    if !tx.valid_in_abci() {
                        resp.log = "Should not appear in ABCI".to_owned();
                        resp.code = 1;
                    } else if TX_HISTORY.read().contains_key(&tx.hash_tm_rawbytes()) {
                        resp.log = "Historical transaction".to_owned();
                        resp.code = 1;
                    }
                } else {
                    resp.log = "Invalid format".to_owned();
                }
            }
            resp
        }
        TxCatalog::EvmTx => s.account_base_app.write().check_tx(req),
        TxCatalog::Unknown => {
            resp.code = 1;
            resp.log = "Unknown transaction".to_owned();
            resp
        }
    }
}

pub fn begin_block(
    s: &mut ABCISubmissionServer,
    req: &RequestBeginBlock,
) -> ResponseBeginBlock {
    #[cfg(target_os = "linux")]
    {
        // snapshot the last block
        ledger::store::fbnc::flush_data();
        let last_height = TENDERMINT_BLOCK_HEIGHT.load(Ordering::Relaxed);
        info_omit!(CFG.btmcfg.snapshot(last_height as u64));
    }

    // notify here to make abci-commit safer
    //
    // NOTE:
    // We must ensure that the ledger lock is not occupied,
    // otherwise the peer will not perform any substantial operations,
    // because there is a `try_lock` mechanism used to avoid deadlock
    {
        let mut created = BLOCK_CREATED.0.lock();
        *created = true;
        BLOCK_CREATED.1.notify_one();
    }

    IN_SAFE_ITV.swap(true, Ordering::Relaxed);

    let header = pnk!(req.header.as_ref());
    TENDERMINT_BLOCK_HEIGHT.swap(header.height, Ordering::Relaxed);

    *REQ_BEGIN_BLOCK.lock() = req.clone();

    let mut la = s.la.write();

    // set height first
    la.get_committed_state()
        .write()
        .get_staking_mut()
        .set_custom_block_height(header.height as u64);

    // then create new block or update simulator
    if la.all_commited() {
        la.begin_block();
    } else {
        pnk!(la.update_staking_simulator());
    }

    s.account_base_app.write().begin_block(req)
}

pub fn deliver_tx(
    s: &mut ABCISubmissionServer,
    req: &RequestDeliverTx,
) -> ResponseDeliverTx {
    let mut resp = ResponseDeliverTx::new();

    let tx_catalog = try_tx_catalog(req.get_tx());
<<<<<<< HEAD
    let td_height = TENDERMINT_BLOCK_HEIGHT.load(Ordering::Relaxed);
    const EVM_FIRST_BLOCK_HEIGHT: i64 = 142_5000;
=======
>>>>>>> f2dae847
    match tx_catalog {
        TxCatalog::FindoraTx => {
            if let Ok(tx) = convert_tx(req.get_tx()) {
                let txhash = tx.hash_tm_rawbytes();
                POOL.spawn_ok(async move {
                    TX_HISTORY.write().set_value(txhash, Default::default());
                });

                if tx.valid_in_abci() {
<<<<<<< HEAD
                    // Log print for monitor purpose
                    if td_height < EVM_FIRST_BLOCK_HEIGHT {
                        println!(
                            "EVM transaction(FindoraTx) detected at early height {}: {:?}",
                            td_height, tx
                        );
                    }

=======
>>>>>>> f2dae847
                    if *KEEP_HIST {
                        // set attr(tags) if any, only needed on a fullnode
                        let attr = utils::gen_tendermint_attr(&tx);
                        if !attr.is_empty() {
                            resp.set_events(attr);
                        }
                    }

                    if is_convert_account(&tx) {
                        if let Err(err) =
                            s.account_base_app.write().deliver_findora_tx(&tx)
                        {
                            log::debug!(target: "abciapp", "deliver convert account tx failed: {:?}", err);

                            resp.code = 1;
                            resp.log =
                                format!("deliver convert account tx failed: {:?}", err);
                            return resp;
                        }

                        if s.la.write().cache_transaction(tx).is_ok() {
                            s.account_base_app
                                .read()
                                .deliver_state
                                .state
                                .write()
                                .commit_session();
                            s.account_base_app
                                .read()
                                .deliver_state
                                .db
                                .write()
                                .commit_session();
                            return resp;
                        }

                        s.account_base_app
                            .read()
                            .deliver_state
                            .state
                            .write()
                            .discard_session();
                        s.account_base_app
                            .read()
                            .deliver_state
                            .db
                            .write()
                            .discard_session();
                    } else if let Err(e) = s.la.write().cache_transaction(tx) {
                        resp.code = 1;
                        resp.log = e.to_string();
                    }
                } else {
                    resp.code = 1;
                    resp.log = "Should not appear in ABCI".to_owned();
                }
            } else {
                resp.code = 1;
                resp.log = "Invalid data format".to_owned();
<<<<<<< HEAD
            }

            resp
        }
        TxCatalog::EvmTx => {
            // Log print for monitor purpose
            if td_height < EVM_FIRST_BLOCK_HEIGHT {
                println!(
                    "EVM transaction(EvmTx) detected at early height {}: {:?}",
                    td_height, req
                );
            }
=======
            }

            resp
        }
        TxCatalog::EvmTx => {
>>>>>>> f2dae847
            return s.account_base_app.write().deliver_tx(req);
        }
        TxCatalog::Unknown => {
            resp.code = 1;
            resp.log = "Unknown transaction".to_owned();
            resp
        }
    }
}

/// putting block in the ledgerState
pub fn end_block(
    s: &mut ABCISubmissionServer,
    req: &RequestEndBlock,
) -> ResponseEndBlock {
    let mut resp = ResponseEndBlock::new();

    let begin_block_req = REQ_BEGIN_BLOCK.lock();
    let header = pnk!(begin_block_req.header.as_ref());

    IN_SAFE_ITV.swap(false, Ordering::Relaxed);
    let mut la = s.la.write();

    // mint coinbase, cache system transactions to ledger
    {
        let laa = la.get_committed_state().read();
        if let Some(tx) =
            staking::system_mint_pay(&*laa, &mut *s.account_base_app.write())
        {
            drop(laa);
            // this unwrap should be safe
            la.cache_transaction(tx).unwrap();
        }
    }

    if !la.all_commited() && la.block_txn_count() != 0 {
        pnk!(la.end_block());
    }

    if let Ok(Some(vs)) = ruc::info!(staking::get_validators(
        la.get_committed_state().read().get_staking().deref(),
        begin_block_req.last_commit_info.as_ref()
    )) {
        resp.set_validator_updates(RepeatedField::from_vec(vs));
    }

    staking::system_ops(
        &mut *la.get_committed_state().write(),
        &header,
        begin_block_req.last_commit_info.as_ref(),
        &begin_block_req.byzantine_validators.as_slice(),
    );

    let _ = s.account_base_app.write().end_block(req);

    resp
}

pub fn commit(s: &mut ABCISubmissionServer, req: &RequestCommit) -> ResponseCommit {
    let la = s.la.write();
    let mut state = la.get_committed_state().write();

    // will change `struct LedgerStatus`
    let td_height = TENDERMINT_BLOCK_HEIGHT.load(Ordering::Relaxed);
    state.set_tendermint_height(td_height as u64);

    // cache last block for QueryServer
    pnk!(api_cache::update_api_cache(&mut state));

    // snapshot them finally
    let path = format!("{}/{}", &CFG.ledger_dir, &state.get_status().snapshot_file);
    pnk!(serde_json::to_vec(&state.get_status())
        .c(d!())
        .and_then(|s| fs::write(&path, s).c(d!(path))));

    let mut r = ResponseCommit::new();
    let la_hash = state.get_state_commitment().0.as_ref().to_vec();
    let cs_hash = s.account_base_app.write().commit(req).data;
    r.set_data(app_hash("commit", td_height, la_hash, cs_hash));
    r
}

/// Combines ledger state hash and EVM chain state hash
/// and print app hashes for debugging
fn app_hash(
    when: &str,
    height: i64,
    mut la_hash: Vec<u8>,
    mut cs_hash: Vec<u8>,
) -> Vec<u8> {
    log::debug!(target: "abciapp",
        "app_hash_{}: {}_{}, height: {}",
        when,
        hex::encode(la_hash.clone()),
        hex::encode(cs_hash.clone()),
        height
    );

    // append ONLY non-empty EVM chain state hash
    if !cs_hash.is_empty() {
        la_hash.append(&mut cs_hash);
        Sha256::hash(la_hash.as_slice()).to_vec()
    } else {
        la_hash
    }
}<|MERGE_RESOLUTION|>--- conflicted
+++ resolved
@@ -185,11 +185,8 @@
     let mut resp = ResponseDeliverTx::new();
 
     let tx_catalog = try_tx_catalog(req.get_tx());
-<<<<<<< HEAD
     let td_height = TENDERMINT_BLOCK_HEIGHT.load(Ordering::Relaxed);
     const EVM_FIRST_BLOCK_HEIGHT: i64 = 142_5000;
-=======
->>>>>>> f2dae847
     match tx_catalog {
         TxCatalog::FindoraTx => {
             if let Ok(tx) = convert_tx(req.get_tx()) {
@@ -199,7 +196,6 @@
                 });
 
                 if tx.valid_in_abci() {
-<<<<<<< HEAD
                     // Log print for monitor purpose
                     if td_height < EVM_FIRST_BLOCK_HEIGHT {
                         println!(
@@ -207,9 +203,6 @@
                             td_height, tx
                         );
                     }
-
-=======
->>>>>>> f2dae847
                     if *KEEP_HIST {
                         // set attr(tags) if any, only needed on a fullnode
                         let attr = utils::gen_tendermint_attr(&tx);
@@ -269,7 +262,6 @@
             } else {
                 resp.code = 1;
                 resp.log = "Invalid data format".to_owned();
-<<<<<<< HEAD
             }
 
             resp
@@ -282,13 +274,6 @@
                     td_height, req
                 );
             }
-=======
-            }
-
-            resp
-        }
-        TxCatalog::EvmTx => {
->>>>>>> f2dae847
             return s.account_base_app.write().deliver_tx(req);
         }
         TxCatalog::Unknown => {
