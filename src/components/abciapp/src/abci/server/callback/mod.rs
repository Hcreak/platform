--- conflicted
+++ resolved
@@ -18,7 +18,6 @@
         ResponseBeginBlock, ResponseCheckTx, ResponseCommit, ResponseDeliverTx,
         ResponseEndBlock, ResponseInfo, ResponseInitChain, ResponseQuery,
     },
-<<<<<<< HEAD
     config::abci::global_cfg::CFG,
     fp_storage::hash::{Sha256, StorageHasher},
     lazy_static::lazy_static,
@@ -40,34 +39,6 @@
             atomic::{AtomicI64, Ordering},
             Arc,
         },
-=======
-    api::{
-        query_server::BLOCK_CREATED,
-        submission_server::{convert_tx, try_tx_catalog, TxCatalog},
-    },
-};
-use abci::{
-    Application, CheckTxType, RequestBeginBlock, RequestCheckTx, RequestCommit,
-    RequestDeliverTx, RequestEndBlock, RequestInfo, RequestInitChain, RequestQuery,
-    ResponseBeginBlock, ResponseCheckTx, ResponseCommit, ResponseDeliverTx,
-    ResponseEndBlock, ResponseInfo, ResponseInitChain, ResponseQuery,
-};
-use fp_storage::hash::{Sha256, StorageHasher};
-use lazy_static::lazy_static;
-use ledger::{
-    converter::is_convert_tx,
-    staking::{is_coinbase_tx, KEEP_HIST},
-};
-use parking_lot::Mutex;
-use protobuf::RepeatedField;
-use ruc::*;
-use std::{
-    fs,
-    ops::Deref,
-    sync::{
-        atomic::{AtomicBool, AtomicI64, Ordering},
-        Arc,
->>>>>>> 8eae5788
     },
 };
 
@@ -82,7 +53,6 @@
         Arc::new(RwLock::new(new_mapx!("tx_history")));
 }
 
-<<<<<<< HEAD
 // #[cfg(feature = "debug_env")]
 // pub const DISBALE_EVM_BLOCK_HEIGHT: i64 = 1;
 //
@@ -95,8 +65,6 @@
 // #[cfg(not(feature = "debug_env"))]
 // pub const ENABLE_FRC20_HEIGHT: i64 = 150_1000;
 
-=======
->>>>>>> 8eae5788
 pub fn info(s: &mut ABCISubmissionServer, req: &RequestInfo) -> ResponseInfo {
     let mut resp = ResponseInfo::new();
 
@@ -111,7 +79,6 @@
     TENDERMINT_BLOCK_HEIGHT.swap(h, Ordering::Relaxed);
     resp.set_last_block_height(h);
     if 0 < h {
-<<<<<<< HEAD
         if CFG.checkpoint.disable_evm_block_height < h
             && h < CFG.checkpoint.enable_frc20_height
         {
@@ -120,10 +87,6 @@
             let cs_hash = s.account_base_app.write().info(req).last_block_app_hash;
             resp.set_last_block_app_hash(app_hash("info", h, la_hash, cs_hash));
         }
-=======
-        let cs_hash = s.account_base_app.write().info(req).last_block_app_hash;
-        resp.set_last_block_app_hash(app_hash("info", h, la_hash, cs_hash));
->>>>>>> 8eae5788
     }
 
     drop(state);
@@ -151,7 +114,6 @@
 /// any new tx will trigger this callback before it can enter the mem-pool of tendermint
 pub fn check_tx(s: &mut ABCISubmissionServer, req: &RequestCheckTx) -> ResponseCheckTx {
     let mut resp = ResponseCheckTx::new();
-<<<<<<< HEAD
 
     let tx_catalog = try_tx_catalog(req.get_tx(), false);
 
@@ -188,22 +150,6 @@
         TxCatalog::Unknown => {
             resp.code = 1;
             resp.log = "Unknown transaction".to_owned();
-=======
-    let tx_catalog = try_tx_catalog(req.get_tx());
-    match tx_catalog {
-        TxCatalog::FindoraTx => {
-            if matches!(req.field_type, CheckTxType::New)
-                && convert_tx(req.get_tx()).is_err()
-            {
-                resp.code = 1;
-            }
-            resp
-        }
-        TxCatalog::EvmTx => s.account_base_app.write().check_tx(req),
-        TxCatalog::Unknown => {
-            resp.code = 1;
-            resp.log = String::from("Checked unknown transaction!");
->>>>>>> 8eae5788
             resp
         }
     }
@@ -255,7 +201,6 @@
         pnk!(la.update_staking_simulator());
     }
 
-<<<<<<< HEAD
     if CFG.checkpoint.disable_evm_block_height < header.height
         && header.height < CFG.checkpoint.enable_frc20_height
     {
@@ -263,9 +208,6 @@
     } else {
         s.account_base_app.write().begin_block(req)
     }
-=======
-    s.account_base_app.write().begin_block(req)
->>>>>>> 8eae5788
 }
 
 pub fn deliver_tx(
@@ -273,7 +215,6 @@
     req: &RequestDeliverTx,
 ) -> ResponseDeliverTx {
     let mut resp = ResponseDeliverTx::new();
-<<<<<<< HEAD
 
     let tx_catalog = try_tx_catalog(req.get_tx(), true);
     let td_height = TENDERMINT_BLOCK_HEIGHT.load(Ordering::Relaxed);
@@ -296,15 +237,6 @@
                         );
                     }
 
-=======
-    let tx_catalog = try_tx_catalog(req.get_tx());
-    match tx_catalog {
-        TxCatalog::FindoraTx => {
-            if let Ok(tx) = convert_tx(req.get_tx()) {
-                if !is_coinbase_tx(&tx)
-                    && tx.is_basic_valid(TENDERMINT_BLOCK_HEIGHT.load(Ordering::Relaxed))
-                {
->>>>>>> 8eae5788
                     if *KEEP_HIST {
                         // set attr(tags) if any, only needed on a fullnode
                         let attr = utils::gen_tendermint_attr(&tx);
@@ -313,7 +245,6 @@
                         }
                     }
 
-<<<<<<< HEAD
                     if CFG.checkpoint.disable_evm_block_height < td_height
                         && td_height < CFG.checkpoint.enable_frc20_height
                     {
@@ -401,34 +332,6 @@
         TxCatalog::Unknown => {
             resp.code = 1;
             resp.log = "Unknown transaction".to_owned();
-=======
-                    if s.la.write().cache_transaction(tx.clone()).is_ok() {
-                        if is_convert_tx(&tx)
-                            && s.account_base_app
-                                .write()
-                                .deliver_findora_tx(&tx)
-                                .is_err()
-                        {
-                            resp.code = 1;
-                            resp.log = String::from("Failed to deliver transaction!");
-                        }
-                        return resp;
-                    }
-                }
-
-                resp.code = 1;
-                resp.log = String::from("Failed to deliver transaction!");
-            }
-
-            resp
-        }
-        TxCatalog::EvmTx => {
-            return s.account_base_app.write().deliver_tx(req);
-        }
-        TxCatalog::Unknown => {
-            resp.code = 1;
-            resp.log = String::from("Failed to deliver transaction!");
->>>>>>> 8eae5788
             resp
         }
     }
@@ -479,15 +382,11 @@
         &begin_block_req.byzantine_validators.as_slice(),
     );
 
-<<<<<<< HEAD
     if td_height <= CFG.checkpoint.disable_evm_block_height
         || td_height >= CFG.checkpoint.enable_frc20_height
     {
         let _ = s.account_base_app.write().end_block(req);
     }
-=======
-    let _ = s.account_base_app.write().end_block(req);
->>>>>>> 8eae5788
 
     resp
 }
@@ -512,7 +411,6 @@
     let mut r = ResponseCommit::new();
     let la_hash = state.get_state_commitment().0.as_ref().to_vec();
     let cs_hash = s.account_base_app.write().commit(req).data;
-<<<<<<< HEAD
 
     if CFG.checkpoint.disable_evm_block_height < td_height
         && td_height < CFG.checkpoint.enable_frc20_height
@@ -522,9 +420,6 @@
         r.set_data(app_hash("commit", td_height, la_hash, cs_hash));
     }
 
-=======
-    r.set_data(app_hash("commit", td_height, la_hash, cs_hash));
->>>>>>> 8eae5788
     r
 }
 
@@ -536,11 +431,7 @@
     mut la_hash: Vec<u8>,
     mut cs_hash: Vec<u8>,
 ) -> Vec<u8> {
-<<<<<<< HEAD
     log::info!(target: "abciapp",
-=======
-    log::debug!(target: "abciapp",
->>>>>>> 8eae5788
         "app_hash_{}: {}_{}, height: {}",
         when,
         hex::encode(la_hash.clone()),
