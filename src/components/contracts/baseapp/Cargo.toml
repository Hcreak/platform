--- conflicted
+++ resolved
@@ -22,11 +22,7 @@
 ruc = "1.0"
 serde = { version = "1.0.124", features = ["derive"] }
 serde_json = "1.0.40"
-<<<<<<< HEAD
 storage = { git = "https://github.com/FindoraNetwork/storage.git", branch = "develop" }
-=======
-storage = { git = "https://github.com/FindoraNetwork/storage.git", tag = "v0.1.4" }
->>>>>>> 80446880
 
 # primitives
 fp-core = { path = "../primitives/core" }
