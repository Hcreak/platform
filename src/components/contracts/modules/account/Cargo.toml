--- conflicted
+++ resolved
@@ -11,19 +11,11 @@
 [dependencies]
 abci = { git = "https://github.com/FindoraNetwork/rust-abci", tag = "v0.7.2" }
 log = "0.4"
-<<<<<<< HEAD
-primitive-types = { version = "0.10.0", default-features = false, features = ["rlp", "byteorder", "serde"] }
+primitive-types = { version = "0.10.1", default-features = false, features = ["rlp", "byteorder", "serde"] }
 ruc = "1.0"
 serde = { version = "1.0.124", features = ["derive"] }
 serde_json = "1.0.64"
 storage = { git = "https://github.com/FindoraNetwork/storage.git", branch = "develop" }
-=======
-primitive-types = { version = "0.10.1", default-features = false, features = ["rlp", "byteorder", "serde"] }
-ruc = "1.0"
-serde = { version = "1.0.124", features = ["derive"] }
-serde_json = "1.0.64"
-storage = { git = "https://github.com/FindoraNetwork/storage.git", tag = "v0.1.4" }
->>>>>>> 80446880
 
 # primitives, don't depend on any modules
 fp-core = { path = "../../primitives/core" }
@@ -34,8 +26,4 @@
 [dev-dependencies]
 parking_lot = "0.11.1"
 rand_chacha = "0.2.0"
-<<<<<<< HEAD
-zei = { git = "https://github.com/FindoraNetwork/zei", branch = "develop" }
-=======
-zei = { git = "https://github.com/FindoraNetwork/zei", tag = "v0.1.4x" }
->>>>>>> 80446880
+zei = { git = "https://github.com/FindoraNetwork/zei", branch = "develop" }