#![deny(warnings)]
use super::errors;
use crate::error_location;
use crate::policy_script::{Policy, PolicyGlobals, TxnPolicyData};
use bitmap::SparseMap;
use chrono::prelude::*;
use credentials::{CredCommitment, CredIssuerPublicKey, CredPoK, CredUserPublicKey};
use cryptohash::sha256::Digest as BitDigest;
use cryptohash::{sha256, HashValue, Proof};
use errors::PlatformError;
use rand_chacha::ChaChaRng;
use rand_core::{CryptoRng, RngCore, SeedableRng};
use serde::{de::Visitor, Deserialize, Deserializer, Serialize, Serializer};
use std::boxed::Box;
use std::collections::{HashMap, HashSet};
use std::convert::TryFrom;
use std::hash::{Hash, Hasher};
use std::marker::PhantomData;
use zei::xfr::lib::gen_xfr_body;
use zei::xfr::sig::{XfrKeyPair, XfrPublicKey, XfrSecretKey, XfrSignature};
use zei::xfr::structs::{AssetRecord, AssetTracingPolicy, BlindAssetRecord, XfrBody};

pub fn b64enc<T: ?Sized + AsRef<[u8]>>(input: &T) -> String {
  base64::encode_config(input, base64::URL_SAFE)
}
pub fn b64dec<T: ?Sized + AsRef<[u8]>>(input: &T) -> Result<Vec<u8>, base64::DecodeError> {
  base64::decode_config(input, base64::URL_SAFE)
}

// Unique Identifier for ledger objects
#[derive(Clone, Copy, Debug, Default, Eq, Hash, PartialEq)]
pub struct Code {
  pub val: [u8; 16],
}

fn is_default<T: Default + PartialEq>(x: &T) -> bool {
  x == &T::default()
}

pub type AssetTypeCode = Code;
pub type AssetPolicyKey = Code;
pub type SmartContractKey = Code;

impl Code {
  pub fn gen_random() -> Self {
    let mut small_rng = ChaChaRng::from_entropy();
    let mut buf: [u8; 16] = [0u8; 16];
    small_rng.fill_bytes(&mut buf);
    Self { val: buf }
  }
  pub fn new_from_str(s: &str) -> Self {
    let mut as_vec = s.to_string().into_bytes();
    as_vec.resize(16, 0u8);
    let buf = <[u8; 16]>::try_from(as_vec.as_slice()).unwrap();
    Self { val: buf }
  }
  pub fn new_from_base64(b64: &str) -> Result<Self, PlatformError> {
    if let Ok(mut bin) = b64dec(b64) {
      bin.resize(16, 0u8);
      let buf = <[u8; 16]>::try_from(bin.as_slice()).unwrap();
      Ok(Self { val: buf })
    } else {
      Err(PlatformError::DeserializationError)
    }
  }
  pub fn to_base64(&self) -> String {
    b64enc(&self.val)
  }
}

impl Serialize for Code {
  fn serialize<S>(&self, serializer: S) -> Result<S::Ok, S::Error>
    where S: Serializer
  {
    if serializer.is_human_readable() {
      serializer.serialize_str(&b64enc(&self.val))
    } else {
      serializer.serialize_bytes(&self.val)
    }
  }
}

impl<'de> Deserialize<'de> for Code {
  fn deserialize<D>(deserializer: D) -> Result<Self, D::Error>
    where D: Deserializer<'de>
  {
    struct CodeVisitor;

    impl<'de> Visitor<'de> for CodeVisitor {
      type Value = Code;

      fn expecting(&self, formatter: &mut ::core::fmt::Formatter) -> ::core::fmt::Result {
        formatter.write_str("an array of 16 bytes")
      }

      fn visit_bytes<E>(self, v: &[u8]) -> Result<Self::Value, E>
        where E: serde::de::Error
      {
        if v.len() == 16 {
          let mut val = [0u8; 16];
          val.copy_from_slice(v);

          Ok(Code { val })
        } else {
          Err(serde::de::Error::invalid_length(v.len(), &self))
        }
      }
      fn visit_str<E>(self, s: &str) -> Result<Self::Value, E>
        where E: serde::de::Error
      {
        self.visit_bytes(&b64dec(s).map_err(serde::de::Error::custom)?)
      }
    }
    if deserializer.is_human_readable() {
      deserializer.deserialize_str(CodeVisitor)
    } else {
      deserializer.deserialize_bytes(CodeVisitor)
    }
  }
}

// Wrapper around a serialized variable that maintains type semantics.
#[derive(Clone, Debug, Serialize, Deserialize)]
pub struct Serialized<T> {
  pub val: String,
  phantom: PhantomData<T>,
}

impl<T> Default for Serialized<T> where T: Default + serde::Serialize + serde::de::DeserializeOwned
{
  fn default() -> Self {
    Self::new(&T::default())
  }
}

impl<T> Serialized<T> where T: serde::Serialize + serde::de::DeserializeOwned
{
  pub fn new(to_serialize: &T) -> Self {
    Serialized { val: b64enc(&bincode::serialize(&to_serialize).unwrap()),
                 phantom: PhantomData }
  }

  pub fn deserialize(&self) -> T {
    bincode::deserialize(&b64dec(&self.val).unwrap()).unwrap()
  }
}

#[derive(Clone, Copy, Debug, Default, Deserialize, Eq, Hash, PartialEq, Serialize)]
pub struct AssetDigest {
  // Generated from the asset definition, also unique
  pub val: [u8; 32],
}

// TODO: Define Memo
#[derive(Clone, Debug, Default, Deserialize, Eq, Hash, PartialEq, Serialize)]
pub struct Memo(pub String);
#[derive(Clone, Copy, Debug, Default, Deserialize, Eq, Hash, PartialEq, Serialize)]
pub struct ConfidentialMemo;
#[derive(Clone, Copy, Debug, Default, Deserialize, Eq, Hash, PartialEq, Serialize)]
pub struct Commitment([u8; 32]);

#[derive(Clone, Copy, Debug, Default, Deserialize, Eq, PartialEq, Serialize)]
pub struct XfrAddress {
  pub key: XfrPublicKey,
}

#[allow(clippy::derive_hash_xor_eq)]
impl Hash for XfrAddress {
  fn hash<H: Hasher>(&self, state: &mut H) {
    self.key.as_bytes().hash(state);
  }
}

// TODO(joe): Better name! There's more than one thing that gets issued.
#[derive(Clone, Copy, Debug, Default, Deserialize, Eq, PartialEq, Serialize)]
pub struct IssuerPublicKey {
  pub key: XfrPublicKey,
  // TODO(joe): possibly include other keys, pending zei interface updates.
  // eg. encryption key
}

#[derive(Clone, Copy, Debug, Default, Deserialize, Eq, PartialEq, Serialize)]
pub struct AccountAddress {
  pub key: XfrPublicKey,
}

#[derive(Clone, Debug, Deserialize, Eq, PartialEq, Serialize)]
pub struct TransferBodySignature {
  pub address: XfrAddress,
  pub signature: XfrSignature,
  #[serde(default)]
  #[serde(skip_serializing_if = "is_default")]
  pub input_idx: Option<usize>, // Some(idx) if a co-signature, None otherwise
}

impl TransferBodySignature {
  pub fn verify(&self, message: &[u8]) -> bool {
    self.address.key.verify(message, &self.signature).is_ok()
  }
}

#[derive(Clone, Debug, Deserialize, Eq, PartialEq, Serialize)]
/// Stores threshold and weights for a multisignature requirement.
pub struct SignatureRules {
  pub threshold: u64,
  pub weights: Vec<(XfrPublicKey, u64)>, // Stored as a vector so that serialization is deterministic
}

impl SignatureRules {
  /// Returns Ok(()) if the sum of weights of the keys in keyset reaches the threshold.
  /// Keyset must store XfrPublicKeys in byte form.
  pub fn check_signature_set(&self, keyset: &HashSet<Vec<u8>>) -> Result<(), PlatformError> {
    let mut sum: u64 = 0;
    let mut weight_map = HashMap::new();
    // Convert to map
    for (key, weight) in self.weights.iter() {
      weight_map.insert(key.as_bytes(), *weight);
    }
    // Calculate weighted sum
    for key in keyset.iter() {
      sum = sum.checked_add(*weight_map.get(&key[..]).unwrap_or(&0))
               .ok_or_else(|| PlatformError::InputsError(error_location!()))?;
    }

    if sum < self.threshold {
      return Err(PlatformError::InputsError(error_location!()));
    }
    Ok(())
  }
}

#[derive(Clone, Debug, Deserialize, Eq, PartialEq, Serialize)]
/// Simple asset rules:
/// 1) Traceable: Records of traceable assets can be decrypted by a provided tracking key
/// 2) Transferable: Non-transferable assets can only be transferred once from the issuer to
///    another user.
/// 3) Max units: Optional limit on total issuance amount.
/// 4) Transfer signature rules: Signature weights and threshold for a valid transfer.
pub struct AssetRules {
  pub traceable: bool,
  pub transferable: bool,
  pub updatable: bool,
  pub transfer_multisig_rules: Option<SignatureRules>,
  pub max_units: Option<u64>,
}
impl Default for AssetRules {
  fn default() -> Self {
    AssetRules { traceable: false,
                 transferable: true,
                 updatable: false,
                 max_units: None,
                 transfer_multisig_rules: None }
  }
}

impl AssetRules {
  pub fn set_traceable(&mut self, traceable: bool) -> &mut Self {
    self.traceable = traceable;
    self
  }

  pub fn set_max_units(&mut self, max_units: Option<u64>) -> &mut Self {
    self.max_units = max_units;
    self
  }

  pub fn set_transferable(&mut self, transferable: bool) -> &mut Self {
    self.transferable = transferable;
    self
  }

  pub fn set_updatable(&mut self, updatable: bool) -> &mut Self {
    self.updatable = updatable;
    self
  }

  pub fn set_transfer_multisig_rules(&mut self,
                                     multisig_rules: Option<SignatureRules>)
                                     -> &mut Self {
    self.transfer_multisig_rules = multisig_rules;
    self
  }
}

#[derive(Clone, Debug, Default, Deserialize, Eq, PartialEq, Serialize)]
pub struct Asset {
  pub code: AssetTypeCode,
  pub issuer: IssuerPublicKey,
  #[serde(default)]
  #[serde(skip_serializing_if = "is_default")]
  pub memo: Memo,
  #[serde(default)]
  #[serde(skip_serializing_if = "is_default")]
  pub confidential_memo: ConfidentialMemo,
  #[serde(default)]
  #[serde(skip_serializing_if = "is_default")]
  pub asset_rules: AssetRules,
  #[serde(default)]
  #[serde(skip_serializing_if = "is_default")]
  pub policy: Option<(Box<Policy>, PolicyGlobals)>,
  #[serde(default)]
  #[serde(skip_serializing_if = "is_default")]
  pub memo_history: Vec<Memo>,
}

#[derive(Clone, Debug, Default, Deserialize, Eq, PartialEq, Serialize)]
pub struct AssetType {
  pub properties: Asset,
  pub digest: [u8; 32],
  pub units: u64,
  pub confidential_units: Commitment,
}

impl AssetType {
  pub fn has_issuance_restrictions(&self) -> bool {
    self.properties.asset_rules.max_units.is_some()
  }
}

#[derive(Clone, Debug, Deserialize, Eq, Hash, PartialEq, Serialize)]
pub struct CustomAssetPolicy {
  policy: Vec<u8>, // serialized policy, underlying form TBD.
}

#[derive(Clone, Debug, Deserialize, Eq, Hash, PartialEq, Serialize)]
pub struct CredentialProofKey([u8; 16]);

#[derive(Clone, Debug, Deserialize, Eq, Hash, PartialEq, Serialize)]
pub struct CredentialProof {
  pub key: CredentialProofKey,
}

#[derive(Clone, Debug, Deserialize, Eq, Hash, PartialEq, Serialize)]
pub struct SmartContract;

#[derive(Clone, Copy, Debug, Default, Deserialize, Eq, Hash, PartialEq, Serialize)]
pub struct TxoSID(pub u64);

#[derive(Clone, Copy, Debug, Default, Deserialize, Eq, Hash, PartialEq, Serialize)]
pub struct TxnSID(pub usize);

#[derive(Clone, Copy, Debug, Default, Deserialize, Eq, Hash, PartialEq, Serialize)]
pub struct BlockSID(pub usize);

// An ephemeral index for a transaction (with a different newtype so that
// it's harder to mix up)
#[derive(Clone, Copy, Debug, Default, Deserialize, Eq, Hash, PartialEq, Serialize)]
pub struct TxnTempSID(pub usize);

#[derive(Clone, Debug, Deserialize, Eq, PartialEq, Serialize)]
pub struct TxOutput(pub BlindAssetRecord);

#[derive(Eq, PartialEq, Debug)]
pub enum UtxoStatus {
  Spent,
  Unspent,
  Nonexistent,
}

#[derive(Clone, Debug, Deserialize, Eq, PartialEq, Serialize)]
pub struct Utxo(pub TxOutput);
// TODO(joe): the digest is currently unused -- should it be put back?
// pub struct Utxo {
//   // digest is a hash of the TxoSID and the operation output
//   pub digest: [u8; 32],
//   pub output: TxOutput,
// }

#[derive(Copy, Clone, Debug, Deserialize, Eq, PartialEq, Serialize)]
pub enum TxoRef {
  // Offset backwards from this operation (within a txn) -- 0 is the most recent, (n-1) (if there
  // are n outputs so far) is the first output of the transaction
  Relative(u64),
  // Absolute Txo address to a location outside this txn
  Absolute(TxoSID),
}

#[derive(Clone, Debug, Deserialize, Eq, PartialEq, Serialize)]
pub struct TransferAssetBody {
  pub inputs: Vec<TxoRef>, // Ledger address of inputs
  pub num_outputs: usize,  // How many output TXOs?
  // TODO(joe): we probably don't need the whole XfrNote with input records
  // once it's on the chain
  pub transfer: Box<XfrBody>, // Encrypted transfer note
}

impl TransferAssetBody {
  pub fn new<R: CryptoRng + RngCore>(prng: &mut R,
                                     input_refs: Vec<TxoRef>,
                                     input_records: &[AssetRecord],
                                     output_records: &[AssetRecord])
                                     -> Result<TransferAssetBody, errors::PlatformError> {
    if input_records.is_empty() {
      return Err(PlatformError::InputsError(error_location!()));
    }
<<<<<<< HEAD
    let in_records =
      input_records.iter()
                   .map(|oar| AssetRecord::from_open_asset_record_no_asset_tracking(oar.clone()))
                   .collect_vec();
    let note = Box::new(gen_xfr_body(prng, in_records.as_slice(), output_records)
                                                     .map_err(|e| PlatformError::ZeiError(error_location!(),e))?);
=======
    let note = Box::new(gen_xfr_body(prng, input_records, output_records)
        .map_err(|e| PlatformError::ZeiError(error_location!(),e))?);
>>>>>>> 84f54b73
    Ok(TransferAssetBody { inputs: input_refs,
                           num_outputs: output_records.len(),
                           transfer: note })
  }

  /// Computes a body signature. A body signature represents consent to some part of the asset transfer. If an
  /// input_idx is specified, the signature is a co-signature.
  pub fn compute_body_signature(&self,
                                keypair: &XfrKeyPair,
                                input_idx: Option<usize>)
                                -> TransferBodySignature {
    let secret_key = keypair.get_sk_ref();
    let public_key = keypair.get_pk_ref();
    let mut body_vec = serde_json::to_vec(&self).unwrap();
    if let Some(idx) = input_idx {
      body_vec.extend(&idx.to_be_bytes());
    }
    let signature = secret_key.sign(&body_vec, public_key);
    TransferBodySignature { signature,
                            address: XfrAddress { key: *public_key },
                            input_idx }
  }

  /// Verifies a body signature
  pub fn verify_body_signature(&self, signature: &TransferBodySignature) -> bool {
    let mut body_vec = serde_json::to_vec(&self).unwrap();
    if let Some(idx) = signature.input_idx {
      body_vec.extend(&idx.to_be_bytes());
    }
    signature.verify(&body_vec)
  }
}

#[derive(Clone, Debug, Deserialize, Eq, PartialEq, Serialize)]
pub struct IssueAssetBody {
  pub code: AssetTypeCode,
  pub seq_num: u64,
  pub num_outputs: usize,
  pub records: Vec<TxOutput>,
  /// Asset tracing policy, null iff the asset is not traceable
  #[serde(default)]
  #[serde(skip_serializing_if = "is_default")]
  pub tracing_policy: Option<AssetTracingPolicy>,
}

impl IssueAssetBody {
  pub fn new(token_code: &AssetTypeCode,
             seq_num: u64,
             records: &[TxOutput],
             tracing_policy: Option<AssetTracingPolicy>)
             -> Result<IssueAssetBody, PlatformError> {
    Ok(IssueAssetBody { code: *token_code,
                        seq_num,
                        num_outputs: records.len(),
                        records: records.to_vec(),
                        tracing_policy })
  }
}

#[derive(Clone, Debug, Deserialize, Eq, PartialEq, Serialize)]
pub struct DefineAssetBody {
  pub asset: Asset,
}

impl DefineAssetBody {
  pub fn new(token_code: &AssetTypeCode,
             issuer_key: &IssuerPublicKey, // TODO: require private key check somehow?
             asset_rules: AssetRules,
             memo: Option<Memo>,
             confidential_memo: Option<ConfidentialMemo>,
             policy: Option<(Box<Policy>, PolicyGlobals)>)
             -> Result<DefineAssetBody, PlatformError> {
    let mut asset_def: Asset = Default::default();
    asset_def.code = *token_code;
    asset_def.issuer = *issuer_key;
    asset_def.asset_rules = asset_rules;
    asset_def.policy = policy;

    if let Some(memo) = memo {
      asset_def.memo = Memo(memo.0);
    } else {
      asset_def.memo = Memo(String::from(""));
    }

    if let Some(confidential_memo) = confidential_memo {
      asset_def.confidential_memo = confidential_memo;
    } else {
      asset_def.confidential_memo = ConfidentialMemo {};
    }
    Ok(DefineAssetBody { asset: asset_def })
  }
}

#[derive(Clone, Debug, Deserialize, Eq, PartialEq, Serialize)]
pub struct UpdateMemoBody {
  pub new_memo: Memo,
  pub asset_type: AssetTypeCode,
}

#[derive(Clone, Debug, Deserialize, Eq, PartialEq, Serialize)]
pub struct AIRAssignBody {
  pub addr: CredUserPublicKey,
  pub data: CredCommitment,
  pub issuer_pk: CredIssuerPublicKey,
  pub pok: CredPoK,
}

impl AIRAssignBody {
  pub fn new(addr: CredUserPublicKey,
             data: CredCommitment,
             issuer_pk: CredIssuerPublicKey,
             pok: CredPoK)
             -> Result<AIRAssignBody, errors::PlatformError> {
    Ok(AIRAssignBody { addr,
                       data,
                       issuer_pk,
                       pok })
  }
}

pub fn compute_signature<T>(secret_key: &XfrSecretKey,
                            public_key: &XfrPublicKey,
                            operation_body: &T)
                            -> XfrSignature
  where T: serde::Serialize
{
  secret_key.sign(&serde_json::to_vec(&operation_body).unwrap(), &public_key)
}

#[derive(Clone, Copy, Debug, Deserialize, Eq, PartialEq, Serialize)]
pub enum TransferType {
  Standard,
  DebtSwap,
}

impl Default for TransferType {
  fn default() -> Self {
    Self::Standard
  }
}

// TODO: UTXO Addresses must be included in Transfer Signature
#[derive(Clone, Debug, Deserialize, Eq, PartialEq, Serialize)]
pub struct TransferAsset {
  pub body: TransferAssetBody,
  pub transfer_type: TransferType,
  pub body_signatures: Vec<TransferBodySignature>,
}

impl TransferAsset {
  pub fn new(transfer_body: TransferAssetBody,
             transfer_type: TransferType)
             -> Result<TransferAsset, PlatformError> {
    Ok(TransferAsset { body: transfer_body,
                       body_signatures: Vec::new(),
                       transfer_type })
  }

  pub fn sign(&mut self, keypair: &XfrKeyPair) {
    self.body_signatures
        .push(self.body.compute_body_signature(&keypair, None))
  }

  pub fn add_cosignature(&mut self, keypair: &XfrKeyPair, input_idx: usize) {
    self.body_signatures
        .push(self.body.compute_body_signature(&keypair, Some(input_idx)))
  }
}

// TODO: Include mechanism for replay attacks
#[derive(Clone, Debug, Deserialize, Eq, PartialEq, Serialize)]
pub struct IssueAsset {
  pub body: IssueAssetBody,
  pub pubkey: IssuerPublicKey,
  pub signature: XfrSignature,
}

impl IssueAsset {
  pub fn new(issuance_body: IssueAssetBody,
             public_key: &IssuerPublicKey,
             secret_key: &XfrSecretKey)
             -> Result<IssueAsset, PlatformError> {
    let sign = compute_signature(&secret_key, &public_key.key, &issuance_body);
    Ok(IssueAsset { body: issuance_body,
                    pubkey: *public_key,
                    signature: sign })
  }
}

// ... etc...
#[derive(Clone, Debug, Deserialize, Eq, PartialEq, Serialize)]
pub struct DefineAsset {
  pub body: DefineAssetBody,

  // TODO(joe?): Why is there a distinct public key used for signing?
  // Should this be the same as the issuer key in `body`? Is it *dangerous*
  // to have a distinct public key for this? Is it *beneficial* to have a
  // distinct public key?
  pub pubkey: IssuerPublicKey,
  pub signature: XfrSignature,
}

impl DefineAsset {
  pub fn new(creation_body: DefineAssetBody,
             public_key: &IssuerPublicKey,
             secret_key: &XfrSecretKey)
             -> Result<DefineAsset, PlatformError> {
    let sign = compute_signature(&secret_key, &public_key.key, &creation_body);
    Ok(DefineAsset { body: creation_body,
                     pubkey: *public_key,
                     signature: sign })
  }
}

#[derive(Clone, Debug, Deserialize, Eq, PartialEq, Serialize)]
pub struct UpdateMemo {
  pub body: UpdateMemoBody,
  pub pubkey: XfrPublicKey,
  pub signature: XfrSignature,
}

impl UpdateMemo {
  pub fn new(update_memo_body: UpdateMemoBody, signing_key: &XfrKeyPair) -> UpdateMemo {
    let sign = compute_signature(signing_key.get_sk_ref(),
                                 signing_key.get_pk_ref(),
                                 &update_memo_body);
    UpdateMemo { body: update_memo_body,
                 pubkey: *signing_key.get_pk_ref(),
                 signature: sign }
  }
}

#[derive(Clone, Debug, Deserialize, Eq, PartialEq, Serialize)]
pub struct AIRAssign {
  pub body: AIRAssignBody,
  pub pubkey: XfrPublicKey,
  pub signature: XfrSignature,
}

impl AIRAssign {
  pub fn new(creation_body: AIRAssignBody,
             keypair: &XfrKeyPair)
             -> Result<AIRAssign, errors::PlatformError> {
    let sign = compute_signature(keypair.get_sk_ref(), keypair.get_pk_ref(), &creation_body);
    Ok(AIRAssign { body: creation_body,
                   pubkey: *keypair.get_pk_ref(),
                   signature: sign })
  }
}

#[allow(clippy::large_enum_variant)]
#[derive(Clone, Debug, Deserialize, Eq, PartialEq, Serialize)]
pub enum Operation {
  TransferAsset(TransferAsset),
  IssueAsset(IssueAsset),
  DefineAsset(DefineAsset),
  UpdateMemo(UpdateMemo),
  AIRAssign(AIRAssign),
  // ... etc...
}

#[derive(Clone, Debug)]
pub struct TimeBounds {
  pub start: DateTime<Utc>,
  pub end: DateTime<Utc>,
}

#[derive(Clone, Debug, Deserialize, Eq, PartialEq, Serialize, Default)]
pub struct Transaction {
  pub operations: Vec<Operation>,
  #[serde(default)]
  #[serde(skip_serializing_if = "is_default")]
  pub credentials: Vec<CredentialProof>,
  #[serde(default)]
  #[serde(skip_serializing_if = "is_default")]
  pub policy_options: Option<TxnPolicyData>,
  #[serde(default)]
  #[serde(skip_serializing_if = "is_default")]
  pub memos: Vec<Memo>,
  #[serde(default)]
  #[serde(skip_serializing_if = "is_default")]
  pub signatures: Vec<XfrSignature>,
}

#[derive(Clone, Debug, Deserialize, Eq, PartialEq, Serialize)]
pub struct FinalizedTransaction {
  pub txn: Transaction,
  pub tx_id: TxnSID,

  pub merkle_id: u64,
}

#[derive(Serialize, Deserialize)]
pub struct AuthenticatedTransaction {
  pub finalized_txn: FinalizedTransaction,
  pub txn_inclusion_proof: Proof,
  pub state_commitment_data: StateCommitmentData,
  pub state_commitment: BitDigest,
}

impl AuthenticatedTransaction {
  // An authenticated txn result is valid if
  // 1) The state commitment used in the proof matches what we pass in and the state commitment
  //    data hashes to the state commitment
  // 2) The transaction merkle proof is valid
  // 3) The transaction merkle root matches the value in root_hash_data
  pub fn is_valid(&self, state_commitment: BitDigest) -> bool {
    //1)
    if self.state_commitment != state_commitment
       || self.state_commitment != self.state_commitment_data.compute_commitment()
    {
      return false;
    }

    //2)
    let hash = self.finalized_txn.hash();

    if !self.txn_inclusion_proof.is_valid_proof(hash) {
      return false;
    }

    //3)
    // TODO (jonathan/noah) we should be using digest everywhere
    if self.state_commitment_data.transaction_merkle_commitment
       != self.txn_inclusion_proof.root_hash
    {
      return false;
    }

    true
  }
}

pub struct AuthenticatedBlock {
  pub block: FinalizedBlock,
  pub block_inclusion_proof: Proof,
  pub state_commitment_data: StateCommitmentData,
  pub state_commitment: BitDigest,
}

impl AuthenticatedBlock {
  // An authenticated block result is valid if
  // 1) The block merkle proof is valid
  // 2) The block merkle root matches the value in root_hash_data
  // 3) root_hash_data hashes to root_hash
  // 4) The state commitment of the proof matches the state commitment passed in
  pub fn is_valid(&self, state_commitment: BitDigest) -> bool {
    //1) compute block hash
    let txns: Vec<Transaction> = self.block
                                     .txns
                                     .iter()
                                     .map(|auth_tx| auth_tx.txn.clone())
                                     .collect();
    let serialized = bincode::serialize(&txns).unwrap();
    let digest = sha256::hash(&serialized);
    let mut hash = HashValue::new();
    hash.hash.clone_from_slice(&digest.0);

    if self.block_inclusion_proof.is_valid_proof(hash) {
      return false;
    }

    //2)
    if self.state_commitment_data.block_merkle != self.block_inclusion_proof.root_hash {
      return false;
    }

    //3) 4)
    if self.state_commitment != self.state_commitment_data.compute_commitment()
       || state_commitment != self.state_commitment
    {
      return false;
    }

    true
  }
}

pub struct AuthenticatedUtxoStatus {
  pub status: UtxoStatus,
  pub utxo_sid: TxoSID,
  pub state_commitment_data: StateCommitmentData,
  pub utxo_map: Option<SparseMap>, // BitMap only needed for proof if the txo_sid exists
  pub state_commitment: BitDigest,
}

impl AuthenticatedUtxoStatus {
  // An authenticated utxo status is valid (for txos that exist) if
  // 1) The state commitment of the proof matches the state commitment passed in
  // 2) The state commitment data hashes to the state commitment
  // 3) The status matches the bit stored in the bitmap
  // 4) The bitmap checksum matches digest in state commitment data
  // 5) For txos that don't exist, simply show that the utxo_sid greater than max_sid
  pub fn is_valid(&self, state_commitment: BitDigest) -> bool {
    let state_commitment_data = &self.state_commitment_data;
    let utxo_sid = self.utxo_sid.0;
    // 1, 2) First, validate the state commitment
    if state_commitment != self.state_commitment
       || self.state_commitment != state_commitment_data.compute_commitment()
    {
      return false;
    }
    // If the txo exists, the proof must also contain a bitmap
    let utxo_map = self.utxo_map.as_ref().unwrap();
    // 3) The status matches the bit stored in the bitmap
    let spent = !utxo_map.query(utxo_sid).unwrap();
    if (self.status == UtxoStatus::Spent && !spent) || (self.status == UtxoStatus::Unspent && spent)
    {
      return false;
    }
    // 4)
    if utxo_map.checksum() != self.state_commitment_data.bitmap {
      println!("failed at bitmap checksum");
      return false;
    }

    if self.status == UtxoStatus::Nonexistent {
      // 5)
      return utxo_sid >= state_commitment_data.txo_count;
    }

    true
  }
}

#[derive(Clone, Debug, Deserialize, Eq, PartialEq, Serialize)]
pub struct FinalizedBlock {
  pub txns: Vec<FinalizedTransaction>,
  pub merkle_id: u64,
}

impl FinalizedTransaction {
  pub fn hash(&self) -> HashValue {
    self.txn.hash(self.tx_id)
  }
}

impl Transaction {
  pub fn add_operation(&mut self, op: Operation) {
    self.operations.push(op);
  }

  pub fn serialize_bincode(&self, sid: TxnSID) -> Vec<u8> {
    let mut serialized = bincode::serialize(&self).unwrap();
    serialized.extend(bincode::serialize(&sid).unwrap());
    serialized
  }

  pub fn hash(&self, sid: TxnSID) -> HashValue {
    let digest = sha256::hash(&self.serialize_bincode(sid));
    let mut hash = HashValue::new();
    hash.hash.clone_from_slice(&digest.0);
    hash
  }

  fn serialize_without_sigs(&self) -> Vec<u8> {
    // TODO(joe): do this without a clone?
    let mut other_txn;
    let base_txn = if self.signatures.is_empty() {
      &self
    } else {
      other_txn = self.clone();
      other_txn.signatures.clear();
      &other_txn
    };
    serde_json::to_vec(base_txn).unwrap()
  }

  pub fn sign(&mut self, secret_key: &XfrSecretKey, public_key: &XfrPublicKey) {
    let sig = secret_key.sign(&self.serialize_without_sigs(), &public_key);
    self.signatures.push(sig);
  }

  pub fn check_signature(&self,
                         public_key: &XfrPublicKey,
                         sig: &XfrSignature)
                         -> Result<(), PlatformError> {
    public_key.verify(&self.serialize_without_sigs(), sig)
              .map_err(|e| PlatformError::ZeiError(error_location!(), e))?;
    Ok(())
  }

  /// NOTE: this does *not* guarantee that a private key affiliated with
  /// `public_key` has signed this transaction! If `public_key` is derived
  /// from `self` somehow, then it is infeasible for someone to forge a
  /// passing signature, but it is plausible for someone to generate an
  /// unrelated `public_key` which can pass this signature check!
  pub fn check_has_signature(&self, public_key: &XfrPublicKey) -> Result<(), PlatformError> {
    let serialized = self.serialize_without_sigs();
    for sig in self.signatures.iter() {
      match public_key.verify(&serialized, sig) {
        Err(_) => {}
        Ok(_) => {
          return Ok(());
        }
      }
    }
    Err(PlatformError::InputsError(error_location!()))
  }
}

#[repr(C)]
#[derive(Debug, Clone, Serialize, Deserialize, PartialEq)]
// TODO (Keyao):
// Are the four fields below all necessary?
// Can we remove one of txns_in_block_hash and global_block_hash?
// Both of them contain the information of the previous state
pub struct StateCommitmentData {
  pub bitmap: BitDigest,                        // The checksum of the utxo_map
  pub block_merkle: HashValue,                  // The root hash of the block Merkle tree
  pub txns_in_block_hash: BitDigest,            // The hash of the transactions in the block
  pub previous_state_commitment: BitDigest,     // The prior global block hash
  pub transaction_merkle_commitment: HashValue, // The root hash of the transaction Merkle tree
  pub air_commitment: BitDigest,                // The root hash of the AIR sparse Merkle tree
  pub txo_count: u64, // Number of transaction outputs. Used to provide proof that a utxo does not exist
}

impl StateCommitmentData {
  pub fn compute_commitment(&self) -> BitDigest {
    let serialized = serde_json::to_string(&self).unwrap();
    sha256::hash(&serialized.as_bytes())
  }
}

#[derive(Clone, Debug, Default, Deserialize, Eq, PartialEq, Serialize)]
pub struct AccountID {
  pub val: String,
}

#[derive(Clone, Debug, Default, Deserialize, Eq, PartialEq, Serialize)]
pub struct Account {
  pub id: AccountID,
  pub access_control_list: Vec<AccountAddress>,
  pub key_value: HashMap<String, String>, //key value storage...
}

#[cfg(test)]
mod tests {
  use super::*;
  use rand_core::SeedableRng;
  use std::cmp::min;
  use zei::xfr::structs::{AssetTypeAndAmountProof, XfrBody, XfrProofs};

  #[test]
  #[ignore]
  fn test_gen_random() {
    let mut sum: u64 = 0;
    let mut sample_size = 0;

    for _ in 0..1000 {
      let code = AssetTypeCode::gen_random();
      let mut failed = true;

      for byte in code.val.iter() {
        if *byte != 0 {
          failed = false;
        }

        sum += *byte as u64;
        sample_size += 1;
      }

      assert!(!failed);
    }

    // Use the central limit theorem.  The standard deviation of the
    // sample mean should be normal(127.5, uniform variance).  Work
    // from the standard deviation of uniform(0, 1), sqrt(1/12).  The
    // expected average (mu) is 127.5 if the random number generator
    // is unbiased.
    let uniform_stddev = 1.0 / (12.0 as f64).sqrt();
    let average = sum as f64 / sample_size as f64;
    let stddev = (uniform_stddev * 255.0) / (sample_size as f64).sqrt();
    println!("Average {}, stddev {}", average, stddev);
    assert!(average > 127.5 - 3.0 * stddev);
    assert!(average < 127.5 + 3.0 * stddev);
  }

  #[test]
  fn test_new_from_str() {
    let value = "1";
    let mut input = "".to_string();

    for i in 0..64 {
      let code = AssetTypeCode::new_from_str(&input);
      let mut checked = 0;

      for j in 0..min(i, code.val.len()) {
        assert!(code.val[j] == value.as_bytes()[0]);
        checked = checked + 1;
      }

      for j in i..code.val.len() {
        assert!(code.val[j] == 0);
        checked = checked + 1;
      }

      assert!(checked == code.val.len());
      input = input + &value;
    }
  }

  #[test]
  fn test_new_from_base64() {
    let base64 = "ZGVmZ2hpamtsbW5vcHFycw==";
    let result = Code::new_from_base64(base64);

    assert_eq!(result.ok(),
               Some(Code { val: [100, 101, 102, 103, 104, 105, 106, 107, 108, 109, 110, 111,
                                 112, 113, 114, 115] }));
  }

  #[test]
  fn test_code_to_base64() {
    let code = Code { val: [100, 101, 102, 103, 104, 105, 106, 107, 108, 109, 110, 111, 112,
                            113, 114, 115] };
    assert_eq!(code.to_base64(), "ZGVmZ2hpamtsbW5vcHFycw==");
  }

  // Test Transaction::add_operation
  // Below are not directly tested but called:
  //   TransferAssetBody::new
  //   IssueAssetBody::new
  //   DefineAssetBody::new
  //   TransferAsset::new
  //   IssueAsset::new
  //   DefineAsset::new
  #[test]
  fn test_add_operation() {
    // Create values to be used to instantiate operations
    let mut transaction: Transaction = Default::default();

    let mut prng = rand_chacha::ChaChaRng::from_entropy();

    let keypair = XfrKeyPair::generate(&mut prng);
    let message: &[u8] = b"test";

    let public_key = *keypair.get_pk_ref();
    let signature = keypair.sign(message);

    // Instantiate an TransferAsset operation
    let xfr_note = XfrBody { inputs: Vec::new(),
                             outputs: Vec::new(),
                             proofs: XfrProofs { asset_type_and_amount_proof:
                                                   AssetTypeAndAmountProof::NoProof,
                                                 asset_tracking_proof: Default::default() },
                             asset_tracing_memos: vec![],
                             owners_memos: vec![] };

    let assert_transfer_body = TransferAssetBody { inputs: Vec::new(),
                                                   num_outputs: 0,
                                                   transfer: Box::new(xfr_note) };

    let asset_transfer = TransferAsset { body: assert_transfer_body,
                                         body_signatures: Vec::new(),
                                         transfer_type: TransferType::Standard };

    let transfer_operation = Operation::TransferAsset(asset_transfer.clone());

    // Instantiate an IssueAsset operation
    let asset_issuance_body = IssueAssetBody { code: Default::default(),
                                               seq_num: 0,
                                               num_outputs: 0,
                                               records: Vec::new(),
                                               tracing_policy: None };

    let asset_issuance = IssueAsset { body: asset_issuance_body,
                                      pubkey: IssuerPublicKey { key: public_key },
                                      signature: signature.clone() };

    let issuance_operation = Operation::IssueAsset(asset_issuance.clone());

    // Instantiate an DefineAsset operation
    let asset = Default::default();

    let asset_creation = DefineAsset { body: DefineAssetBody { asset },
                                       pubkey: IssuerPublicKey { key: public_key },
                                       signature: signature.clone() };

    let creation_operation = Operation::DefineAsset(asset_creation.clone());

    // Add operations to the transaction
    transaction.add_operation(transfer_operation);
    transaction.add_operation(issuance_operation);
    transaction.add_operation(creation_operation);

    // Verify operatoins
    assert_eq!(transaction.operations.len(), 3);

    assert_eq!(transaction.operations.get(0),
               Some(&Operation::TransferAsset(asset_transfer)));
    assert_eq!(transaction.operations.get(1),
               Some(&Operation::IssueAsset(asset_issuance)));
    assert_eq!(transaction.operations.get(2),
               Some(&Operation::DefineAsset(asset_creation)));
  }

  // Verify that the hash values of two transactions:
  //   are the same if the transactions differ only in merkle_id
  //   are different if the transactions differ in other fields
  // TODO(joe): determine a good test to replace this
  // #[test]
  // fn test_compute_merkle_hash() {
  //   let transaction_default: Transaction = Default::default();

  //   let transaction_different_merkle_id =
  //     Transaction { operations: Vec::new(),
  //                   credentials: Vec::new(),
  //                   memos: Vec::new() };

  //   let transaction_other_differences = Transaction { operations: Vec::new(),
  //                                                     credentials: Vec::new(),
  //                                                     memos: Vec::new(),
  //                                                     };

  //   let hash_value_default = transaction_default.compute_merkle_hash();
  //   let hash_value_different_merkle_id = transaction_different_merkle_id.compute_merkle_hash();
  //   let hash_value_other_differences = transaction_other_differences.compute_merkle_hash();

  //   assert_eq!(hash_value_different_merkle_id, hash_value_default);
  //   assert_ne!(hash_value_other_differences, hash_value_default);
  // }
}<|MERGE_RESOLUTION|>--- conflicted
+++ resolved
@@ -393,17 +393,8 @@
     if input_records.is_empty() {
       return Err(PlatformError::InputsError(error_location!()));
     }
-<<<<<<< HEAD
-    let in_records =
-      input_records.iter()
-                   .map(|oar| AssetRecord::from_open_asset_record_no_asset_tracking(oar.clone()))
-                   .collect_vec();
-    let note = Box::new(gen_xfr_body(prng, in_records.as_slice(), output_records)
-                                                     .map_err(|e| PlatformError::ZeiError(error_location!(),e))?);
-=======
     let note = Box::new(gen_xfr_body(prng, input_records, output_records)
         .map_err(|e| PlatformError::ZeiError(error_location!(),e))?);
->>>>>>> 84f54b73
     Ok(TransferAssetBody { inputs: input_refs,
                            num_outputs: output_records.len(),
                            transfer: note })
