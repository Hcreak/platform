#![deny(warnings)]
use super::errors;
use bitmap::SparseMap;
use chrono::prelude::*;
<<<<<<< HEAD
use cryptohash::sha256::Digest as BitDigest;
use cryptohash::{sha256, HashValue, Proof};
=======
use cryptohash::sha256;
use merkle_tree::append_only_merkle::HashValue;
>>>>>>> 2df3994b
use rand_chacha::ChaChaRng;
use rand_core::{CryptoRng, RngCore, SeedableRng};
use std::boxed::Box;
use std::collections::HashMap;
use std::convert::TryFrom;
use std::hash::{Hash, Hasher};
use std::marker::PhantomData;
use zei::xfr::lib::gen_xfr_body;
use zei::xfr::sig::{XfrKeyPair, XfrPublicKey, XfrSecretKey, XfrSignature};
use zei::xfr::structs::{AssetRecord, BlindAssetRecord, OpenAssetRecord, XfrBody};

fn b64enc<T: ?Sized + AsRef<[u8]>>(input: &T) -> String {
  base64::encode_config(input, base64::URL_SAFE)
}
fn b64dec<T: ?Sized + AsRef<[u8]>>(input: &T) -> Result<Vec<u8>, base64::DecodeError> {
  base64::decode_config(input, base64::URL_SAFE)
}

// Unique Identifier for ledger objects
#[derive(Clone, Copy, Debug, Default, Deserialize, Eq, Hash, PartialEq, Serialize)]
pub struct Code {
  pub val: [u8; 16],
}

pub type AssetTypeCode = Code;
pub type AssetPolicyKey = Code;
pub type SmartContractKey = Code;

impl Code {
  pub fn gen_random() -> Self {
    let mut small_rng = ChaChaRng::from_entropy();
    let mut buf: [u8; 16] = [0u8; 16];
    small_rng.fill_bytes(&mut buf);
    Self { val: buf }
  }
  pub fn new_from_str(s: &str) -> Self {
    let mut as_vec = s.to_string().into_bytes();
    as_vec.resize(16, 0u8);
    let buf = <[u8; 16]>::try_from(as_vec.as_slice()).unwrap();
    Self { val: buf }
  }
  pub fn new_from_base64(b64: &str) -> Result<Self, errors::PlatformError> {
    if let Ok(mut bin) = b64dec(b64) {
      bin.resize(16, 0u8);
      let buf = <[u8; 16]>::try_from(bin.as_slice()).unwrap();
      Ok(Self { val: buf })
    } else {
      Err(errors::PlatformError::DeserializationError)
    }
  }
  pub fn to_base64(&self) -> String {
    b64enc(&self.val)
  }
}

// Wrapper around a serialized variable that maintains type semantics.
#[derive(Clone, Debug, Serialize, Deserialize)]
pub struct Serialized<T> {
  val: String,
  phantom: PhantomData<T>,
}

impl<T> Default for Serialized<T> where T: Default + serde::Serialize + serde::de::DeserializeOwned
{
  fn default() -> Self {
    Self::new(&T::default())
  }
}

impl<T> Serialized<T> where T: serde::Serialize + serde::de::DeserializeOwned
{
  pub fn new(to_serialize: &T) -> Self {
    Serialized { val: b64enc(&bincode::serialize(&to_serialize).unwrap()),
                 phantom: PhantomData }
  }

  pub fn deserialize(&self) -> T {
    bincode::deserialize(&b64dec(&self.val).unwrap()).unwrap()
  }
}

#[derive(Clone, Copy, Debug, Default, Deserialize, Eq, Hash, PartialEq, Serialize)]
pub struct AssetDigest {
  // Generated from the asset definition, also unique
  pub val: [u8; 32],
}

// TODO: Define Memo
#[derive(Clone, Debug, Default, Deserialize, Eq, Hash, PartialEq, Serialize)]
pub struct Memo(pub String);
#[derive(Clone, Copy, Debug, Default, Deserialize, Eq, Hash, PartialEq, Serialize)]
pub struct ConfidentialMemo;
#[derive(Clone, Copy, Debug, Default, Deserialize, Eq, Hash, PartialEq, Serialize)]
pub struct Commitment([u8; 32]);

#[derive(Clone, Copy, Debug, Default, Deserialize, Eq, PartialEq, Serialize)]
pub struct XfrAddress {
  pub key: XfrPublicKey,
}

#[allow(clippy::derive_hash_xor_eq)]
impl Hash for XfrAddress {
  fn hash<H: Hasher>(&self, state: &mut H) {
    self.key.as_bytes().hash(state);
  }
}

// TODO(joe): Better name! There's more than one thing that gets issued.
#[derive(Clone, Copy, Debug, Default, Deserialize, Eq, PartialEq, Serialize)]
pub struct IssuerPublicKey {
  pub key: XfrPublicKey,
  // TODO(joe): possibly include other keys, pending zei interface updates.
  // eg. encryption key
}

#[derive(Clone, Copy, Debug, Default, Deserialize, Eq, PartialEq, Serialize)]
pub struct AccountAddress {
  pub key: XfrPublicKey,
}

#[derive(Clone, Debug, Deserialize, Eq, PartialEq, Serialize)]
pub struct SignedAddress {
  pub address: XfrAddress,
  pub signature: XfrSignature,
}

impl SignedAddress {
  pub fn verify(&self, message: &[u8]) -> bool {
    self.address.key.verify(message, &self.signature).is_ok()
  }
}

#[derive(Clone, Debug, Default, Deserialize, Eq, PartialEq, Serialize)]
pub struct Asset {
  pub code: AssetTypeCode,
  pub issuer: IssuerPublicKey,
  pub memo: Memo,
  pub confidential_memo: ConfidentialMemo,
  pub updatable: bool,
  pub traceable: bool,
}

#[derive(Clone, Debug, Default, Deserialize, Eq, PartialEq, Serialize)]
pub struct AssetType {
  pub properties: Asset,
  pub digest: [u8; 32],
  pub units: u64,
  pub confidential_units: Commitment,
}

//impl AssetType {
//    pub fn create_empty() -> AssetType {
//        AssetType {
//            code: AssetTypeCode{val:[0;16]},
//            digest: [0;32],
//            issuer: Address{key:[0;32]},
//            memo: Memo{},
//            confidential_memo: ConfidentialMemo{},
//            updatable: false,
//            units: 0,
//            confidential_units: [0;32],
//        }
//    }
//}

#[derive(Clone, Debug, Deserialize, Eq, Hash, PartialEq, Serialize)]
pub struct CustomAssetPolicy {
  policy: Vec<u8>, // serialized policy, underlying form TBD.
}

#[derive(Clone, Debug, Deserialize, Eq, Hash, PartialEq, Serialize)]
pub struct CredentialProofKey([u8; 16]);

#[derive(Clone, Debug, Deserialize, Eq, Hash, PartialEq, Serialize)]
pub struct CredentialProof {
  pub key: CredentialProofKey,
}

#[derive(Clone, Debug, Deserialize, Eq, Hash, PartialEq, Serialize)]
pub struct SmartContract;

#[derive(Clone, Copy, Debug, Default, Deserialize, Eq, Hash, PartialEq, Serialize)]
pub struct TxoSID(pub u64);

#[derive(Clone, Copy, Debug, Default, Deserialize, Eq, Hash, PartialEq, Serialize)]
pub struct TxnSID(pub usize);

#[derive(Clone, Copy, Debug, Default, Deserialize, Eq, Hash, PartialEq, Serialize)]
pub struct BlockSID(pub usize);

// An ephemeral index for a transaction (with a different newtype so that
// it's harder to mix up)
#[derive(Clone, Copy, Debug, Default, Deserialize, Eq, Hash, PartialEq, Serialize)]
pub struct TxnTempSID(pub usize);

#[derive(Clone, Debug, Deserialize, Eq, PartialEq, Serialize)]
pub struct TxOutput(pub BlindAssetRecord);

#[derive(Eq, PartialEq, Debug)]
pub enum UtxoStatus {
  Spent,
  Unspent,
  Nonexistent,
}

#[derive(Clone, Debug, Deserialize, Eq, PartialEq, Serialize)]
pub struct Utxo(pub TxOutput);
// TODO(joe): the digest is currently unused -- should it be put back?
// pub struct Utxo {
//   // digest is a hash of the TxoSID and the operation output
//   pub digest: [u8; 32],
//   pub output: TxOutput,
// }

#[derive(Copy, Clone, Debug, Deserialize, Eq, PartialEq, Serialize)]
pub enum TxoRef {
  // Offset backwards from this operation (within a txn) -- 0 is the most recent, (n-1) (if there
  // are n outputs so far) is the first output of the transaction
  Relative(u64),
  // Absolute Txo address to a location outside this txn
  Absolute(TxoSID),
}

#[derive(Clone, Debug, Deserialize, Eq, PartialEq, Serialize)]
pub struct TransferAssetBody {
  pub inputs: Vec<TxoRef>, // Ledger address of inputs
  pub num_outputs: usize,  // How many output TXOs?
  // TODO(joe): we probably don't need the whole XfrNote with input records
  // once it's on the chain
  pub transfer: Box<XfrBody>, // Encrypted transfer note
}

impl TransferAssetBody {
  pub fn new<R: CryptoRng + RngCore>(prng: &mut R,
                                     input_refs: Vec<TxoRef>,
                                     input_records: &[OpenAssetRecord],
                                     output_records: &[AssetRecord])
                                     -> Result<TransferAssetBody, errors::PlatformError> {
    let id_proofs = vec![];
    if input_records.is_empty() {
      return Err(errors::PlatformError::InputsError);
    }
    let note = Box::new(gen_xfr_body(prng, input_records, output_records, &id_proofs)?);
    Ok(TransferAssetBody { inputs: input_refs,
                           num_outputs: output_records.len(),
                           transfer: note })
  }
}

#[derive(Clone, Debug, Deserialize, Eq, PartialEq, Serialize)]
pub struct IssueAssetBody {
  pub code: AssetTypeCode,
  pub seq_num: u64,
  pub num_outputs: usize,
  pub records: Vec<TxOutput>,
}

impl IssueAssetBody {
  pub fn new(token_code: &AssetTypeCode,
             seq_num: u64,
             records: &[TxOutput])
             -> Result<IssueAssetBody, errors::PlatformError> {
    Ok(IssueAssetBody { code: *token_code,
                        seq_num,
                        num_outputs: records.len(),
                        records: records.to_vec() })
  }
}

#[derive(Clone, Debug, Deserialize, Eq, PartialEq, Serialize)]
pub struct DefineAssetBody {
  pub asset: Asset,
}

impl DefineAssetBody {
  pub fn new(token_code: &AssetTypeCode,
             issuer_key: &IssuerPublicKey, // TODO: require private key check somehow?
             updatable: bool,
             traceable: bool,
             memo: Option<Memo>,
             confidential_memo: Option<ConfidentialMemo>)
             -> Result<DefineAssetBody, errors::PlatformError> {
    let mut asset_def: Asset = Default::default();
    asset_def.code = *token_code;
    asset_def.issuer = *issuer_key;
    asset_def.updatable = updatable;
    asset_def.traceable = traceable;

    if let Some(memo) = memo {
      asset_def.memo = Memo(memo.0);
    } else {
      asset_def.memo = Memo(String::from(""));
    }

    if let Some(confidential_memo) = confidential_memo {
      asset_def.confidential_memo = confidential_memo;
    } else {
      asset_def.confidential_memo = ConfidentialMemo {};
    }
    Ok(DefineAssetBody { asset: asset_def })
  }
}
#[derive(Clone, Debug, Deserialize, Eq, PartialEq, Serialize)]
pub struct AIRAssignBody {
<<<<<<< HEAD
  pub addr: BitDigest,
=======
  pub addr: String,
>>>>>>> 2df3994b
  pub data: String,
}

impl AIRAssignBody {
<<<<<<< HEAD
  pub fn new(addr: BitDigest, data: String) -> Result<AIRAssignBody, errors::PlatformError> {
=======
  pub fn new(addr: String, data: String) -> Result<AIRAssignBody, errors::PlatformError> {
>>>>>>> 2df3994b
    Ok(AIRAssignBody { addr, data })
  }
}

pub fn compute_signature<T>(secret_key: &XfrSecretKey,
                            public_key: &XfrPublicKey,
                            operation_body: &T)
                            -> XfrSignature
  where T: serde::Serialize
{
  secret_key.sign(&serde_json::to_vec(&operation_body).unwrap(), &public_key)
}

#[derive(Clone, Copy, Debug, Deserialize, Eq, PartialEq, Serialize)]
pub enum TransferType {
  Standard,
  DebtSwap,
}

impl Default for TransferType {
  fn default() -> Self {
    Self::Standard
  }
}

// TODO: UTXO Addresses must be included in Transfer Signature
#[derive(Clone, Debug, Deserialize, Eq, PartialEq, Serialize)]
pub struct TransferAsset {
  pub body: TransferAssetBody,
  pub transfer_type: TransferType,
  pub body_signatures: Vec<SignedAddress>,
}

impl TransferAsset {
  pub fn new(transfer_body: TransferAssetBody,
             transfer_type: TransferType)
             -> Result<TransferAsset, errors::PlatformError> {
    Ok(TransferAsset { body: transfer_body,
                       body_signatures: Vec::new(),
                       transfer_type })
  }

  pub fn sign(&mut self, keypair: &XfrKeyPair) {
    let sig = keypair.get_sk_ref()
                     .sign(&serde_json::to_vec(&self.body).unwrap(),
                           keypair.get_pk_ref());

    self.body_signatures
        .push(SignedAddress { signature: sig,
                              address: XfrAddress { key: *keypair.get_pk_ref() } });
  }
}

// TODO: Include mechanism for replay attacks
#[derive(Clone, Debug, Deserialize, Eq, PartialEq, Serialize)]
pub struct IssueAsset {
  pub body: IssueAssetBody,
  pub pubkey: IssuerPublicKey,
  pub signature: XfrSignature,
}

impl IssueAsset {
  pub fn new(issuance_body: IssueAssetBody,
             public_key: &IssuerPublicKey,
             secret_key: &XfrSecretKey)
             -> Result<IssueAsset, errors::PlatformError> {
    let sign = compute_signature(&secret_key, &public_key.key, &issuance_body);
    Ok(IssueAsset { body: issuance_body,
                    pubkey: *public_key,
                    signature: sign })
  }
}

// ... etc...
#[derive(Clone, Debug, Deserialize, Eq, PartialEq, Serialize)]
pub struct DefineAsset {
  pub body: DefineAssetBody,

  // TODO(joe?): Why is there a distinct public key used for signing?
  // Should this be the same as the issuer key in `body`? Is it *dangerous*
  // to have a distinct public key for this? Is it *beneficial* to have a
  // distinct public key?
  pub pubkey: IssuerPublicKey,
  pub signature: XfrSignature,
}

impl DefineAsset {
  pub fn new(creation_body: DefineAssetBody,
             public_key: &IssuerPublicKey,
             secret_key: &XfrSecretKey)
             -> Result<DefineAsset, errors::PlatformError> {
    let sign = compute_signature(&secret_key, &public_key.key, &creation_body);
    Ok(DefineAsset { body: creation_body,
                     pubkey: *public_key,
                     signature: sign })
  }
}

#[derive(Clone, Debug, Deserialize, Eq, PartialEq, Serialize)]
pub struct AIRAssign {
  pub body: AIRAssignBody,
  pub pubkey: IssuerPublicKey,
  pub signature: XfrSignature,
}

impl AIRAssign {
  pub fn new(creation_body: AIRAssignBody,
             public_key: &IssuerPublicKey,
             secret_key: &XfrSecretKey)
             -> Result<AIRAssign, errors::PlatformError> {
    let sign = compute_signature(&secret_key, &public_key.key, &creation_body);
    Ok(AIRAssign { body: creation_body,
                   pubkey: *public_key,
                   signature: sign })
  }
}

#[allow(clippy::large_enum_variant)]
#[derive(Clone, Debug, Deserialize, Eq, PartialEq, Serialize)]
pub enum Operation {
  TransferAsset(TransferAsset),
  IssueAsset(IssueAsset),
  DefineAsset(DefineAsset),
  AIRAssign(AIRAssign),
  // ... etc...
}

#[derive(Clone, Debug)]
pub struct TimeBounds {
  pub start: DateTime<Utc>,
  pub end: DateTime<Utc>,
}

#[derive(Clone, Debug, Deserialize, Eq, PartialEq, Serialize)]
pub struct Transaction {
  pub operations: Vec<Operation>,
  pub credentials: Vec<CredentialProof>,
  pub memos: Vec<Memo>,
}

#[derive(Clone, Debug, Deserialize, Eq, PartialEq, Serialize)]
pub struct FinalizedTransaction {
  pub txn: Transaction,
  pub tx_id: TxnSID,
  pub merkle_id: u64,
}

#[derive(Serialize, Deserialize)]
pub struct AuthenticatedTransaction {
  pub finalized_txn: FinalizedTransaction,
  pub txn_inclusion_proof: Proof,
  pub state_commitment_data: StateCommitmentData,
  pub state_commitment: BitDigest,
}

impl AuthenticatedTransaction {
  // An authenticated txn result is valid if
  // 1) The state commitment used in the proof matches what we pass in and the state commitment
  //    data hashes to the state commitment
  // 2) The transaction merkle proof is valid
  // 3) The transaction merkle root matches the value in root_hash_data
  pub fn is_valid(&self, state_commitment: BitDigest) -> bool {
    //1)
    if self.state_commitment != state_commitment
       || self.state_commitment != self.state_commitment_data.compute_commitment()
    {
      return false;
    }

    //2)
    let hash = self.finalized_txn.hash();

    if !self.txn_inclusion_proof.is_valid_proof(hash) {
      return false;
    }

    //3)
    // TODO (jonathan/noah) we should be using digest everywhere
    if self.state_commitment_data.transaction_merkle_commitment
       != self.txn_inclusion_proof.root_hash
    {
      return false;
    }

    true
  }
}

pub struct AuthenticatedBlock {
  pub block: FinalizedBlock,
  pub block_inclusion_proof: Proof,
  pub state_commitment_data: StateCommitmentData,
  pub state_commitment: BitDigest,
}

impl AuthenticatedBlock {
  // An authenticated block result is valid if
  // 1) The block merkle proof is valid
  // 2) The block merkle root matches the value in root_hash_data
  // 3) root_hash_data hashes to root_hash
  // 4) The state commitment of the proof matches the state commitment passed in
  pub fn is_valid(&self, state_commitment: BitDigest) -> bool {
    //1) compute block hash
    let txns: Vec<Transaction> = self.block
                                     .txns
                                     .iter()
                                     .map(|auth_tx| auth_tx.txn.clone())
                                     .collect();
    let serialized = bincode::serialize(&txns).unwrap();
    let digest = sha256::hash(&serialized);
    let mut hash = HashValue::new();
    hash.hash.clone_from_slice(&digest.0);

    if self.block_inclusion_proof.is_valid_proof(hash) {
      return false;
    }

    //2)
    if self.state_commitment_data.block_merkle != self.block_inclusion_proof.root_hash {
      return false;
    }

    //3) 4)
    if self.state_commitment != self.state_commitment_data.compute_commitment()
       || state_commitment != self.state_commitment
    {
      return false;
    }

    true
  }
}

pub struct AuthenticatedUtxoStatus {
  pub status: UtxoStatus,
  pub utxo_sid: TxoSID,
  pub state_commitment_data: StateCommitmentData,
  pub utxo_map: Option<SparseMap>, // BitMap only needed for proof if the txo_sid exists
  pub state_commitment: BitDigest,
}

impl AuthenticatedUtxoStatus {
  // An authenticated utxo status is valid (for txos that exist) if
  // 1) The state commitment of the proof matches the state commitment passed in
  // 2) The state commitment data hashes to the state commitment
  // 3) The status matches the bit stored in the bitmap
  // 4) The bitmap checksum matches digest in state commitment data
  // 5) For txos that don't exist, simply show that the utxo_sid greater than max_sid
  pub fn is_valid(&self, state_commitment: BitDigest) -> bool {
    let state_commitment_data = &self.state_commitment_data;
    let utxo_sid = self.utxo_sid.0;
    // 1, 2) First, validate the state commitment
    if state_commitment != self.state_commitment
       || self.state_commitment != state_commitment_data.compute_commitment()
    {
      return false;
    }
    // If the txo exists, the proof must also contain a bitmap
    let utxo_map = self.utxo_map.as_ref().unwrap();
    // 3) The status matches the bit stored in the bitmap
    let spent = !utxo_map.query(utxo_sid).unwrap();
    if (self.status == UtxoStatus::Spent && !spent) || (self.status == UtxoStatus::Unspent && spent)
    {
      return false;
    }
    // 4)
    if utxo_map.checksum() != self.state_commitment_data.bitmap {
      println!("failed at bitmap checksum");
      return false;
    }

    if self.status == UtxoStatus::Nonexistent {
      // 5)
      return utxo_sid >= state_commitment_data.txo_count;
    }

    true
  }
}

#[derive(Clone, Debug, Deserialize, Eq, PartialEq, Serialize)]
pub struct FinalizedBlock {
  pub txns: Vec<FinalizedTransaction>,
  pub merkle_id: u64,
}

impl FinalizedTransaction {
  pub fn hash(&self) -> HashValue {
    self.txn.hash(self.tx_id)
  }
}

impl Transaction {
  pub fn add_operation(&mut self, op: Operation) {
    self.operations.push(op);
  }

  pub fn serialize_bincode(&self, sid: TxnSID) -> Vec<u8> {
    let mut serialized = bincode::serialize(&self).unwrap();
    serialized.extend(bincode::serialize(&sid).unwrap());
    serialized
  }

  pub fn hash(&self, sid: TxnSID) -> HashValue {
    let digest = sha256::hash(&self.serialize_bincode(sid));
    let mut hash = HashValue::new();
    hash.hash.clone_from_slice(&digest.0);
    hash
  }
}

impl Default for Transaction {
  fn default() -> Self {
    Transaction { operations: Vec::new(),
                  credentials: Vec::new(),
                  memos: Vec::new() }
  }
}

#[repr(C)]
#[derive(Clone, Serialize, Deserialize, PartialEq)]
// TODO (Keyao):
// Are the four fields below all necessary?
// Can we remove one of txns_in_block_hash and global_block_hash?
// Both of them contain the information of the previous state
pub struct StateCommitmentData {
  pub bitmap: BitDigest,                        // The checksum of the utxo_map
  pub block_merkle: HashValue,                  // The root hash of the block Merkle tree
  pub txns_in_block_hash: BitDigest,            // The hash of the transactions in the block
  pub previous_state_commitment: BitDigest,     // The prior global block hash
  pub transaction_merkle_commitment: HashValue, // The root hash of the transaction Merkle tree
  pub txo_count: u64, // Number of transaction outputs. Used to provide proof that a utxo does not exist
}

impl StateCommitmentData {
  pub fn compute_commitment(&self) -> BitDigest {
    let serialized = serde_json::to_string(&self).unwrap();
    sha256::hash(&serialized.as_bytes())
  }
}

#[derive(Clone, Debug, Default, Deserialize, Eq, PartialEq, Serialize)]
pub struct AccountID {
  pub val: String,
}

#[derive(Clone, Debug, Default, Deserialize, Eq, PartialEq, Serialize)]
pub struct Account {
  pub id: AccountID,
  pub access_control_list: Vec<AccountAddress>,
  pub key_value: HashMap<String, String>, //key value storage...
}

#[cfg(test)]
mod tests {
  use super::*;
  use rand_core::SeedableRng;
  use std::cmp::min;
  use zei::xfr::structs::{AssetAmountProof, XfrBody, XfrProofs};

  #[test]
  fn test_gen_random() {
    let mut sum: u64 = 0;
    let mut sample_size = 0;

    for _ in 0..1000 {
      let code = AssetTypeCode::gen_random();
      let mut failed = true;

      for byte in code.val.iter() {
        if *byte != 0 {
          failed = false;
        }

        sum += *byte as u64;
        sample_size += 1;
      }

      assert!(!failed);
    }

    // Use the central limit theorem.  The standard deviation of the
    // sample mean should be normal(127.5, uniform variance).  Work
    // from the standard deviation of uniform(0, 1), sqrt(1/12).  The
    // expected average (mu) is 127.5 if the random number generator
    // is unbiased.
    let uniform_stddev = 1.0 / (12.0 as f64).sqrt();
    let average = sum as f64 / sample_size as f64;
    let stddev = (uniform_stddev * 255.0) / (sample_size as f64).sqrt();
    println!("Average {}, stddev {}", average, stddev);
    assert!(average > 127.5 - 3.0 * stddev);
    assert!(average < 127.5 + 3.0 * stddev);
  }

  #[test]
  fn test_new_from_str() {
    let value = "1";
    let mut input = "".to_string();

    for i in 0..64 {
      let code = AssetTypeCode::new_from_str(&input);
      let mut checked = 0;

      for j in 0..min(i, code.val.len()) {
        assert!(code.val[j] == value.as_bytes()[0]);
        checked = checked + 1;
      }

      for j in i..code.val.len() {
        assert!(code.val[j] == 0);
        checked = checked + 1;
      }

      assert!(checked == code.val.len());
      input = input + &value;
    }
  }

  #[test]
  fn test_new_from_base64() {
    let base64 = "ZGVmZ2hpamtsbW5vcHFycw==";
    let result = Code::new_from_base64(base64);

    assert_eq!(result.ok(),
               Some(Code { val: [100, 101, 102, 103, 104, 105, 106, 107, 108, 109, 110, 111,
                                 112, 113, 114, 115] }));
  }

  #[test]
  fn test_code_to_base64() {
    let code = Code { val: [100, 101, 102, 103, 104, 105, 106, 107, 108, 109, 110, 111, 112,
                            113, 114, 115] };
    assert_eq!(code.to_base64(), "ZGVmZ2hpamtsbW5vcHFycw==");
  }

  #[test]
  fn test_verify() {
    let mut prng = rand_chacha::ChaChaRng::from_entropy();

    let keypair = XfrKeyPair::generate(&mut prng);
    let message: &[u8] = b"test";

    let signed_address = SignedAddress { address: XfrAddress { key: *keypair.get_pk_ref() },
                                         signature: keypair.sign(message) };

    assert!(signed_address.verify(message));
  }

  // Test Transaction::add_operation
  // Below are not directly tested but called:
  //   TransferAssetBody::new
  //   IssueAssetBody::new
  //   DefineAssetBody::new
  //   TransferAsset::new
  //   IssueAsset::new
  //   DefineAsset::new
  #[test]
  fn test_add_operation() {
    // Create values to be used to instantiate operations
    let mut transaction: Transaction = Default::default();

    let mut prng = rand_chacha::ChaChaRng::from_entropy();

    let keypair = XfrKeyPair::generate(&mut prng);
    let message: &[u8] = b"test";

    let public_key = *keypair.get_pk_ref();
    let signature = keypair.sign(message);

    // Instantiate an TransferAsset operation
    let xfr_note = XfrBody { inputs: Vec::new(),
                             outputs: Vec::new(),
                             proofs: XfrProofs { asset_amount_proof:
                                                   AssetAmountProof::NoProof,
                                                 asset_tracking_proof: Default::default() } };

    let assert_transfer_body = TransferAssetBody { inputs: Vec::new(),
                                                   num_outputs: 0,
                                                   transfer: Box::new(xfr_note) };

    let asset_transfer = TransferAsset { body: assert_transfer_body,
                                         body_signatures: Vec::new(),
                                         transfer_type: TransferType::Standard };

    let transfer_operation = Operation::TransferAsset(asset_transfer.clone());

    // Instantiate an IssueAsset operation
    let asset_issuance_body = IssueAssetBody { code: Default::default(),
                                               seq_num: 0,
                                               num_outputs: 0,
                                               records: Vec::new() };

    let asset_issurance = IssueAsset { body: asset_issuance_body,
                                       pubkey: IssuerPublicKey { key: public_key },
                                       signature: signature.clone() };

    let issurance_operation = Operation::IssueAsset(asset_issurance.clone());

    // Instantiate an DefineAsset operation
    let asset = Default::default();

    let asset_creation = DefineAsset { body: DefineAssetBody { asset },
                                       pubkey: IssuerPublicKey { key: public_key },
                                       signature: signature.clone() };

    let creation_operation = Operation::DefineAsset(asset_creation.clone());

    // Instantiate an AIRAssign operation
    let air_assign_body = AIRAssignBody { addr: String::from(""),
                                          data: String::from("") };

    let air_assign = AIRAssign { body: air_assign_body,
                                 pubkey: IssuerPublicKey { key: public_key },
                                 signature: signature.clone() };

    let air_assign_operation = Operation::AIRAssign(air_assign.clone());

    // Add operations to the transaction
    transaction.add_operation(transfer_operation);
    transaction.add_operation(issurance_operation);
    transaction.add_operation(creation_operation);
    transaction.add_operation(air_assign_operation);

    // Verify operatoins
    assert_eq!(transaction.operations.len(), 4);

    assert_eq!(transaction.operations.get(0),
               Some(&Operation::TransferAsset(asset_transfer)));
    assert_eq!(transaction.operations.get(1),
               Some(&Operation::IssueAsset(asset_issurance)));
    assert_eq!(transaction.operations.get(2),
               Some(&Operation::DefineAsset(asset_creation)));
    assert_eq!(transaction.operations.get(3),
               Some(&Operation::AIRAssign(air_assign)));
  }

  // Verify that the hash values of two transactions:
  //   are the same if the transactions differ only in merkle_id
  //   are different if the transactions differ in other fields
  // TODO(joe): determine a good test to replace this
  // #[test]
  // fn test_compute_merkle_hash() {
  //   let transaction_default: Transaction = Default::default();

  //   let transaction_different_merkle_id =
  //     Transaction { operations: Vec::new(),
  //                   credentials: Vec::new(),
  //                   memos: Vec::new() };

  //   let transaction_other_differences = Transaction { operations: Vec::new(),
  //                                                     credentials: Vec::new(),
  //                                                     memos: Vec::new(),
  //                                                     };

  //   let hash_value_default = transaction_default.compute_merkle_hash();
  //   let hash_value_different_merkle_id = transaction_different_merkle_id.compute_merkle_hash();
  //   let hash_value_other_differences = transaction_other_differences.compute_merkle_hash();

  //   assert_eq!(hash_value_different_merkle_id, hash_value_default);
  //   assert_ne!(hash_value_other_differences, hash_value_default);
  // }
}<|MERGE_RESOLUTION|>--- conflicted
+++ resolved
@@ -2,13 +2,8 @@
 use super::errors;
 use bitmap::SparseMap;
 use chrono::prelude::*;
-<<<<<<< HEAD
 use cryptohash::sha256::Digest as BitDigest;
 use cryptohash::{sha256, HashValue, Proof};
-=======
-use cryptohash::sha256;
-use merkle_tree::append_only_merkle::HashValue;
->>>>>>> 2df3994b
 use rand_chacha::ChaChaRng;
 use rand_core::{CryptoRng, RngCore, SeedableRng};
 use std::boxed::Box;
@@ -313,20 +308,12 @@
 }
 #[derive(Clone, Debug, Deserialize, Eq, PartialEq, Serialize)]
 pub struct AIRAssignBody {
-<<<<<<< HEAD
-  pub addr: BitDigest,
-=======
   pub addr: String,
->>>>>>> 2df3994b
   pub data: String,
 }
 
 impl AIRAssignBody {
-<<<<<<< HEAD
-  pub fn new(addr: BitDigest, data: String) -> Result<AIRAssignBody, errors::PlatformError> {
-=======
   pub fn new(addr: String, data: String) -> Result<AIRAssignBody, errors::PlatformError> {
->>>>>>> 2df3994b
     Ok(AIRAssignBody { addr, data })
   }
 }
@@ -647,7 +634,7 @@
 }
 
 #[repr(C)]
-#[derive(Clone, Serialize, Deserialize, PartialEq)]
+#[derive(Debug, Clone, Serialize, Deserialize, PartialEq)]
 // TODO (Keyao):
 // Are the four fields below all necessary?
 // Can we remove one of txns_in_block_hash and global_block_hash?
@@ -658,6 +645,7 @@
   pub txns_in_block_hash: BitDigest,            // The hash of the transactions in the block
   pub previous_state_commitment: BitDigest,     // The prior global block hash
   pub transaction_merkle_commitment: HashValue, // The root hash of the transaction Merkle tree
+  pub air_commitment: air::Digest,              // The root hash of the AIR sparse Merkle tree
   pub txo_count: u64, // Number of transaction outputs. Used to provide proof that a utxo does not exist
 }
 
