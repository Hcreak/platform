#![deny(warnings)]
use super::errors;
use crate::policy_script::{Policy, PolicyGlobals, TxnPolicyData};
use crate::{error_location, zei_fail};
use air::{check_merkle_proof as air_check_merkle_proof, AIRResult};
use bitmap::SparseMap;
use chrono::prelude::*;
use credentials::{CredCommitment, CredIssuerPublicKey, CredPoK, CredUserPublicKey};
use cryptohash::sha256::Digest as BitDigest;
use cryptohash::sha256::DIGESTBYTES;
use cryptohash::HashValue;
use errors::PlatformError;
use rand::Rng;
use rand_chacha::ChaChaRng;
use rand_core::{CryptoRng, RngCore, SeedableRng};
use serde::{de::Visitor, Deserialize, Deserializer, Serialize, Serializer};
use sparse_merkle_tree::{check_merkle_proof, Key, MerkleProof};
use std::boxed::Box;
use std::collections::{HashMap, HashSet};
use std::convert::TryFrom;
use std::hash::{Hash, Hasher};
use utils::{HashOf, ProofOf, Serialized, SignatureOf};
use zei::xfr::lib::{gen_xfr_body, XfrNotePoliciesNoRef};
use zei::xfr::sig::{XfrKeyPair, XfrPublicKey};
use zei::xfr::structs::{
  AssetRecord, AssetTracingPolicies, AssetTracingPolicy, BlindAssetRecord, XfrBody,
};

pub fn b64enc<T: ?Sized + AsRef<[u8]>>(input: &T) -> String {
  base64::encode_config(input, base64::URL_SAFE)
}
pub fn b64dec<T: ?Sized + AsRef<[u8]>>(input: &T) -> Result<Vec<u8>, base64::DecodeError> {
  base64::decode_config(input, base64::URL_SAFE)
}

// Unique Identifier for ledger objects
#[derive(Clone, Copy, Debug, Default, Eq, Hash, PartialEq)]
pub struct Code {
  pub val: [u8; 16],
}

const ZERO_256: [u8; DIGESTBYTES] = [0; DIGESTBYTES];
const ZERO_DIGEST: BitDigest = BitDigest { 0: ZERO_256 };

fn default_digest() -> BitDigest {
  ZERO_DIGEST
}

fn is_default_digest(x: &BitDigest) -> bool {
  x == &ZERO_DIGEST
}

fn is_default<T: Default + PartialEq>(x: &T) -> bool {
  x == &T::default()
}

pub type AssetTypeCode = Code;
pub type AssetPolicyKey = Code;
pub type SmartContractKey = Code;

impl Code {
  pub fn gen_random() -> Self {
    let mut small_rng = ChaChaRng::from_entropy();
    let mut buf: [u8; 16] = [0u8; 16];
    small_rng.fill_bytes(&mut buf);
    Self { val: buf }
  }
  pub fn gen_random_with_rng<R: Rng>(mut prng: R) -> Self {
    let val: [u8; 16] = prng.gen();
    Self { val }
  }
  pub fn new_from_str(s: &str) -> Self {
    let mut as_vec = s.to_string().into_bytes();
    as_vec.resize(16, 0u8);
    let buf = <[u8; 16]>::try_from(as_vec.as_slice()).unwrap();
    Self { val: buf }
  }
  pub fn new_from_base64(b64: &str) -> Result<Self, PlatformError> {
    if let Ok(mut bin) = b64dec(b64) {
      bin.resize(16, 0u8);
      let buf = <[u8; 16]>::try_from(bin.as_slice()).unwrap();
      Ok(Self { val: buf })
    } else {
      Err(PlatformError::DeserializationError(error_location!()))
    }
  }
  pub fn to_base64(&self) -> String {
    b64enc(&self.val)
  }
}

impl Serialize for Code {
  fn serialize<S>(&self, serializer: S) -> Result<S::Ok, S::Error>
    where S: Serializer
  {
    if serializer.is_human_readable() {
      serializer.serialize_str(&b64enc(&self.val))
    } else {
      serializer.serialize_bytes(&self.val)
    }
  }
}

impl<'de> Deserialize<'de> for Code {
  fn deserialize<D>(deserializer: D) -> Result<Self, D::Error>
    where D: Deserializer<'de>
  {
    struct CodeVisitor;

    impl<'de> Visitor<'de> for CodeVisitor {
      type Value = Code;

      fn expecting(&self, formatter: &mut ::core::fmt::Formatter) -> ::core::fmt::Result {
        formatter.write_str("an array of 16 bytes")
      }

      fn visit_bytes<E>(self, v: &[u8]) -> Result<Self::Value, E>
        where E: serde::de::Error
      {
        if v.len() == 16 {
          let mut val = [0u8; 16];
          val.copy_from_slice(v);

          Ok(Code { val })
        } else {
          Err(serde::de::Error::invalid_length(v.len(), &self))
        }
      }
      fn visit_str<E>(self, s: &str) -> Result<Self::Value, E>
        where E: serde::de::Error
      {
        self.visit_bytes(&b64dec(s).map_err(serde::de::Error::custom)?)
      }
    }
    if deserializer.is_human_readable() {
      deserializer.deserialize_str(CodeVisitor)
    } else {
      deserializer.deserialize_bytes(CodeVisitor)
    }
  }
}

#[derive(Clone, Copy, Debug, Default, Deserialize, Eq, Hash, PartialEq, Serialize)]
pub struct AssetDigest {
  // Generated from the asset definition, also unique
  pub val: [u8; 32],
}

#[derive(Clone, Debug, Default, Deserialize, Eq, Hash, PartialEq, Serialize)]
pub struct Memo(pub String);
#[derive(Clone, Copy, Debug, Default, Deserialize, Eq, Hash, PartialEq, Serialize)]
pub struct ConfidentialMemo;
#[derive(Clone, Copy, Debug, Default, Deserialize, Eq, Hash, PartialEq, Serialize)]
pub struct Commitment([u8; 32]);

#[derive(Clone, Copy, Debug, Default, Deserialize, Eq, PartialEq, Serialize)]
pub struct XfrAddress {
  pub key: XfrPublicKey,
}

#[allow(clippy::derive_hash_xor_eq)]
impl Hash for XfrAddress {
  fn hash<H: Hasher>(&self, state: &mut H) {
    self.key.as_bytes().hash(state);
  }
}

#[derive(Clone, Copy, Debug, Default, Deserialize, Eq, PartialEq, Serialize)]
pub struct IssuerPublicKey {
  pub key: XfrPublicKey,
}

#[allow(clippy::derive_hash_xor_eq)]
impl Hash for IssuerPublicKey {
  fn hash<H: Hasher>(&self, state: &mut H) {
    self.key.as_bytes().hash(state);
  }
}

#[derive(Debug)]
pub struct IssuerKeyPair<'a> {
  pub keypair: &'a XfrKeyPair,
}

#[derive(Clone, Copy, Debug, Default, Deserialize, Eq, PartialEq, Serialize)]
pub struct AccountAddress {
  pub key: XfrPublicKey,
}

#[derive(Clone, Debug, Deserialize, Eq, PartialEq, Serialize)]
pub struct TransferBodySignature {
  pub address: XfrAddress,
  pub signature: SignatureOf<(TransferAssetBody, Option<usize>)>,
  #[serde(default)]
  #[serde(skip_serializing_if = "is_default")]
  pub input_idx: Option<usize>, // Some(idx) if a co-signature, None otherwise
}

impl TransferBodySignature {
  pub fn verify(&self, message: &TransferAssetBody) -> bool {
    self.signature
        .verify(&self.address.key, &(message.clone(), self.input_idx))
        .is_ok()
  }
}

#[derive(Clone, Debug, Deserialize, Eq, PartialEq, Serialize)]
/// Stores threshold and weights for a multisignature requirement.
pub struct SignatureRules {
  pub threshold: u64,
  pub weights: Vec<(XfrPublicKey, u64)>, // Stored as a vector so that serialization is deterministic
}

impl SignatureRules {
  /// Returns Ok(()) if the sum of weights of the keys in keyset reaches the threshold.
  /// Keyset must store XfrPublicKeys in byte form.
  pub fn check_signature_set(&self, keyset: &HashSet<Vec<u8>>) -> Result<(), PlatformError> {
    let mut sum: u64 = 0;
    let mut weight_map = HashMap::new();
    // Convert to map
    for (key, weight) in self.weights.iter() {
      weight_map.insert(key.as_bytes(), *weight);
    }
    // Calculate weighted sum
    for key in keyset.iter() {
      sum = sum.checked_add(*weight_map.get(&key[..]).unwrap_or(&0))
               .ok_or_else(|| PlatformError::InputsError(error_location!()))?;
    }

    if sum < self.threshold {
      return Err(PlatformError::InputsError(error_location!()));
    }
    Ok(())
  }
}

#[derive(Clone, Debug, Deserialize, Eq, PartialEq, Serialize)]
/// Simple asset rules:
/// 1) Transferable: Non-transferable assets can only be transferred once from the issuer to
///    another user.
/// 2) Updatable: Whether the asset memo can be updated.
/// 3) Transfer signature rules: Signature weights and threshold for a valid transfer.
/// 4) Asset tracing policies: A bundle of tracing policies specifying the tracing proofs that
///    constitute a valid transfer.
/// 5) Max units: Optional limit on total issuance amount.
pub struct AssetRules {
  pub transferable: bool,
  pub updatable: bool,
  pub transfer_multisig_rules: Option<SignatureRules>,
  pub tracing_policies: AssetTracingPolicies,
  pub max_units: Option<u64>,
}
impl Default for AssetRules {
  fn default() -> Self {
    AssetRules { tracing_policies: AssetTracingPolicies::new(),
                 transferable: true,
                 updatable: false,
                 max_units: None,
                 transfer_multisig_rules: None }
  }
}

impl AssetRules {
  pub fn add_tracing_policy(&mut self, policy: AssetTracingPolicy) -> &mut Self {
    self.tracing_policies.add(policy);
    self
  }

  pub fn set_max_units(&mut self, max_units: Option<u64>) -> &mut Self {
    self.max_units = max_units;
    self
  }

  pub fn set_transferable(&mut self, transferable: bool) -> &mut Self {
    self.transferable = transferable;
    self
  }

  pub fn set_updatable(&mut self, updatable: bool) -> &mut Self {
    self.updatable = updatable;
    self
  }

  pub fn set_transfer_multisig_rules(&mut self,
                                     multisig_rules: Option<SignatureRules>)
                                     -> &mut Self {
    self.transfer_multisig_rules = multisig_rules;
    self
  }
}

#[derive(Clone, Debug, Default, Deserialize, Eq, PartialEq, Serialize)]
pub struct Asset {
  pub code: AssetTypeCode,
  pub issuer: IssuerPublicKey,
  #[serde(default)]
  #[serde(skip_serializing_if = "is_default")]
  pub memo: Memo,
  #[serde(default)]
  #[serde(skip_serializing_if = "is_default")]
  pub confidential_memo: ConfidentialMemo,
  #[serde(default)]
  #[serde(skip_serializing_if = "is_default")]
  pub asset_rules: AssetRules,
  #[serde(default)]
  #[serde(skip_serializing_if = "is_default")]
  pub policy: Option<(Box<Policy>, PolicyGlobals)>,
}

#[derive(Clone, Debug, Default, Deserialize, Eq, PartialEq, Serialize)]
pub struct AssetType {
  pub properties: Asset,
  pub digest: [u8; 32],
  pub units: u64,
  pub confidential_units: Commitment,
}

impl AssetType {
  pub fn has_issuance_restrictions(&self) -> bool {
    self.properties.asset_rules.max_units.is_some()
  }

  pub fn has_transfer_restrictions(&self) -> bool {
    let simple_asset: Asset = {
      let mut ret: Asset = Default::default();
      let asset = &self.properties;

      ret.code = asset.code;
      ret.issuer = asset.issuer;
      ret.memo = asset.memo.clone();
      ret.confidential_memo = asset.confidential_memo;
      // Only relevant for issue operations
      ret.asset_rules.max_units = asset.asset_rules.max_units;

      ret
    };
    self.properties != simple_asset
  }

  pub fn get_tracing_policies_ref(&self) -> &AssetTracingPolicies {
    &self.properties.asset_rules.tracing_policies
  }
}

#[derive(Clone, Debug, Deserialize, Eq, Hash, PartialEq, Serialize)]
pub struct CustomAssetPolicy {
  policy: Vec<u8>, // serialized policy, underlying form TBD.
}

#[derive(Clone, Debug, Deserialize, Eq, Hash, PartialEq, Serialize)]
pub struct CredentialProofKey([u8; 16]);

#[derive(Clone, Debug, Deserialize, Eq, Hash, PartialEq, Serialize)]
pub struct CredentialProof {
  pub key: CredentialProofKey,
}

#[derive(Clone, Debug, Deserialize, Eq, Hash, PartialEq, Serialize)]
pub struct SmartContract;

#[derive(Clone, Copy, Debug, Default, Deserialize, Eq, Hash, PartialEq, Serialize)]
pub struct TxoSID(pub u64);

#[derive(Clone, Copy, Debug, Default, Deserialize, Eq, Hash, PartialEq, Serialize)]
pub struct TxnSID(pub usize);

#[derive(Clone, Copy, Debug, Default, Deserialize, Eq, Hash, PartialEq, Serialize)]
pub struct BlockSID(pub usize);

// An ephemeral index for a transaction (with a different newtype so that
// it's harder to mix up)
#[derive(Clone, Copy, Debug, Default, Deserialize, Eq, Hash, PartialEq, Serialize)]
pub struct TxnTempSID(pub usize);

#[derive(Clone, Debug, Deserialize, Eq, PartialEq, Serialize)]
pub struct TxOutput(pub BlindAssetRecord);

#[derive(Eq, PartialEq, Debug)]
pub enum UtxoStatus {
  Spent,
  Unspent,
  Nonexistent,
}

#[derive(Clone, Debug, Deserialize, Eq, PartialEq, Serialize)]
pub struct Utxo(pub TxOutput);

#[derive(Copy, Clone, Debug, Deserialize, Eq, PartialEq, Serialize)]
pub enum TxoRef {
  // Offset backwards from this operation (within a txn) -- 0 is the most recent, (n-1) (if there
  // are n outputs so far) is the first output of the transaction
  Relative(u64),
  // Absolute Txo address to a location outside this txn
  Absolute(TxoSID),
}

#[derive(Clone, Debug, Deserialize, Eq, PartialEq, Serialize)]
pub struct TransferAssetBody {
  pub inputs: Vec<TxoRef>, // Ledger address of inputs
  #[serde(default)]
  #[serde(skip_serializing_if = "is_default")]
  pub policies: XfrNotePoliciesNoRef,
  pub num_outputs: usize, // How many output TXOs?
<<<<<<< HEAD
  // TODO(joe): we probably don't need the whole XfrNote with input records
  // once it's on the chain
=======
  // Output asset tracing policies and signature commitments
  #[serde(default)]
  #[serde(skip_serializing_if = "is_default")]
  pub output_identity_commitments: Vec<Option<ACCommitment>>,
>>>>>>> bf39c80c
  pub transfer: Box<XfrBody>, // Encrypted transfer note

  pub transfer_type: TransferType,
}

impl TransferAssetBody {
  pub fn new<R: CryptoRng + RngCore>(prng: &mut R,
                                     input_refs: Vec<TxoRef>,
                                     input_records: &[AssetRecord],
                                     output_records: &[AssetRecord],
                                     policies: Option<XfrNotePoliciesNoRef>,
                                     transfer_type: TransferType)
                                     -> Result<TransferAssetBody, errors::PlatformError> {
    let num_inputs = input_records.len();
    let num_outputs = output_records.len();

    if num_inputs == 0 {
      return Err(PlatformError::InputsError(error_location!()));
    }

    // If no policies specified, construct set of empty policies
    let policies = policies.unwrap_or_else(|| {
                             let no_policies = AssetTracingPolicies::new();
                             XfrNotePoliciesNoRef::new(vec![no_policies.clone(); num_inputs],
                                                       vec![None; num_inputs],
                                                       vec![no_policies; num_outputs],
                                                       vec![None; num_outputs])
                           });

    // Verify that for each input and output, there is a corresponding policy and credential commitment
    if num_inputs != policies.inputs_tracking_policies.len()
       || num_inputs != policies.inputs_sig_commitments.len()
       || num_outputs != policies.outputs_tracking_policies.len()
       || num_outputs != policies.outputs_sig_commitments.len()
    {
      return Err(PlatformError::InputsError(error_location!()));
    }

    let note = Box::new(gen_xfr_body(prng, input_records, output_records)
        .map_err(|e| PlatformError::ZeiError(error_location!(),e))?);

    Ok(TransferAssetBody { inputs: input_refs,
                           num_outputs: output_records.len(),
                           policies,
                           transfer: note,
                           transfer_type })
  }

  /// Computes a body signature. A body signature represents consent to some part of the asset transfer. If an
  /// input_idx is specified, the signature is a co-signature.
  pub fn compute_body_signature(&self,
                                keypair: &XfrKeyPair,
                                input_idx: Option<usize>)
                                -> TransferBodySignature {
    let public_key = keypair.get_pk_ref();
    TransferBodySignature { signature: SignatureOf::new(keypair, &(self.clone(), input_idx)),
                            address: XfrAddress { key: *public_key },
                            input_idx }
  }

  /// Verifies a body signature
  pub fn verify_body_signature(&self, signature: &TransferBodySignature) -> bool {
    signature.verify(&self)
  }
}

#[derive(Clone, Debug, Deserialize, Eq, PartialEq, Serialize)]
pub struct IssueAssetBody {
  pub code: AssetTypeCode,
  pub seq_num: u64,
  pub num_outputs: usize,
  pub records: Vec<TxOutput>,
}

impl IssueAssetBody {
  pub fn new(token_code: &AssetTypeCode,
             seq_num: u64,
             records: &[TxOutput])
             -> Result<IssueAssetBody, PlatformError> {
    Ok(IssueAssetBody { code: *token_code,
                        seq_num,
                        num_outputs: records.len(),
                        records: records.to_vec() })
  }
}

#[derive(Clone, Debug, Deserialize, Eq, PartialEq, Serialize)]
pub struct DefineAssetBody {
  pub asset: Asset,
}

impl DefineAssetBody {
  pub fn new(token_code: &AssetTypeCode,
             issuer_key: &IssuerPublicKey,
             asset_rules: AssetRules,
             memo: Option<Memo>,
             confidential_memo: Option<ConfidentialMemo>,
             policy: Option<(Box<Policy>, PolicyGlobals)>)
             -> Result<DefineAssetBody, PlatformError> {
    let mut asset_def: Asset = Default::default();
    asset_def.code = *token_code;
    asset_def.issuer = *issuer_key;
    asset_def.asset_rules = asset_rules;
    asset_def.policy = policy;

    if let Some(memo) = memo {
      asset_def.memo = Memo(memo.0);
    } else {
      asset_def.memo = Memo(String::from(""));
    }

    if let Some(confidential_memo) = confidential_memo {
      asset_def.confidential_memo = confidential_memo;
    } else {
      asset_def.confidential_memo = ConfidentialMemo {};
    }
    Ok(DefineAssetBody { asset: asset_def })
  }
}

#[derive(Clone, Debug, Deserialize, Eq, PartialEq, Serialize)]
pub struct UpdateMemoBody {
  pub new_memo: Memo,
  pub asset_type: AssetTypeCode,
}

#[derive(Clone, Debug, Deserialize, Eq, PartialEq, Serialize)]
pub struct AIRAssignBody {
  pub addr: CredUserPublicKey,
  pub data: CredCommitment,
  pub issuer_pk: CredIssuerPublicKey,
  pub pok: CredPoK,
}

impl AIRAssignBody {
  pub fn new(addr: CredUserPublicKey,
             data: CredCommitment,
             issuer_pk: CredIssuerPublicKey,
             pok: CredPoK)
             -> Result<AIRAssignBody, errors::PlatformError> {
    Ok(AIRAssignBody { addr,
                       data,
                       issuer_pk,
                       pok })
  }
}

#[derive(Clone, Copy, Debug, Deserialize, Eq, PartialEq, Serialize)]
pub enum TransferType {
  Standard,
  DebtSwap,
}

impl Default for TransferType {
  fn default() -> Self {
    Self::Standard
  }
}

#[derive(Clone, Debug, Deserialize, Eq, PartialEq, Serialize)]
pub struct TransferAsset {
  pub body: TransferAssetBody,
  pub body_signatures: Vec<TransferBodySignature>,
}

impl TransferAsset {
  pub fn new(transfer_body: TransferAssetBody) -> Result<TransferAsset, PlatformError> {
    Ok(TransferAsset { body: transfer_body,
                       body_signatures: Vec::new() })
  }

  pub fn sign(&mut self, keypair: &XfrKeyPair) {
    self.body_signatures
        .push(self.body.compute_body_signature(&keypair, None))
  }

  pub fn add_cosignature(&mut self, keypair: &XfrKeyPair, input_idx: usize) {
    self.body_signatures
        .push(self.body.compute_body_signature(&keypair, Some(input_idx)))
  }
}

#[derive(Clone, Debug, Deserialize, Eq, PartialEq, Serialize)]
pub struct IssueAsset {
  pub body: IssueAssetBody,
  pub pubkey: IssuerPublicKey,
  pub signature: SignatureOf<IssueAssetBody>,
}

impl IssueAsset {
  pub fn new(issuance_body: IssueAssetBody,
             keypair: &IssuerKeyPair)
             -> Result<IssueAsset, PlatformError> {
    let signature = SignatureOf::new(&keypair.keypair, &issuance_body);
    Ok(IssueAsset { body: issuance_body,
                    pubkey: IssuerPublicKey { key: *keypair.keypair.get_pk_ref() },
                    signature })
  }
}

// ... etc...
#[derive(Clone, Debug, Deserialize, Eq, PartialEq, Serialize)]
pub struct DefineAsset {
  pub body: DefineAssetBody,

  pub pubkey: IssuerPublicKey,
  pub signature: SignatureOf<DefineAssetBody>,
}

impl DefineAsset {
  pub fn new(creation_body: DefineAssetBody,
             keypair: &IssuerKeyPair)
             -> Result<DefineAsset, PlatformError> {
    let signature = SignatureOf::new(&keypair.keypair, &creation_body);
    Ok(DefineAsset { body: creation_body,
                     pubkey: IssuerPublicKey { key: *keypair.keypair.get_pk_ref() },
                     signature })
  }
}

#[derive(Clone, Debug, Deserialize, Eq, PartialEq, Serialize)]
pub struct UpdateMemo {
  pub body: UpdateMemoBody,
  pub pubkey: XfrPublicKey,
  pub signature: SignatureOf<UpdateMemoBody>,
}

impl UpdateMemo {
  pub fn new(update_memo_body: UpdateMemoBody, signing_key: &XfrKeyPair) -> UpdateMemo {
    let signature = SignatureOf::new(signing_key, &update_memo_body);
    UpdateMemo { body: update_memo_body,
                 pubkey: *signing_key.get_pk_ref(),
                 signature }
  }
}

#[derive(Clone, Debug, Deserialize, Eq, PartialEq, Serialize)]
pub struct AIRAssign {
  pub body: AIRAssignBody,
  pub pubkey: XfrPublicKey,
  pub signature: SignatureOf<AIRAssignBody>,
}

impl AIRAssign {
  pub fn new(creation_body: AIRAssignBody,
             keypair: &XfrKeyPair)
             -> Result<AIRAssign, errors::PlatformError> {
    let signature = SignatureOf::new(keypair, &creation_body);
    Ok(AIRAssign { body: creation_body,
                   pubkey: *keypair.get_pk_ref(),
                   signature })
  }
}

// pub const KV_BLOCK_SIZE: usize = 4*(1<<10);

#[derive(Clone, Debug, Deserialize, Eq, PartialEq, Serialize)]
pub struct KVHash(pub HashOf<(Vec<u8>, Option<KVBlind>)>);

impl KVHash {
  pub fn new(data: &dyn AsRef<[u8]>, blind: Option<&KVBlind>) -> Self {
    KVHash(HashOf::new(&(data.as_ref().to_vec(), blind.cloned())))
  }
}

#[derive(Clone, Debug, Deserialize, Eq, PartialEq, Serialize)]
pub struct KVBlind(pub [u8; 16]);

impl KVBlind {
  pub fn gen_random() -> Self {
    let mut small_rng = ChaChaRng::from_entropy();
    let mut buf: [u8; 16] = [0u8; 16];
    small_rng.fill_bytes(&mut buf);
    Self(buf)
  }

  pub fn to_base64(&self) -> String {
    b64enc(&self.0)
  }

  pub fn from_base64(b64: &str) -> Result<Self, PlatformError> {
    if let Ok(mut bin) = b64dec(b64) {
      bin.resize(16, 0u8);
      let buf = <[u8; 16]>::try_from(bin.as_slice()).unwrap();
      Ok(Self(buf))
    } else {
      Err(PlatformError::DeserializationError(error_location!()))
    }
  }
}

#[derive(Clone, Debug, Deserialize, Eq, PartialEq, Serialize)]
pub struct KVEntry(pub XfrPublicKey, pub KVHash);

#[derive(Clone, Debug, Deserialize, Eq, PartialEq, Serialize)]
pub struct KVUpdate {
  pub body: (Key, u64, Option<KVEntry>),
  pub signature: SignatureOf<(Key, u64, Option<KVEntry>)>,
}

pub type KVEntrySignature = SignatureOf<(Key, u64, Option<KVEntry>)>;

impl KVUpdate {
  pub fn new(creation_body: (Key, Option<KVHash>),
             seq_number: u64,
             keypair: &XfrKeyPair)
             -> KVUpdate {
    let creation_body = match creation_body {
      (k, None) => (k, seq_number, None),
      (k, Some(data)) => (k, seq_number, Some(KVEntry(*keypair.get_pk_ref(), data))),
    };
    let signature = SignatureOf::new(&keypair, &creation_body);
    KVUpdate { body: creation_body,
               signature }
  }

  pub fn get_entry(&self) -> &Option<KVEntry> {
    &self.body.2
  }

  pub fn check_signature(&self, public_key: &XfrPublicKey) -> Result<(), PlatformError> {
    self.signature
        .verify(public_key, &self.body)
        .map_err(|e| zei_fail!(e))
  }
}

#[allow(clippy::large_enum_variant)]
#[derive(Clone, Debug, Deserialize, Eq, PartialEq, Serialize)]
pub enum Operation {
  TransferAsset(TransferAsset),
  IssueAsset(IssueAsset),
  DefineAsset(DefineAsset),
  UpdateMemo(UpdateMemo),
  AIRAssign(AIRAssign),
  KVStoreUpdate(KVUpdate),
  // ... etc...
}

#[derive(Clone, Debug)]
pub struct TimeBounds {
  pub start: DateTime<Utc>,
  pub end: DateTime<Utc>,
}

#[derive(Clone, Debug, Deserialize, Eq, PartialEq, Serialize, Default)]
pub struct TransactionBody {
  pub operations: Vec<Operation>,
  #[serde(default)]
  #[serde(skip_serializing_if = "is_default")]
  pub credentials: Vec<CredentialProof>,
  #[serde(default)]
  #[serde(skip_serializing_if = "is_default")]
  pub policy_options: Option<TxnPolicyData>,
  #[serde(default)]
  #[serde(skip_serializing_if = "is_default")]
  pub memos: Vec<Memo>,
}

#[derive(Clone, Debug, Deserialize, Eq, PartialEq, Serialize)] //, Default
pub struct Transaction {
  pub body: TransactionBody,
  pub seq_id: u64,
  #[serde(default)]
  #[serde(skip_serializing_if = "is_default")]
  pub signatures: Vec<SignatureOf<TransactionBody>>,
}

#[derive(Clone, Debug, Deserialize, Eq, PartialEq, Serialize)]
pub struct FinalizedTransaction {
  pub txn: Transaction,
  pub tx_id: TxnSID,

  pub merkle_id: u64,
}

#[derive(Serialize, Deserialize, Debug)]
pub struct AuthenticatedAIRResult {
  pub state_commitment_data: Option<StateCommitmentData>,
  pub state_commitment: HashOf<Option<StateCommitmentData>>,
  pub air_result: AIRResult,
}

impl AuthenticatedAIRResult {
  // An authenticated air result is valid if
  // 1) State commitment data hashes to the provided state commitment
  // 2) The air root matches the root in state commitment data.
  // 3) The air proof is valid.
  pub fn is_valid(&self, state_commitment: HashOf<Option<StateCommitmentData>>) -> bool {
    let root = self.air_result.merkle_root;
    match &self.state_commitment_data {
      None => {
        if self.air_result.value.is_some() {
          return false;
        }
        if state_commitment != HashOf::new(&None) {
          return false;
        }
        if root != ZERO_DIGEST {
          return false;
        }
      }
      Some(comm_data) => {
        if self.state_commitment != comm_data.compute_commitment() {
          return false;
        }

        if comm_data.air_commitment != root {
          return false;
        }
      }
    }
    if state_commitment != self.state_commitment {
      return false;
    }
    let key = &self.air_result.key;
    let value = self.air_result.value.as_ref();
    let proof = &self.air_result.merkle_proof;

    air_check_merkle_proof(&root, key, value, proof)
  }

  // Extract the credential commitment stored in this AIRResult
  pub fn get_credential_commitment(&self) -> Option<CredCommitment> {
    // This unwrap is safe because by design, AIR values can only be credential commitments
    self.air_result
        .value
        .as_ref()
        .map(|cred_str| serde_json::from_str(&cred_str).unwrap())
  }
}

#[derive(Serialize, Deserialize)]
pub struct AuthenticatedTransaction {
  pub finalized_txn: FinalizedTransaction,
  pub txn_inclusion_proof: ProofOf<(TxnSID, Transaction)>,
  pub state_commitment_data: StateCommitmentData,
  pub state_commitment: HashOf<Option<StateCommitmentData>>,
}

impl AuthenticatedTransaction {
  // An authenticated txn result is valid if
  // 1) The state commitment used in the proof matches what we pass in and the state commitment
  //    data hashes to the state commitment
  // 2) The transaction merkle proof is valid
  // 3) The transaction merkle root matches the value in root_hash_data
  pub fn is_valid(&self, state_commitment: HashOf<Option<StateCommitmentData>>) -> bool {
    //1)
    if self.state_commitment != state_commitment
       || self.state_commitment != self.state_commitment_data.compute_commitment()
    {
      return false;
    }

    //2)
    let hash = self.finalized_txn.hash();

    if !self.txn_inclusion_proof.0.verify(hash.0) {
      return false;
    }

    //3)
    if self.state_commitment_data.transaction_merkle_commitment
       != self.txn_inclusion_proof.0.proof.root_hash
    {
      return false;
    }

    true
  }
}

pub struct AuthenticatedBlock {
  pub block: FinalizedBlock,
  pub block_inclusion_proof: ProofOf<Vec<Transaction>>,
  pub state_commitment_data: StateCommitmentData,
  pub state_commitment: HashOf<Option<StateCommitmentData>>,
}

impl AuthenticatedBlock {
  // An authenticated block result is valid if
  // 1) The block merkle proof is valid
  // 2) The block merkle root matches the value in root_hash_data
  // 3) root_hash_data hashes to root_hash
  // 4) The state commitment of the proof matches the state commitment passed in
  pub fn is_valid(&self, state_commitment: HashOf<Option<StateCommitmentData>>) -> bool {
    //1) compute block hash
    let txns: Vec<Transaction> = self.block
                                     .txns
                                     .iter()
                                     .map(|auth_tx| auth_tx.txn.clone())
                                     .collect();

    if !self.block_inclusion_proof.verify(&txns) {
      return false;
    }

    //2)
    if self.state_commitment_data.block_merkle != self.block_inclusion_proof.0.proof.root_hash {
      return false;
    }

    //3) 4)
    if self.state_commitment != self.state_commitment_data.compute_commitment()
       || state_commitment != self.state_commitment
    {
      return false;
    }

    true
  }
}

#[derive(Clone, Debug, Serialize, Deserialize, PartialEq)]
pub struct AuthenticatedKVLookup {
  pub key: Key,
  pub result: Option<Serialized<(u64, Option<KVEntry>)>>,
  pub state_commitment_data: Option<StateCommitmentData>,
  pub merkle_root: BitDigest,
  pub merkle_proof: MerkleProof,
  pub state_commitment: HashOf<Option<StateCommitmentData>>,
}

impl AuthenticatedKVLookup {
  pub fn is_valid(&self, state_commitment: HashOf<Option<StateCommitmentData>>) -> bool {
    match &self.state_commitment_data {
      None => {
        if self.result.is_some() {
          return false;
        }
        if state_commitment != HashOf::new(&None) {
          return false;
        }
        if self.merkle_root != (BitDigest { 0: [0_u8; DIGESTBYTES] }) {
          return false;
        }
      }
      Some(comm_data) => {
        if self.state_commitment != comm_data.compute_commitment() {
          return false;
        }

        if comm_data.kv_store != self.merkle_root {
          return false;
        }
      }
    }
    if state_commitment != self.state_commitment {
      return false;
    }
    check_merkle_proof(&self.merkle_root,
                       &self.key,
                       self.result.as_ref(),
                       &self.merkle_proof)
  }
}

pub struct AuthenticatedUtxoStatus {
  pub status: UtxoStatus,
  pub utxo_sid: TxoSID,
  pub state_commitment_data: StateCommitmentData,
  pub utxo_map: Option<SparseMap>, // BitMap only needed for proof if the txo_sid exists
  pub state_commitment: HashOf<Option<StateCommitmentData>>,
}

impl AuthenticatedUtxoStatus {
  // An authenticated utxo status is valid (for txos that exist) if
  // 1) The state commitment of the proof matches the state commitment passed in
  // 2) The state commitment data hashes to the state commitment
  // 3) The status matches the bit stored in the bitmap
  // 4) The bitmap checksum matches digest in state commitment data
  // 5) For txos that don't exist, simply show that the utxo_sid greater than max_sid
  pub fn is_valid(&self, state_commitment: HashOf<Option<StateCommitmentData>>) -> bool {
    let state_commitment_data = &self.state_commitment_data;
    let utxo_sid = self.utxo_sid.0;
    // 1, 2) First, validate the state commitment
    if state_commitment != self.state_commitment
       || self.state_commitment != state_commitment_data.compute_commitment()
    {
      return false;
    }
    // If the txo exists, the proof must also contain a bitmap
    let utxo_map = self.utxo_map.as_ref().unwrap();
    // 3) The status matches the bit stored in the bitmap
    let spent = !utxo_map.query(utxo_sid).unwrap();
    if (self.status == UtxoStatus::Spent && !spent) || (self.status == UtxoStatus::Unspent && spent)
    {
      return false;
    }
    // 4)
    if utxo_map.checksum() != self.state_commitment_data.bitmap {
      println!("failed at bitmap checksum");
      return false;
    }

    if self.status == UtxoStatus::Nonexistent {
      // 5)
      return utxo_sid >= state_commitment_data.txo_count;
    }

    true
  }
}

#[derive(Clone, Debug, Deserialize, Eq, PartialEq, Serialize)]
pub struct FinalizedBlock {
  pub txns: Vec<FinalizedTransaction>,
  pub merkle_id: u64,
}

impl FinalizedTransaction {
  pub fn hash(&self) -> HashOf<(TxnSID, Transaction)> {
    self.txn.hash(self.tx_id)
  }
}

impl Transaction {
  pub fn hash(&self, id: TxnSID) -> HashOf<(TxnSID, Transaction)> {
    HashOf::new(&(id, self.clone()))
  }

  pub fn from_seq_id(seq_id: u64) -> Self {
    Transaction { body: TransactionBody::default(),
                  seq_id,
                  signatures: Vec::new() }
  }

  pub fn from_operation(op: Operation, seq_id: u64) -> Self {
    let mut tx = Transaction::from_seq_id(seq_id);
    tx.add_operation(op);
    tx
  }

  pub fn add_operation(&mut self, op: Operation) {
    self.body.operations.push(op);
  }

  pub fn sign(&mut self, keypair: &XfrKeyPair) {
    self.signatures.push(SignatureOf::new(keypair, &self.body));
  }

  pub fn check_signature(&self,
                         public_key: &XfrPublicKey,
                         sig: &SignatureOf<TransactionBody>)
                         -> Result<(), PlatformError> {
    sig.verify(public_key, &self.body)
       .map_err(|e| PlatformError::ZeiError(error_location!(), e))?;
    Ok(())
  }

  /// NOTE: this does *not* guarantee that a private key affiliated with
  /// `public_key` has signed this transaction! If `public_key` is derived
  /// from `self` somehow, then it is infeasible for someone to forge a
  /// passing signature, but it is plausible for someone to generate an
  /// unrelated `public_key` which can pass this signature check!
  pub fn check_has_signature(&self, public_key: &XfrPublicKey) -> Result<(), PlatformError> {
    let serialized = Serialized::new(&self.body);
    for sig in self.signatures.iter() {
      match sig.0.verify(public_key, &serialized) {
        Err(_) => {}
        Ok(_) => {
          return Ok(());
        }
      }
    }
    Err(PlatformError::InputsError(error_location!()))
  }
}

#[repr(C)]
#[derive(Debug, Clone, Serialize, Deserialize, PartialEq)]
pub struct StateCommitmentData {
  pub bitmap: BitDigest,       // The checksum of the utxo_map
  pub block_merkle: HashValue, // The root hash of the block Merkle tree
  pub txns_in_block_hash: HashOf<Vec<Transaction>>, // The hash of the transactions in the block
  pub previous_state_commitment: HashOf<Option<StateCommitmentData>>, // The prior global block hash
  pub transaction_merkle_commitment: HashValue, // The root hash of the transaction Merkle tree
  pub air_commitment: BitDigest, // The root hash of the AIR sparse Merkle tree
  pub txo_count: u64, // Number of transaction outputs. Used to provide proof that a utxo does not exist
  #[serde(default = "default_digest")]
  #[serde(skip_serializing_if = "is_default_digest")]
  pub kv_store: BitDigest, // The root hash of the KV Store SMT
}

impl StateCommitmentData {
  pub fn compute_commitment(&self) -> HashOf<Option<Self>> {
    HashOf::new(&Some(self).cloned())
  }
}

#[derive(Clone, Debug, Default, Deserialize, Eq, PartialEq, Serialize)]
pub struct AccountID {
  pub val: String,
}

#[derive(Clone, Debug, Default, Deserialize, Eq, PartialEq, Serialize)]
pub struct Account {
  pub id: AccountID,
  pub access_control_list: Vec<AccountAddress>,
  pub key_value: HashMap<String, String>, //key value storage...
}

#[cfg(test)]
mod tests {
  use super::*;
  use rand_core::SeedableRng;
  use std::cmp::min;
  use zei::xfr::structs::{AssetTypeAndAmountProof, XfrBody, XfrProofs};

  // This test may fail as it is a statistical test that sometimes fails (but very rarely)
  // It uses the central limit theorem, but essentially testing the rand crate
  #[test]
  fn test_gen_random_with_rng() {
    let mut sum: u64 = 0;
    let mut sample_size = 0;

    let rng = rand::thread_rng();
    for _ in 0..1000 {
      let code = AssetTypeCode::gen_random_with_rng(rng.clone());
      let mut failed = true;

      for byte in code.val.iter() {
        if *byte != 0 {
          failed = false;
        }

        sum += *byte as u64;
        sample_size += 1;
      }

      assert!(!failed);
    }

    // Use the central limit theorem.  The standard deviation of the
    // sample mean should be normal(127.5, uniform variance).  Work
    // from the standard deviation of uniform(0, 1), sqrt(1/12).  The
    // expected average (mu) is 127.5 if the random number generator
    // is unbiased.
    let uniform_stddev = 1.0 / (12.0 as f64).sqrt();
    let average = sum as f64 / sample_size as f64;
    let stddev = (uniform_stddev * 255.0) / (sample_size as f64).sqrt();
    println!("Average {}, stddev {}", average, stddev);
    assert!(average > 127.5 - 5.0 * stddev);
    assert!(average < 127.5 + 5.0 * stddev);
  }

  #[test]
  fn test_new_from_str() {
    let value = "1";
    let mut input = "".to_string();

    for i in 0..64 {
      let code = AssetTypeCode::new_from_str(&input);
      let mut checked = 0;

      for j in 0..min(i, code.val.len()) {
        assert!(code.val[j] == value.as_bytes()[0]);
        checked = checked + 1;
      }

      for j in i..code.val.len() {
        assert!(code.val[j] == 0);
        checked = checked + 1;
      }

      assert!(checked == code.val.len());
      input = input + &value;
    }
  }

  #[test]
  fn test_new_from_base64() {
    let base64 = "ZGVmZ2hpamtsbW5vcHFycw==";
    let result = Code::new_from_base64(base64);

    assert_eq!(result.ok(),
               Some(Code { val: [100, 101, 102, 103, 104, 105, 106, 107, 108, 109, 110, 111,
                                 112, 113, 114, 115] }));
  }

  #[test]
  fn test_code_to_base64() {
    let code = Code { val: [100, 101, 102, 103, 104, 105, 106, 107, 108, 109, 110, 111, 112,
                            113, 114, 115] };
    assert_eq!(code.to_base64(), "ZGVmZ2hpamtsbW5vcHFycw==");
  }

  // Test Transaction::add_operation
  // Below are not directly tested but called:
  //   TransferAssetBody::new
  //   IssueAssetBody::new
  //   DefineAssetBody::new
  //   TransferAsset::new
  //   IssueAsset::new
  //   DefineAsset::new
  #[test]
  fn test_add_operation() {
    // Create values to be used to instantiate operations. Just make up a seq_id, since
    // it will never be sent to a real ledger
    let mut transaction: Transaction = Transaction::from_seq_id(0);

    let mut prng = rand_chacha::ChaChaRng::from_entropy();

    let keypair = XfrKeyPair::generate(&mut prng);

    let xfr_note = XfrBody { inputs: Vec::new(),
                             outputs: Vec::new(),
                             proofs: XfrProofs { asset_type_and_amount_proof:
                                                   AssetTypeAndAmountProof::NoProof,
                                                 asset_tracking_proof: Default::default() },
                             asset_tracing_memos: vec![],
                             owners_memos: vec![] };

    let no_policies = AssetTracingPolicies::new();

    let policies = XfrNotePoliciesNoRef::new(vec![no_policies.clone()],
                                             vec![None],
                                             vec![no_policies],
                                             vec![None]);

    let asset_transfer_body = TransferAssetBody { inputs: Vec::new(),
                                                  policies,
                                                  num_outputs: 0,
                                                  transfer: Box::new(xfr_note),
                                                  transfer_type: TransferType::Standard };

    let asset_transfer = {
      let mut ret = TransferAsset::new(asset_transfer_body).unwrap();
      ret.sign(&keypair);
      ret
    };

    let transfer_operation = Operation::TransferAsset(asset_transfer.clone());

    // Instantiate an IssueAsset operation
    let asset_issuance_body = IssueAssetBody { code: Default::default(),
                                               seq_num: 0,
                                               num_outputs: 0,
                                               records: Vec::new() };

    let asset_issuance =
      IssueAsset::new(asset_issuance_body, &IssuerKeyPair { keypair: &keypair }).unwrap();

    let issuance_operation = Operation::IssueAsset(asset_issuance.clone());

    // Instantiate an DefineAsset operation
    let asset = Default::default();

    let asset_creation = DefineAsset::new(DefineAssetBody { asset },
                                          &IssuerKeyPair { keypair: &keypair }).unwrap();

    let creation_operation = Operation::DefineAsset(asset_creation.clone());

    // Add operations to the transaction
    transaction.add_operation(transfer_operation);
    transaction.add_operation(issuance_operation);
    transaction.add_operation(creation_operation);

    // Verify operatoins
    assert_eq!(transaction.body.operations.len(), 3);

    assert_eq!(transaction.body.operations.get(0),
               Some(&Operation::TransferAsset(asset_transfer)));
    assert_eq!(transaction.body.operations.get(1),
               Some(&Operation::IssueAsset(asset_issuance)));
    assert_eq!(transaction.body.operations.get(2),
               Some(&Operation::DefineAsset(asset_creation)));
  }

  // Verify that the hash values of two transactions:
  //   are the same if the transactions differ only in merkle_id
  //   are different if the transactions differ in other fields
  // TODO(joe): determine a good test to replace this
  // #[test]
  // fn test_compute_merkle_hash() {
  //   let transaction_default: Transaction = Default::default();

  //   let transaction_different_merkle_id =
  //     Transaction { operations: Vec::new(),
  //                   credentials: Vec::new(),
  //                   memos: Vec::new() };

  //   let transaction_other_differences = Transaction { operations: Vec::new(),
  //                                                     credentials: Vec::new(),
  //                                                     memos: Vec::new(),
  //                                                     };

  //   let hash_value_default = transaction_default.compute_merkle_hash();
  //   let hash_value_different_merkle_id = transaction_different_merkle_id.compute_merkle_hash();
  //   let hash_value_other_differences = transaction_other_differences.compute_merkle_hash();

  //   assert_eq!(hash_value_different_merkle_id, hash_value_default);
  //   assert_ne!(hash_value_other_differences, hash_value_default);
  // }
}<|MERGE_RESOLUTION|>--- conflicted
+++ resolved
@@ -401,15 +401,8 @@
   #[serde(skip_serializing_if = "is_default")]
   pub policies: XfrNotePoliciesNoRef,
   pub num_outputs: usize, // How many output TXOs?
-<<<<<<< HEAD
   // TODO(joe): we probably don't need the whole XfrNote with input records
   // once it's on the chain
-=======
-  // Output asset tracing policies and signature commitments
-  #[serde(default)]
-  #[serde(skip_serializing_if = "is_default")]
-  pub output_identity_commitments: Vec<Option<ACCommitment>>,
->>>>>>> bf39c80c
   pub transfer: Box<XfrBody>, // Encrypted transfer note
 
   pub transfer_type: TransferType,
