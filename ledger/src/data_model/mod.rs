<<<<<<< HEAD
use crate::store::append_only_merkle::HashValue;
use crate::utils::sha256;
use base64::decode as b64dec;
use base64::encode as b64enc;
use chrono::prelude::*;
use curve25519_dalek::ristretto::CompressedRistretto;
use rand::rngs::SmallRng;
use rand::{CryptoRng, FromEntropy, Rng};
use std::boxed::Box;
use std::collections::HashMap;
use std::convert::TryFrom;
use zei::basic_crypto::signatures::{XfrKeyPair, XfrPublicKey, XfrSecretKey, XfrSignature};
use zei::xfr::lib::gen_xfr_note;
use zei::xfr::structs::{AssetRecord, BlindAssetRecord, OpenAssetRecord, XfrNote};
pub mod errors;

pub const TXN_SEQ_ID_PLACEHOLDER: u64 = 0xD000_0000_0000_0000u64;

// Unique Identifier for ledger objects
#[derive(Clone, Copy, Debug, Default, Deserialize, Eq, Hash, PartialEq, Serialize)]
pub struct Code {
  pub val: [u8; 16],
}

pub type AssetTokenCode = Code;
pub type AssetPolicyKey = Code;
pub type SmartContractKey = Code;

impl Code {
  pub fn gen_random() -> Self {
    let mut small_rng = SmallRng::from_entropy();
    let mut buf: [u8; 16] = [0u8; 16];
    small_rng.fill(&mut buf);
    Self { val: buf }
  }
  pub fn new_from_str(s: &str) -> Self {
    let mut as_vec = s.to_string().into_bytes();
    as_vec.resize(16, 0u8);
    let buf = <[u8; 16]>::try_from(as_vec.as_slice()).unwrap();
    Self { val: buf }
  }
  pub fn new_from_base64(b64: &str) -> Result<Self, errors::PlatformError> {
    if let Ok(mut bin) = b64dec(b64) {
      bin.resize(16, 0u8);
      let buf = <[u8; 16]>::try_from(bin.as_slice()).unwrap();
      Ok(Self { val: buf })
    } else {
      Err(errors::PlatformError::DeserializationError)
    }
  }
  pub fn to_base64(&self) -> String {
    b64enc(&self.val)
  }
}

#[derive(Clone, Copy, Debug, Default, Deserialize, Eq, Hash, PartialEq, Serialize)]
pub struct AssetDigest {
  // Generated from the asset definition, also unique
  pub val: [u8; 32],
}

// TODO: Define Memo
#[derive(Clone, Copy, Debug, Default, Deserialize, Eq, Hash, PartialEq, Serialize)]
pub struct Memo;
#[derive(Clone, Copy, Debug, Default, Deserialize, Eq, Hash, PartialEq, Serialize)]
pub struct ConfidentialMemo;
#[derive(Clone, Copy, Debug, Default, Deserialize, Eq, Hash, PartialEq, Serialize)]
pub struct Commitment([u8; 32]);

#[derive(Clone, Copy, Debug, Default, Deserialize, Eq, PartialEq, Serialize)]
pub struct XfrAddress {
  pub key: XfrPublicKey,
}

#[derive(Clone, Copy, Debug, Default, Deserialize, Eq, PartialEq, Serialize)]
pub struct IssuerPublicKey {
  pub key: XfrPublicKey,
}

#[derive(Clone, Copy, Debug, Default, Deserialize, Eq, PartialEq, Serialize)]
pub struct AccountAddress {
  pub key: XfrPublicKey,
}

#[derive(Clone, Debug, Deserialize, Eq, PartialEq, Serialize)]
pub struct SignedAddress {
  pub address: XfrAddress,
  pub signature: XfrSignature,
}

impl SignedAddress {
  pub fn verify(&self, message: &[u8]) -> bool {
    self.address.key.verify(message, &self.signature).is_ok()
  }
}

#[derive(Clone, Debug, Default, Deserialize, Eq, PartialEq, Serialize)]
pub struct Asset {
  pub code: AssetTokenCode,
  pub issuer: IssuerPublicKey,
  pub memo: Memo,
  pub confidential_memo: ConfidentialMemo,
  pub updatable: bool,
  pub traceable: bool,
}

#[derive(Clone, Debug, Default, Deserialize, Eq, PartialEq, Serialize)]
pub struct AssetToken {
  pub properties: Asset,
  pub digest: [u8; 32],
  pub units: u64,
  pub confidential_units: Commitment,
}

//impl AssetToken {
//    pub fn create_empty() -> AssetToken {
//        AssetToken {
//            code: AssetTokenCode{val:[0;16]},
//            digest: [0;32],
//            issuer: Address{key:[0;32]},
//            memo: Memo{},
//            confidential_memo: ConfidentialMemo{},
//            updatable: false,
//            units: 0,
//            confidential_units: [0;32],
//        }
//    }
//}

#[derive(Clone, Debug, Deserialize, Eq, Hash, PartialEq, Serialize)]
pub struct CustomAssetPolicy {
  policy: Vec<u8>, // serialized policy, underlying form TBD.
}

#[derive(Clone, Debug, Deserialize, Eq, Hash, PartialEq, Serialize)]
pub struct CredentialProofKey([u8; 16]);

#[derive(Clone, Debug, Deserialize, Eq, Hash, PartialEq, Serialize)]
pub struct CredentialProof {
  pub key: CredentialProofKey,
}

#[derive(Clone, Debug, Deserialize, Eq, Hash, PartialEq, Serialize)]
pub struct SmartContract;

//TODO(Kevin): define types
#[derive(Clone, Deserialize, Serialize)]
pub struct Variable;

#[derive(Clone, Copy, Debug, Default, Deserialize, Eq, Hash, PartialEq, Serialize)]
pub struct TxoSID {
  pub index: u64,
}

#[derive(Clone, Copy, Debug, Default, Deserialize, Eq, Hash, PartialEq, Serialize)]
pub struct TxnSID {
  pub index: usize,
}

#[derive(Clone, Debug, Deserialize, Eq, Hash, PartialEq, Serialize)]
pub struct AssetSpecification {
  pub code: AssetTokenCode,
  pub amount: u64,
}

#[derive(Clone, Debug, Deserialize, Eq, PartialEq, Serialize)]
pub struct PrivateAssetSpecification {
  amount_commitment: Option<CompressedRistretto>,
  asset_type_commitment: Option<CompressedRistretto>,
}

#[derive(Clone, Debug, Deserialize, Eq, PartialEq, Serialize)]
pub enum AssetType {
  // TODO: need to not include amount/ammount_commitment in zei type generation
  Normal(AssetSpecification),
  Private(PrivateAssetSpecification),
}

#[derive(Clone, Debug, Deserialize, Eq, PartialEq, Serialize)]
pub enum TxOutput {
  BlindAssetRecord(BlindAssetRecord),
} // needs to be a generic view on an Operation, specifying one output record of a specific type...

#[derive(Clone, Debug, Deserialize, Eq, PartialEq, Serialize)]
pub struct Utxo {
  // digest is a hash of the TxoSID and the operation output
  pub digest: [u8; 32],
  pub output: TxOutput,
}

#[derive(Clone, Debug, Deserialize, PartialEq, Serialize)]
pub struct AssetTransferBody {
  //pub nonce: u128,
  pub inputs: Vec<TxoSID>,    // ledger address of inputs
  pub outputs: Vec<TxoSID>,   // computed in check?
  pub transfer: Box<XfrNote>, //TODO: ZEI. XfrNote,
}

impl AssetTransferBody {
  pub fn new<R: CryptoRng + Rng>(prng: &mut R,
                                 input_sids: Vec<TxoSID>,
                                 input_records: &[OpenAssetRecord],
                                 output_records: &[AssetRecord],
                                 input_keys: &[XfrKeyPair],
                                 offset: &mut u64)
                                 -> Result<AssetTransferBody, errors::PlatformError> {
    let id_proofs = vec![];
    let note = Box::new(gen_xfr_note(prng, input_records, output_records, input_keys, &id_proofs)?);
    let mut txos = Vec::new();
    txos.resize_with(output_records.len(), || {
          let tmp = *offset;
          *offset += 1;
          TxoSID { index: tmp }
        });
    Ok(AssetTransferBody { inputs: input_sids,
                           outputs: txos,
                           transfer: note })
  }
}

#[derive(Clone, Debug, Deserialize, PartialEq, Serialize)]
pub struct AssetIssuanceBody {
  pub code: AssetTokenCode,
  pub seq_num: u64,
  pub outputs: Vec<TxoSID>,
  pub records: Vec<TxOutput>,
}

impl AssetIssuanceBody {
  pub fn new(token_code: &AssetTokenCode,
             seq_num: u64,
             records: &[TxOutput],
             offset: &mut u64)
             -> Result<AssetIssuanceBody, errors::PlatformError> {
    let mut txos = Vec::new();
    txos.resize_with(records.len(), || {
          let tmp = *offset;
          *offset += 1;
          TxoSID { index: tmp }
        });
    Ok(AssetIssuanceBody { code: *token_code,
                           seq_num,
                           outputs: txos,
                           records: records.to_vec() })
  }
}

#[derive(Clone, Debug, Deserialize, PartialEq, Serialize)]
pub struct AssetCreationBody {
  pub asset: Asset,
}

impl AssetCreationBody {
  pub fn new(token_code: &AssetTokenCode,
             issuer_key: &IssuerPublicKey, // TODO: require private key check somehow?
             updatable: bool,
             traceable: bool,
             memo: Option<Memo>,
             confidential_memo: Option<ConfidentialMemo>)
             -> Result<AssetCreationBody, errors::PlatformError> {
    let mut asset_def: Asset = Default::default();
    asset_def.code = *token_code;
    asset_def.issuer = *issuer_key;
    asset_def.updatable = updatable;
    asset_def.traceable = traceable;

    if memo.is_some() {
      asset_def.memo = *memo.as_ref().unwrap();
    } else {
      asset_def.memo = Memo {};
    }

    if confidential_memo.is_some() {
      asset_def.confidential_memo = *confidential_memo.as_ref().unwrap();
    } else {
      asset_def.confidential_memo = ConfidentialMemo {};
    }
    Ok(AssetCreationBody { asset: asset_def })
  }
}

fn compute_signature<T>(secret_key: &XfrSecretKey,
                        public_key: &XfrPublicKey,
                        operation_body: &T)
                        -> XfrSignature
  where T: serde::Serialize
{
  secret_key.sign(&serde_json::to_vec(&operation_body).unwrap(), &public_key)
}

// TODO: UTXO Addresses must be included in Transfer Signature
#[derive(Clone, Debug, Deserialize, PartialEq, Serialize)]
pub struct AssetTransfer {
  //pub nonce: u128,
  pub body: AssetTransferBody,
  pub body_signatures: Vec<SignedAddress>, // not yet supported
}

impl AssetTransfer {
  pub fn new(transfer_body: AssetTransferBody) -> Result<AssetTransfer, errors::PlatformError> {
    Ok(AssetTransfer { body: transfer_body,
                       body_signatures: Vec::new() })
  }
}

//Tells the storage layer what to do the list of active asset records (i.e. UTXO set)
#[derive(Clone, Debug, Deserialize, Serialize)]
pub struct AssetTransferResult {
  pub success: bool,
}

// TODO: Include mechanism for replay attacks
#[derive(Clone, Debug, Deserialize, PartialEq, Serialize)]
pub struct AssetIssuance {
  pub body: AssetIssuanceBody,
  pub pubkey: IssuerPublicKey,
  pub signature: XfrSignature,
}

impl AssetIssuance {
  pub fn new(issuance_body: AssetIssuanceBody,
             public_key: &IssuerPublicKey,
             secret_key: &XfrSecretKey)
             -> Result<AssetIssuance, errors::PlatformError> {
    let sign = compute_signature(&secret_key, &public_key.key, &issuance_body);
    Ok(AssetIssuance { body: issuance_body,
                       pubkey: *public_key,
                       signature: sign })
  }
}

#[derive(Clone, Debug, Deserialize, Serialize)]
pub struct AssetIssuanceResult {
  pub success: bool,
}

// ... etc...
#[derive(Clone, Debug, Deserialize, PartialEq, Serialize)]
pub struct AssetCreation {
  pub body: AssetCreationBody,
  pub pubkey: IssuerPublicKey,
  pub signature: XfrSignature,
}

impl AssetCreation {
  pub fn new(creation_body: AssetCreationBody,
             public_key: &IssuerPublicKey,
             secret_key: &XfrSecretKey)
             -> Result<AssetCreation, errors::PlatformError> {
    let sign = compute_signature(&secret_key, &public_key.key, &creation_body);
    Ok(AssetCreation { body: creation_body,
                       pubkey: *public_key,
                       signature: sign })
  }
}

#[derive(Clone, Debug, Deserialize, Serialize)]
pub struct AssetCreationResult {
  pub success: bool,
}

#[derive(Clone, Debug, Deserialize, PartialEq, Serialize)]
pub enum Operation {
  AssetTransfer(AssetTransfer),
  AssetIssuance(AssetIssuance),
  AssetCreation(AssetCreation),
  // ... etc...
}

#[derive(Clone, Debug, Deserialize, Serialize)]
pub enum OperationResult {
  AssetTransferResult(AssetTransferResult),
  AssetIssuanceResult(AssetIssuanceResult),
  AssetCreationResult(AssetCreationResult),
  // ... etc...
}

#[derive(Clone, Debug)]
pub struct TimeBounds {
  pub start: DateTime<Utc>,
  pub end: DateTime<Utc>,
}

#[derive(Clone, Debug, Deserialize, PartialEq, Serialize)]
pub struct Transaction {
  pub operations: Vec<Operation>,
  pub variable_utxos: Vec<TxoSID>, // TODO: precondition support
  pub credentials: Vec<CredentialProof>,
  pub memos: Vec<Memo>,
  pub tx_id: TxnSID,
  pub outputs: u64,
  pub merkle_id: u64,
  //pub time_bounds: TimeBounds,
  // ... etc...
}

impl Transaction {
  pub fn add_operation(&mut self, op: Operation) {
    self.operations.push(op);
  }

  pub fn compute_merkle_hash(&self) -> HashValue {
    let serialized = if self.merkle_id != 0 {
      let mut copy = self.clone();
      copy.merkle_id = 0;
      bincode::serialize(&copy).unwrap()
    } else {
      bincode::serialize(&self).unwrap()
    };

    let digest = sha256::hash(&serialized).0;
    let mut result = HashValue::new();
    result.hash.clone_from_slice(&digest);
    result
  }
}

impl Default for Transaction {
  fn default() -> Self {
    Transaction { operations: Vec::new(),
                  variable_utxos: Vec::new(),
                  credentials: Vec::new(),
                  memos: Vec::new(),
                  tx_id: TxnSID { index: TXN_SEQ_ID_PLACEHOLDER as usize },
                  merkle_id: TXN_SEQ_ID_PLACEHOLDER,
                  outputs: 0 }
  }
}

pub struct TransactionResult {
  pub op_results: Vec<OperationResult>,
}

#[derive(Clone, Debug, Default, Deserialize, Eq, PartialEq, Serialize)]
pub struct AccountID {
  pub val: String,
}

#[derive(Clone, Debug, Default, Deserialize, Eq, PartialEq, Serialize)]
pub struct Account {
  pub id: AccountID,
  pub access_control_list: Vec<AccountAddress>,
  pub key_value: HashMap<String, String>, //key value storage...
}

#[cfg(test)]
mod tests {
  use super::*;
  use rand::SeedableRng;
  use std::cmp::min;
  use std::mem;
  use zei::xfr::structs::{AssetAmountProof, XfrBody, XfrProofs};

  #[test]
  fn test_gen_random() {
    let mut sum: u64 = 0;
    let mut sample_size = 0;

    for _ in 0..1000 {
      let code = AssetTokenCode::gen_random();
      let mut failed = true;

      for byte in code.val.iter() {
        if *byte != 0 {
          failed = false;
        }

        sum += *byte as u64;
        sample_size += 1;
      }

      assert!(!failed);
    }

    // Use the central limit theorem.  The standard deviation of the
    // sample mean should be normal(127.5, uniform variance).  Work
    // from the standard deviation of uniform(0, 1), sqrt(1/12).  The
    // expected average (mu) is 127.5 if the random number generator
    // is unbiased.
    let uniform_stddev = 1.0 / (12.0 as f64).sqrt();
    let average = sum as f64 / sample_size as f64;
    let stddev = (uniform_stddev * 255.0) / (sample_size as f64).sqrt();
    println!("Average {}, stddev {}", average, stddev);
    assert!(average > 127.5 - 3.0 * stddev);
    assert!(average < 127.5 + 3.0 * stddev);
  }

  #[test]
  fn test_new_from_str() {
    let value = "1";
    let mut input = "".to_string();

    for i in 0..64 {
      let code = AssetTokenCode::new_from_str(&input);
      let mut checked = 0;

      for j in 0..min(i, code.val.len()) {
        assert!(code.val[j] == value.as_bytes()[0]);
        checked = checked + 1;
      }

      for j in i..code.val.len() {
        assert!(code.val[j] == 0);
        checked = checked + 1;
      }

      assert!(checked == code.val.len());
      input = input + &value;
    }
  }

  #[test]
  fn test_new_from_base64() {
    let base64 = "ZGVmZ2hpamtsbW5vcHFycw==";
    let result = Code::new_from_base64(base64);

    assert_eq!(result.ok(),
               Some(Code { val: [100, 101, 102, 103, 104, 105, 106, 107, 108, 109, 110, 111,
                                 112, 113, 114, 115] }));
  }

  #[test]
  fn test_code_to_base64() {
    let code = Code { val: [100, 101, 102, 103, 104, 105, 106, 107, 108, 109, 110, 111, 112,
                            113, 114, 115] };
    assert_eq!(code.to_base64(), "ZGVmZ2hpamtsbW5vcHFycw==");
  }

  #[test]
  fn test_verify() {
    let mut prng = rand_chacha::ChaChaRng::from_seed([0u8; 32]);

    let keypair = XfrKeyPair::generate(&mut prng);
    let message: &[u8] = b"test";

    let signed_address = SignedAddress { address: XfrAddress { key: *keypair.get_pk_ref() },
                                         signature: keypair.sign(message) };
    assert!(signed_address.verify(message));
  }

  // Test Transaction::add_operation
  // Below are not directly tested but called:
  //   AssetTransferBody::new
  //   AssetIssuanceBody::new
  //   AssetCreationBody::new
  //   AssetTransfer::new
  //   AssetIssuance::new
  //   AssetCreation::new
  #[test]
  fn test_add_operation() {
    // Create values to be used to instantiate operations
    let mut transaction: Transaction = Default::default();

    let mut prng = rand_chacha::ChaChaRng::from_seed([0u8; 32]);

    let keypair = XfrKeyPair::generate(&mut prng);
    let message: &[u8] = b"test";

    let public_key = *keypair.get_pk_ref();
    let signature = keypair.sign(message);
    // Instantiate an AssetTransfer operation
    let xfr_note = XfrNote { body: XfrBody { inputs: Vec::new(),
                                             outputs: Vec::new(),
                                             proofs: XfrProofs { asset_amount_proof:
                                                                   AssetAmountProof::NoProof,
                                                                 asset_tracking_proof:
                                                                   Default::default() } },
                             multisig: Default::default() };

    let assert_transfer_body = AssetTransferBody { inputs: Vec::new(),
                                                   outputs: Vec::new(),
                                                   transfer: Box::new(xfr_note) };

    let asset_transfer = AssetTransfer { body: assert_transfer_body,
                                         body_signatures: Vec::new() };

    let transfer_operation = Operation::AssetTransfer(asset_transfer.clone());

    // Instantiate an AssetIssuance operation
    let asset_issuance_body = AssetIssuanceBody { code: Default::default(),
                                                  seq_num: 0,
                                                  outputs: Vec::new(),
                                                  records: Vec::new() };

    let asset_issurance = AssetIssuance { body: asset_issuance_body,
                                          pubkey: IssuerPublicKey { key: public_key },
                                          signature: signature.clone() };

    let issurance_operation = Operation::AssetIssuance(asset_issurance.clone());

    // Instantiate an AssetCreation operation
    let asset = Default::default();

    let asset_creation = AssetCreation { body: AssetCreationBody { asset },
                                         pubkey: IssuerPublicKey { key: public_key },
                                         signature: signature };

    let creation_operation = Operation::AssetCreation(asset_creation.clone());

    // Add operations to the transaction
    transaction.add_operation(transfer_operation);
    transaction.add_operation(issurance_operation);
    transaction.add_operation(creation_operation);

    // Verify operatoins
    assert_eq!(transaction.operations.len(), 3);

    assert_eq!(transaction.operations.get(0),
               Some(&Operation::AssetTransfer(asset_transfer)));
    assert_eq!(transaction.operations.get(1),
               Some(&Operation::AssetIssuance(asset_issurance)));
    assert_eq!(transaction.operations.get(2),
               Some(&Operation::AssetCreation(asset_creation)));
  }

  // Verify that the hash values of two transactions:
  //   are the same if the transactions differ only in merkle_id
  //   are different if the transactions differ in other fields
  #[test]
  fn test_compute_merkle_hash() {
    let transaction_default: Transaction = Default::default();

    let transaction_different_merkle_id =
      Transaction { operations: Vec::new(),
                    variable_utxos: Vec::new(),
                    credentials: Vec::new(),
                    memos: Vec::new(),
                    tx_id: TxnSID { index: TXN_SEQ_ID_PLACEHOLDER as usize },
                    merkle_id: 1,
                    outputs: 0 };
    let transaction_other_differences = Transaction { operations: Vec::new(),
                                                      variable_utxos: Vec::new(),
                                                      credentials: Vec::new(),
                                                      memos: Vec::new(),
                                                      tx_id: TxnSID { index: TXN_SEQ_ID_PLACEHOLDER
                                                                             as usize },
                                                      merkle_id: 1,
                                                      outputs: 1 };
    let hash_value_default = transaction_default.compute_merkle_hash();
    let hash_value_different_merkle_id = transaction_different_merkle_id.compute_merkle_hash();
    let hash_value_other_differences = transaction_other_differences.compute_merkle_hash();

    assert_eq!(hash_value_different_merkle_id, hash_value_default);
    assert_ne!(hash_value_other_differences, hash_value_default);
  }
}
=======
pub mod errors;
mod data_model;
pub use data_model::*;
>>>>>>> b6def03f
<|MERGE_RESOLUTION|>--- conflicted
+++ resolved
@@ -1,652 +1,3 @@
-<<<<<<< HEAD
-use crate::store::append_only_merkle::HashValue;
-use crate::utils::sha256;
-use base64::decode as b64dec;
-use base64::encode as b64enc;
-use chrono::prelude::*;
-use curve25519_dalek::ristretto::CompressedRistretto;
-use rand::rngs::SmallRng;
-use rand::{CryptoRng, FromEntropy, Rng};
-use std::boxed::Box;
-use std::collections::HashMap;
-use std::convert::TryFrom;
-use zei::basic_crypto::signatures::{XfrKeyPair, XfrPublicKey, XfrSecretKey, XfrSignature};
-use zei::xfr::lib::gen_xfr_note;
-use zei::xfr::structs::{AssetRecord, BlindAssetRecord, OpenAssetRecord, XfrNote};
+mod data_model;
 pub mod errors;
-
-pub const TXN_SEQ_ID_PLACEHOLDER: u64 = 0xD000_0000_0000_0000u64;
-
-// Unique Identifier for ledger objects
-#[derive(Clone, Copy, Debug, Default, Deserialize, Eq, Hash, PartialEq, Serialize)]
-pub struct Code {
-  pub val: [u8; 16],
-}
-
-pub type AssetTokenCode = Code;
-pub type AssetPolicyKey = Code;
-pub type SmartContractKey = Code;
-
-impl Code {
-  pub fn gen_random() -> Self {
-    let mut small_rng = SmallRng::from_entropy();
-    let mut buf: [u8; 16] = [0u8; 16];
-    small_rng.fill(&mut buf);
-    Self { val: buf }
-  }
-  pub fn new_from_str(s: &str) -> Self {
-    let mut as_vec = s.to_string().into_bytes();
-    as_vec.resize(16, 0u8);
-    let buf = <[u8; 16]>::try_from(as_vec.as_slice()).unwrap();
-    Self { val: buf }
-  }
-  pub fn new_from_base64(b64: &str) -> Result<Self, errors::PlatformError> {
-    if let Ok(mut bin) = b64dec(b64) {
-      bin.resize(16, 0u8);
-      let buf = <[u8; 16]>::try_from(bin.as_slice()).unwrap();
-      Ok(Self { val: buf })
-    } else {
-      Err(errors::PlatformError::DeserializationError)
-    }
-  }
-  pub fn to_base64(&self) -> String {
-    b64enc(&self.val)
-  }
-}
-
-#[derive(Clone, Copy, Debug, Default, Deserialize, Eq, Hash, PartialEq, Serialize)]
-pub struct AssetDigest {
-  // Generated from the asset definition, also unique
-  pub val: [u8; 32],
-}
-
-// TODO: Define Memo
-#[derive(Clone, Copy, Debug, Default, Deserialize, Eq, Hash, PartialEq, Serialize)]
-pub struct Memo;
-#[derive(Clone, Copy, Debug, Default, Deserialize, Eq, Hash, PartialEq, Serialize)]
-pub struct ConfidentialMemo;
-#[derive(Clone, Copy, Debug, Default, Deserialize, Eq, Hash, PartialEq, Serialize)]
-pub struct Commitment([u8; 32]);
-
-#[derive(Clone, Copy, Debug, Default, Deserialize, Eq, PartialEq, Serialize)]
-pub struct XfrAddress {
-  pub key: XfrPublicKey,
-}
-
-#[derive(Clone, Copy, Debug, Default, Deserialize, Eq, PartialEq, Serialize)]
-pub struct IssuerPublicKey {
-  pub key: XfrPublicKey,
-}
-
-#[derive(Clone, Copy, Debug, Default, Deserialize, Eq, PartialEq, Serialize)]
-pub struct AccountAddress {
-  pub key: XfrPublicKey,
-}
-
-#[derive(Clone, Debug, Deserialize, Eq, PartialEq, Serialize)]
-pub struct SignedAddress {
-  pub address: XfrAddress,
-  pub signature: XfrSignature,
-}
-
-impl SignedAddress {
-  pub fn verify(&self, message: &[u8]) -> bool {
-    self.address.key.verify(message, &self.signature).is_ok()
-  }
-}
-
-#[derive(Clone, Debug, Default, Deserialize, Eq, PartialEq, Serialize)]
-pub struct Asset {
-  pub code: AssetTokenCode,
-  pub issuer: IssuerPublicKey,
-  pub memo: Memo,
-  pub confidential_memo: ConfidentialMemo,
-  pub updatable: bool,
-  pub traceable: bool,
-}
-
-#[derive(Clone, Debug, Default, Deserialize, Eq, PartialEq, Serialize)]
-pub struct AssetToken {
-  pub properties: Asset,
-  pub digest: [u8; 32],
-  pub units: u64,
-  pub confidential_units: Commitment,
-}
-
-//impl AssetToken {
-//    pub fn create_empty() -> AssetToken {
-//        AssetToken {
-//            code: AssetTokenCode{val:[0;16]},
-//            digest: [0;32],
-//            issuer: Address{key:[0;32]},
-//            memo: Memo{},
-//            confidential_memo: ConfidentialMemo{},
-//            updatable: false,
-//            units: 0,
-//            confidential_units: [0;32],
-//        }
-//    }
-//}
-
-#[derive(Clone, Debug, Deserialize, Eq, Hash, PartialEq, Serialize)]
-pub struct CustomAssetPolicy {
-  policy: Vec<u8>, // serialized policy, underlying form TBD.
-}
-
-#[derive(Clone, Debug, Deserialize, Eq, Hash, PartialEq, Serialize)]
-pub struct CredentialProofKey([u8; 16]);
-
-#[derive(Clone, Debug, Deserialize, Eq, Hash, PartialEq, Serialize)]
-pub struct CredentialProof {
-  pub key: CredentialProofKey,
-}
-
-#[derive(Clone, Debug, Deserialize, Eq, Hash, PartialEq, Serialize)]
-pub struct SmartContract;
-
-//TODO(Kevin): define types
-#[derive(Clone, Deserialize, Serialize)]
-pub struct Variable;
-
-#[derive(Clone, Copy, Debug, Default, Deserialize, Eq, Hash, PartialEq, Serialize)]
-pub struct TxoSID {
-  pub index: u64,
-}
-
-#[derive(Clone, Copy, Debug, Default, Deserialize, Eq, Hash, PartialEq, Serialize)]
-pub struct TxnSID {
-  pub index: usize,
-}
-
-#[derive(Clone, Debug, Deserialize, Eq, Hash, PartialEq, Serialize)]
-pub struct AssetSpecification {
-  pub code: AssetTokenCode,
-  pub amount: u64,
-}
-
-#[derive(Clone, Debug, Deserialize, Eq, PartialEq, Serialize)]
-pub struct PrivateAssetSpecification {
-  amount_commitment: Option<CompressedRistretto>,
-  asset_type_commitment: Option<CompressedRistretto>,
-}
-
-#[derive(Clone, Debug, Deserialize, Eq, PartialEq, Serialize)]
-pub enum AssetType {
-  // TODO: need to not include amount/ammount_commitment in zei type generation
-  Normal(AssetSpecification),
-  Private(PrivateAssetSpecification),
-}
-
-#[derive(Clone, Debug, Deserialize, Eq, PartialEq, Serialize)]
-pub enum TxOutput {
-  BlindAssetRecord(BlindAssetRecord),
-} // needs to be a generic view on an Operation, specifying one output record of a specific type...
-
-#[derive(Clone, Debug, Deserialize, Eq, PartialEq, Serialize)]
-pub struct Utxo {
-  // digest is a hash of the TxoSID and the operation output
-  pub digest: [u8; 32],
-  pub output: TxOutput,
-}
-
-#[derive(Clone, Debug, Deserialize, PartialEq, Serialize)]
-pub struct AssetTransferBody {
-  //pub nonce: u128,
-  pub inputs: Vec<TxoSID>,    // ledger address of inputs
-  pub outputs: Vec<TxoSID>,   // computed in check?
-  pub transfer: Box<XfrNote>, //TODO: ZEI. XfrNote,
-}
-
-impl AssetTransferBody {
-  pub fn new<R: CryptoRng + Rng>(prng: &mut R,
-                                 input_sids: Vec<TxoSID>,
-                                 input_records: &[OpenAssetRecord],
-                                 output_records: &[AssetRecord],
-                                 input_keys: &[XfrKeyPair],
-                                 offset: &mut u64)
-                                 -> Result<AssetTransferBody, errors::PlatformError> {
-    let id_proofs = vec![];
-    let note = Box::new(gen_xfr_note(prng, input_records, output_records, input_keys, &id_proofs)?);
-    let mut txos = Vec::new();
-    txos.resize_with(output_records.len(), || {
-          let tmp = *offset;
-          *offset += 1;
-          TxoSID { index: tmp }
-        });
-    Ok(AssetTransferBody { inputs: input_sids,
-                           outputs: txos,
-                           transfer: note })
-  }
-}
-
-#[derive(Clone, Debug, Deserialize, PartialEq, Serialize)]
-pub struct AssetIssuanceBody {
-  pub code: AssetTokenCode,
-  pub seq_num: u64,
-  pub outputs: Vec<TxoSID>,
-  pub records: Vec<TxOutput>,
-}
-
-impl AssetIssuanceBody {
-  pub fn new(token_code: &AssetTokenCode,
-             seq_num: u64,
-             records: &[TxOutput],
-             offset: &mut u64)
-             -> Result<AssetIssuanceBody, errors::PlatformError> {
-    let mut txos = Vec::new();
-    txos.resize_with(records.len(), || {
-          let tmp = *offset;
-          *offset += 1;
-          TxoSID { index: tmp }
-        });
-    Ok(AssetIssuanceBody { code: *token_code,
-                           seq_num,
-                           outputs: txos,
-                           records: records.to_vec() })
-  }
-}
-
-#[derive(Clone, Debug, Deserialize, PartialEq, Serialize)]
-pub struct AssetCreationBody {
-  pub asset: Asset,
-}
-
-impl AssetCreationBody {
-  pub fn new(token_code: &AssetTokenCode,
-             issuer_key: &IssuerPublicKey, // TODO: require private key check somehow?
-             updatable: bool,
-             traceable: bool,
-             memo: Option<Memo>,
-             confidential_memo: Option<ConfidentialMemo>)
-             -> Result<AssetCreationBody, errors::PlatformError> {
-    let mut asset_def: Asset = Default::default();
-    asset_def.code = *token_code;
-    asset_def.issuer = *issuer_key;
-    asset_def.updatable = updatable;
-    asset_def.traceable = traceable;
-
-    if memo.is_some() {
-      asset_def.memo = *memo.as_ref().unwrap();
-    } else {
-      asset_def.memo = Memo {};
-    }
-
-    if confidential_memo.is_some() {
-      asset_def.confidential_memo = *confidential_memo.as_ref().unwrap();
-    } else {
-      asset_def.confidential_memo = ConfidentialMemo {};
-    }
-    Ok(AssetCreationBody { asset: asset_def })
-  }
-}
-
-fn compute_signature<T>(secret_key: &XfrSecretKey,
-                        public_key: &XfrPublicKey,
-                        operation_body: &T)
-                        -> XfrSignature
-  where T: serde::Serialize
-{
-  secret_key.sign(&serde_json::to_vec(&operation_body).unwrap(), &public_key)
-}
-
-// TODO: UTXO Addresses must be included in Transfer Signature
-#[derive(Clone, Debug, Deserialize, PartialEq, Serialize)]
-pub struct AssetTransfer {
-  //pub nonce: u128,
-  pub body: AssetTransferBody,
-  pub body_signatures: Vec<SignedAddress>, // not yet supported
-}
-
-impl AssetTransfer {
-  pub fn new(transfer_body: AssetTransferBody) -> Result<AssetTransfer, errors::PlatformError> {
-    Ok(AssetTransfer { body: transfer_body,
-                       body_signatures: Vec::new() })
-  }
-}
-
-//Tells the storage layer what to do the list of active asset records (i.e. UTXO set)
-#[derive(Clone, Debug, Deserialize, Serialize)]
-pub struct AssetTransferResult {
-  pub success: bool,
-}
-
-// TODO: Include mechanism for replay attacks
-#[derive(Clone, Debug, Deserialize, PartialEq, Serialize)]
-pub struct AssetIssuance {
-  pub body: AssetIssuanceBody,
-  pub pubkey: IssuerPublicKey,
-  pub signature: XfrSignature,
-}
-
-impl AssetIssuance {
-  pub fn new(issuance_body: AssetIssuanceBody,
-             public_key: &IssuerPublicKey,
-             secret_key: &XfrSecretKey)
-             -> Result<AssetIssuance, errors::PlatformError> {
-    let sign = compute_signature(&secret_key, &public_key.key, &issuance_body);
-    Ok(AssetIssuance { body: issuance_body,
-                       pubkey: *public_key,
-                       signature: sign })
-  }
-}
-
-#[derive(Clone, Debug, Deserialize, Serialize)]
-pub struct AssetIssuanceResult {
-  pub success: bool,
-}
-
-// ... etc...
-#[derive(Clone, Debug, Deserialize, PartialEq, Serialize)]
-pub struct AssetCreation {
-  pub body: AssetCreationBody,
-  pub pubkey: IssuerPublicKey,
-  pub signature: XfrSignature,
-}
-
-impl AssetCreation {
-  pub fn new(creation_body: AssetCreationBody,
-             public_key: &IssuerPublicKey,
-             secret_key: &XfrSecretKey)
-             -> Result<AssetCreation, errors::PlatformError> {
-    let sign = compute_signature(&secret_key, &public_key.key, &creation_body);
-    Ok(AssetCreation { body: creation_body,
-                       pubkey: *public_key,
-                       signature: sign })
-  }
-}
-
-#[derive(Clone, Debug, Deserialize, Serialize)]
-pub struct AssetCreationResult {
-  pub success: bool,
-}
-
-#[derive(Clone, Debug, Deserialize, PartialEq, Serialize)]
-pub enum Operation {
-  AssetTransfer(AssetTransfer),
-  AssetIssuance(AssetIssuance),
-  AssetCreation(AssetCreation),
-  // ... etc...
-}
-
-#[derive(Clone, Debug, Deserialize, Serialize)]
-pub enum OperationResult {
-  AssetTransferResult(AssetTransferResult),
-  AssetIssuanceResult(AssetIssuanceResult),
-  AssetCreationResult(AssetCreationResult),
-  // ... etc...
-}
-
-#[derive(Clone, Debug)]
-pub struct TimeBounds {
-  pub start: DateTime<Utc>,
-  pub end: DateTime<Utc>,
-}
-
-#[derive(Clone, Debug, Deserialize, PartialEq, Serialize)]
-pub struct Transaction {
-  pub operations: Vec<Operation>,
-  pub variable_utxos: Vec<TxoSID>, // TODO: precondition support
-  pub credentials: Vec<CredentialProof>,
-  pub memos: Vec<Memo>,
-  pub tx_id: TxnSID,
-  pub outputs: u64,
-  pub merkle_id: u64,
-  //pub time_bounds: TimeBounds,
-  // ... etc...
-}
-
-impl Transaction {
-  pub fn add_operation(&mut self, op: Operation) {
-    self.operations.push(op);
-  }
-
-  pub fn compute_merkle_hash(&self) -> HashValue {
-    let serialized = if self.merkle_id != 0 {
-      let mut copy = self.clone();
-      copy.merkle_id = 0;
-      bincode::serialize(&copy).unwrap()
-    } else {
-      bincode::serialize(&self).unwrap()
-    };
-
-    let digest = sha256::hash(&serialized).0;
-    let mut result = HashValue::new();
-    result.hash.clone_from_slice(&digest);
-    result
-  }
-}
-
-impl Default for Transaction {
-  fn default() -> Self {
-    Transaction { operations: Vec::new(),
-                  variable_utxos: Vec::new(),
-                  credentials: Vec::new(),
-                  memos: Vec::new(),
-                  tx_id: TxnSID { index: TXN_SEQ_ID_PLACEHOLDER as usize },
-                  merkle_id: TXN_SEQ_ID_PLACEHOLDER,
-                  outputs: 0 }
-  }
-}
-
-pub struct TransactionResult {
-  pub op_results: Vec<OperationResult>,
-}
-
-#[derive(Clone, Debug, Default, Deserialize, Eq, PartialEq, Serialize)]
-pub struct AccountID {
-  pub val: String,
-}
-
-#[derive(Clone, Debug, Default, Deserialize, Eq, PartialEq, Serialize)]
-pub struct Account {
-  pub id: AccountID,
-  pub access_control_list: Vec<AccountAddress>,
-  pub key_value: HashMap<String, String>, //key value storage...
-}
-
-#[cfg(test)]
-mod tests {
-  use super::*;
-  use rand::SeedableRng;
-  use std::cmp::min;
-  use std::mem;
-  use zei::xfr::structs::{AssetAmountProof, XfrBody, XfrProofs};
-
-  #[test]
-  fn test_gen_random() {
-    let mut sum: u64 = 0;
-    let mut sample_size = 0;
-
-    for _ in 0..1000 {
-      let code = AssetTokenCode::gen_random();
-      let mut failed = true;
-
-      for byte in code.val.iter() {
-        if *byte != 0 {
-          failed = false;
-        }
-
-        sum += *byte as u64;
-        sample_size += 1;
-      }
-
-      assert!(!failed);
-    }
-
-    // Use the central limit theorem.  The standard deviation of the
-    // sample mean should be normal(127.5, uniform variance).  Work
-    // from the standard deviation of uniform(0, 1), sqrt(1/12).  The
-    // expected average (mu) is 127.5 if the random number generator
-    // is unbiased.
-    let uniform_stddev = 1.0 / (12.0 as f64).sqrt();
-    let average = sum as f64 / sample_size as f64;
-    let stddev = (uniform_stddev * 255.0) / (sample_size as f64).sqrt();
-    println!("Average {}, stddev {}", average, stddev);
-    assert!(average > 127.5 - 3.0 * stddev);
-    assert!(average < 127.5 + 3.0 * stddev);
-  }
-
-  #[test]
-  fn test_new_from_str() {
-    let value = "1";
-    let mut input = "".to_string();
-
-    for i in 0..64 {
-      let code = AssetTokenCode::new_from_str(&input);
-      let mut checked = 0;
-
-      for j in 0..min(i, code.val.len()) {
-        assert!(code.val[j] == value.as_bytes()[0]);
-        checked = checked + 1;
-      }
-
-      for j in i..code.val.len() {
-        assert!(code.val[j] == 0);
-        checked = checked + 1;
-      }
-
-      assert!(checked == code.val.len());
-      input = input + &value;
-    }
-  }
-
-  #[test]
-  fn test_new_from_base64() {
-    let base64 = "ZGVmZ2hpamtsbW5vcHFycw==";
-    let result = Code::new_from_base64(base64);
-
-    assert_eq!(result.ok(),
-               Some(Code { val: [100, 101, 102, 103, 104, 105, 106, 107, 108, 109, 110, 111,
-                                 112, 113, 114, 115] }));
-  }
-
-  #[test]
-  fn test_code_to_base64() {
-    let code = Code { val: [100, 101, 102, 103, 104, 105, 106, 107, 108, 109, 110, 111, 112,
-                            113, 114, 115] };
-    assert_eq!(code.to_base64(), "ZGVmZ2hpamtsbW5vcHFycw==");
-  }
-
-  #[test]
-  fn test_verify() {
-    let mut prng = rand_chacha::ChaChaRng::from_seed([0u8; 32]);
-
-    let keypair = XfrKeyPair::generate(&mut prng);
-    let message: &[u8] = b"test";
-
-    let signed_address = SignedAddress { address: XfrAddress { key: *keypair.get_pk_ref() },
-                                         signature: keypair.sign(message) };
-    assert!(signed_address.verify(message));
-  }
-
-  // Test Transaction::add_operation
-  // Below are not directly tested but called:
-  //   AssetTransferBody::new
-  //   AssetIssuanceBody::new
-  //   AssetCreationBody::new
-  //   AssetTransfer::new
-  //   AssetIssuance::new
-  //   AssetCreation::new
-  #[test]
-  fn test_add_operation() {
-    // Create values to be used to instantiate operations
-    let mut transaction: Transaction = Default::default();
-
-    let mut prng = rand_chacha::ChaChaRng::from_seed([0u8; 32]);
-
-    let keypair = XfrKeyPair::generate(&mut prng);
-    let message: &[u8] = b"test";
-
-    let public_key = *keypair.get_pk_ref();
-    let signature = keypair.sign(message);
-    // Instantiate an AssetTransfer operation
-    let xfr_note = XfrNote { body: XfrBody { inputs: Vec::new(),
-                                             outputs: Vec::new(),
-                                             proofs: XfrProofs { asset_amount_proof:
-                                                                   AssetAmountProof::NoProof,
-                                                                 asset_tracking_proof:
-                                                                   Default::default() } },
-                             multisig: Default::default() };
-
-    let assert_transfer_body = AssetTransferBody { inputs: Vec::new(),
-                                                   outputs: Vec::new(),
-                                                   transfer: Box::new(xfr_note) };
-
-    let asset_transfer = AssetTransfer { body: assert_transfer_body,
-                                         body_signatures: Vec::new() };
-
-    let transfer_operation = Operation::AssetTransfer(asset_transfer.clone());
-
-    // Instantiate an AssetIssuance operation
-    let asset_issuance_body = AssetIssuanceBody { code: Default::default(),
-                                                  seq_num: 0,
-                                                  outputs: Vec::new(),
-                                                  records: Vec::new() };
-
-    let asset_issurance = AssetIssuance { body: asset_issuance_body,
-                                          pubkey: IssuerPublicKey { key: public_key },
-                                          signature: signature.clone() };
-
-    let issurance_operation = Operation::AssetIssuance(asset_issurance.clone());
-
-    // Instantiate an AssetCreation operation
-    let asset = Default::default();
-
-    let asset_creation = AssetCreation { body: AssetCreationBody { asset },
-                                         pubkey: IssuerPublicKey { key: public_key },
-                                         signature: signature };
-
-    let creation_operation = Operation::AssetCreation(asset_creation.clone());
-
-    // Add operations to the transaction
-    transaction.add_operation(transfer_operation);
-    transaction.add_operation(issurance_operation);
-    transaction.add_operation(creation_operation);
-
-    // Verify operatoins
-    assert_eq!(transaction.operations.len(), 3);
-
-    assert_eq!(transaction.operations.get(0),
-               Some(&Operation::AssetTransfer(asset_transfer)));
-    assert_eq!(transaction.operations.get(1),
-               Some(&Operation::AssetIssuance(asset_issurance)));
-    assert_eq!(transaction.operations.get(2),
-               Some(&Operation::AssetCreation(asset_creation)));
-  }
-
-  // Verify that the hash values of two transactions:
-  //   are the same if the transactions differ only in merkle_id
-  //   are different if the transactions differ in other fields
-  #[test]
-  fn test_compute_merkle_hash() {
-    let transaction_default: Transaction = Default::default();
-
-    let transaction_different_merkle_id =
-      Transaction { operations: Vec::new(),
-                    variable_utxos: Vec::new(),
-                    credentials: Vec::new(),
-                    memos: Vec::new(),
-                    tx_id: TxnSID { index: TXN_SEQ_ID_PLACEHOLDER as usize },
-                    merkle_id: 1,
-                    outputs: 0 };
-    let transaction_other_differences = Transaction { operations: Vec::new(),
-                                                      variable_utxos: Vec::new(),
-                                                      credentials: Vec::new(),
-                                                      memos: Vec::new(),
-                                                      tx_id: TxnSID { index: TXN_SEQ_ID_PLACEHOLDER
-                                                                             as usize },
-                                                      merkle_id: 1,
-                                                      outputs: 1 };
-    let hash_value_default = transaction_default.compute_merkle_hash();
-    let hash_value_different_merkle_id = transaction_different_merkle_id.compute_merkle_hash();
-    let hash_value_other_differences = transaction_other_differences.compute_merkle_hash();
-
-    assert_eq!(hash_value_different_merkle_id, hash_value_default);
-    assert_ne!(hash_value_other_differences, hash_value_default);
-  }
-}
-=======
-pub mod errors;
-mod data_model;
-pub use data_model::*;
->>>>>>> b6def03f
+pub use data_model::*;