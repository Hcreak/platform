--- conflicted
+++ resolved
@@ -7,15 +7,10 @@
 use crate::data_model::errors::PlatformError;
 use crate::data_model::*;
 use crate::policies::{calculate_fee, DebtMemo};
-<<<<<<< HEAD
 use crate::policy_script::policy_check_txn;
+use air::{AIRResult, AIR};
 use bitmap;
-use bitmap::BitMap;
-use cryptohash::sha256;
-=======
-use air::{AIRResult, AIR};
 use bitmap::{BitMap, SparseMap};
->>>>>>> 75a1a1f2
 use cryptohash::sha256::Digest as BitDigest;
 use cryptohash::sha256::DIGESTBYTES;
 use cryptohash::{sha256, HashValue, Proof};
@@ -355,11 +350,7 @@
       std::fs::copy(&self.status.txn_path, &other_txn_path).unwrap();
 
       let state2 = Box::new(LedgerState::load_from_log(&other_block_merkle_path,
-<<<<<<< HEAD
-                                                       &other_sparse_merkle_path,
-=======
                                                        &other_air_path,
->>>>>>> 75a1a1f2
                                                        &other_txn_merkle_path,
                                                        &other_txn_path,
                                                        &other_utxo_map_path,
@@ -609,7 +600,7 @@
       def.txns = block.txns.clone();
       def.temp_sids = block.temp_sids.clone();
       def.air_updates = block.air_updates.clone();
-    
+
       def
     });
 
@@ -1190,12 +1181,7 @@
                     // TODO(joe): is this safe?
                     prng: rand_chacha::ChaChaRng::from_seed(prng_seed.unwrap_or([0u8; 32])),
                     block_merkle: LedgerState::init_merkle_log(block_merkle_path, true)?,
-<<<<<<< HEAD
-                    sparse_merkle: LedgerState::init_sparse_merkle_log(sparse_merkle_path,
-                                                                       true)?,
-=======
                     air: LedgerState::init_air_log(air_path, true)?,
->>>>>>> 75a1a1f2
                     txn_merkle: LedgerState::init_merkle_log(txn_merkle_path, true)?,
                     blocks: Vec::new(),
                     utxo_map: LedgerState::init_utxo_map(utxo_map_path, true)?,
@@ -1289,12 +1275,7 @@
                     // TODO(joe): is this safe?
                     prng: rand_chacha::ChaChaRng::from_seed(prng_seed.unwrap_or([0u8; 32])),
                     block_merkle: LedgerState::init_merkle_log(block_merkle_path, true)?,
-<<<<<<< HEAD
-                    sparse_merkle: LedgerState::init_sparse_merkle_log(sparse_merkle_path,
-                                                                       true)?,
-=======
                     air: LedgerState::init_air_log(air_path, true)?,
->>>>>>> 75a1a1f2
                     txn_merkle: LedgerState::init_merkle_log(txn_merkle_path, true)?,
                     blocks: Vec::new(),
                     utxo_map: LedgerState::init_utxo_map(utxo_map_path, true)?,
@@ -1332,28 +1313,12 @@
 
     // TODO(joe): distinguish between the transaction log not existing
     // and it being corrupted
-<<<<<<< HEAD
-    LedgerState::load_from_log(&block_merkle,
-                               &sparse_merkle,
-                               &txn_merkle,
-                               &txn_log,
-                               &utxo_map,
-                               None).or_else(|_| {
-                                      LedgerState::new(&block_merkle,
-                                                       &sparse_merkle,
-                                                       &txn_merkle,
-                                                       &txn_log,
-                                                       &utxo_map,
-                                                       None)
-                                    })
-=======
     LedgerState::load_from_log(&block_merkle, &air, &txn_merkle, &txn_log,
                 &utxo_map, None)
               .or_else(|_| LedgerState::new(&block_merkle, &air, &txn_merkle, &txn_log,
                 &utxo_map, None))
     .or_else(|_| LedgerState::load_checked_from_log(&block_merkle, &air, &txn_merkle, &txn_log,
                 &utxo_map, None))
->>>>>>> 75a1a1f2
   }
 
   // Load a ledger given the paths to the various storage elements.
@@ -2080,291 +2045,6 @@
     assert_eq!(ledger_state.status.block_commit_count, count_original + 1);
   }
 
-<<<<<<< HEAD
-=======
-  // TODO(joe): should this be replaced?
-  // #[test]
-  // fn test_add_txo() {
-  //   // Instantiate a BlindAssetRecord
-  //   let mut prng = ChaChaRng::from_entropy();
-  //   let pc_gens = PedersenGens::default();
-
-  //   let sk = elgamal_generate_secret_key::<_, Scalar>(&mut prng);
-  //   let xfr_pub_key = elgamal_derive_public_key(&pc_gens.B, &sk);
-  //   let elgamal_public_key = ElGamalPublicKey(RistPoint(xfr_pub_key.get_point()));
-
-  //   let sk = elgamal_generate_secret_key::<_, BLSScalar>(&mut prng);
-  //   let id_reveal_pub_key = elgamal_derive_public_key(&BLSG1::get_base(), &sk);
-
-  //   let asset_issuer_pub_key = AssetIssuerPubKeys { eg_ristretto_pub_key:
-  //                                                     elgamal_public_key.clone(),
-  //                                                   eg_blsg1_pub_key: id_reveal_pub_key };
-
-  //   let record = zei::xfr::structs::BlindAssetRecord { issuer_public_key:
-  //                                                        Some(asset_issuer_pub_key),
-  //                                                      issuer_lock_type: None,
-  //                                                      issuer_lock_amount: None,
-  //                                                      amount: None,
-  //                                                      asset_type: None,
-  //                                                      public_key: Default::default(),
-  //                                                      amount_commitments: None,
-  //                                                      asset_type_commitment: None,
-  //                                                      blind_share: Default::default(),
-  //                                                      lock: None };
-
-  //   // Instantiate a transaction output
-  //   let sid = TxoSID::default();
-  //   let txo = (&sid, TxOutput(record));
-
-  //   // Instantiate a LedgerState
-  //   let mut ledger_state = LedgerState::test_ledger();
-  //   ledger_state.add_txo(txo.clone());
-
-  //   // Verify that add_txo sets values correctly
-  //   let utxo_addr = TxoSID(0);
-
-  //   assert_eq!(ledger_state.tracked_sids.get(&elgamal_public_key),
-  //              Some(&vec![utxo_addr]));
-
-  //   let utxo_ref = Utxo { digest: sha256::hash(&serde_json::to_vec(&txo.1).unwrap()).0,
-  //                         output: txo.1 };
-  //   assert_eq!(ledger_state.utxos.get(&utxo_addr).unwrap(), &utxo_ref);
-
-  //   assert_eq!(ledger_state.max_applied_sid, utxo_addr)
-  // }
-
-  // TODO(joe): these tests with and without tracking should be fleshed out
-  // #[test]
-  // fn test_apply_asset_transfer_no_tracking() {
-  //   // Instantiate an TransferAsset
-  //   let xfr_note = XfrNote { body: XfrBody { inputs: Vec::new(),
-  //                                            outputs: Vec::new(),
-  //                                            proofs: XfrProofs { asset_amount_proof:
-  //                                                                  AssetAmountProof::NoProof,
-  //                                                                asset_tracking_proof:
-  //                                                                  Default::default() } },
-  //                            multisig: Default::default() };
-
-  //   let assert_transfer_body =
-  //     TransferAssetBody { inputs: vec![],
-  //                         num_outputs: 0,
-  //                         transfer: Box::new(xfr_note) };
-
-  //   let asset_transfer = TransferAsset { body: assert_transfer_body,
-  //                                        body_signatures: Vec::new() };
-
-  //   // Instantiate a LedgerState
-  //   let mut ledger_state = LedgerState::test_ledger();
-
-  //   let map_file = tempfile().unwrap();
-
-  //   let mut bitmap = BitMap::create(map_file).unwrap();
-  //   bitmap.append().unwrap();
-
-  //   ledger_state.utxo_map = bitmap;
-
-  //   ledger_state.apply_asset_transfer(&asset_transfer);
-
-  //   assert!(ledger_state.tracked_sids.is_empty());
-  // }
-
-  // #[test]
-  // fn test_apply_asset_transfer_with_tracking() {
-  //   // Instantiate a BlindAssetRecord
-  //   let mut prng = ChaChaRng::from_entropy();
-  //   let pc_gens = PedersenGens::default();
-
-  //   let sk = elgamal_generate_secret_key::<_, Scalar>(&mut prng);
-  //   let xfr_pub_key = elgamal_derive_public_key(&pc_gens.B, &sk);
-  //   let elgamal_public_key = ElGamalPublicKey(RistPoint(xfr_pub_key.get_point()));
-
-  //   let sk = elgamal_generate_secret_key::<_, BLSScalar>(&mut prng);
-  //   let id_reveal_pub_key = elgamal_derive_public_key(&BLSG1::get_base(), &sk);
-
-  //   let asset_issuer_pub_key = AssetIssuerPubKeys { eg_ristretto_pub_key:
-  //                                                     elgamal_public_key.clone(),
-  //                                                   eg_blsg1_pub_key: id_reveal_pub_key };
-
-  //   let record = zei::xfr::structs::BlindAssetRecord { issuer_public_key:
-  //                                                        Some(asset_issuer_pub_key),
-  //                                                      issuer_lock_type: None,
-  //                                                      issuer_lock_amount: None,
-  //                                                      amount: None,
-  //                                                      asset_type: None,
-  //                                                      public_key: Default::default(),
-  //                                                      amount_commitments: None,
-  //                                                      asset_type_commitment: None,
-  //                                                      blind_share: Default::default(),
-  //                                                      lock: None };
-
-  //   // Instantiate an TransferAsset
-  //   let xfr_note = XfrNote { body: XfrBody { inputs: Vec::new(),
-  //                                            outputs: vec![record],
-  //                                            proofs: XfrProofs { asset_amount_proof:
-  //                                                                  AssetAmountProof::NoProof,
-  //                                                                asset_tracking_proof:
-  //                                                                  Default::default() } },
-  //                            multisig: Default::default() };
-
-  //   let assert_transfer_body =
-  //     TransferAssetBody { inputs: vec![TxoSID { index: TXN_SEQ_ID_PLACEHOLDER }],
-  //                         outputs: vec![TxoSID { index: TXN_SEQ_ID_PLACEHOLDER }],
-  //                         transfer: Box::new(xfr_note) };
-
-  //   let asset_transfer = TransferAsset { body: assert_transfer_body,
-  //                                        body_signatures: Vec::new() };
-
-  //   // Instantiate a LedgerState
-  //   let mut ledger_state = LedgerState::test_ledger();
-
-  //   let map_file = tempfile().unwrap();
-
-  //   let mut bitmap = BitMap::create(map_file).unwrap();
-  //   bitmap.append().unwrap();
-
-  //   ledger_state.utxo_map = Some(bitmap);
-
-  //   ledger_state.apply_asset_transfer(&asset_transfer);
-
-  //   assert_eq!(ledger_state.tracked_sids.get(&elgamal_public_key),
-  //              Some(&vec![TxoSID { index: 0 }]));
-  // }
-
-  // TODO(joe): apply_* functions are no longer relevant, so need to be
-  // replaced with tests generating Transactions
-  //
-  // #[test]
-  // fn test_apply_asset_issuance() {
-  //   // Instantiate an IssueAsset
-  //   let mut prng = ChaChaRng::from_entropy();
-  //   let keypair = XfrKeyPair::generate(&mut prng);
-  //   let message: &[u8] = b"test";
-  //   let public_key = *keypair.get_pk_ref();
-  //   let signature = keypair.sign(message);
-
-  //   let asset_issuance_body = IssueAssetBody { code: Default::default(),
-  //                                              seq_num: 0,
-  //                                              num_outputs: 0
-  //                                              records: Vec::new() };
-
-  //   let asset_issurance = IssueAsset { body: asset_issuance_body,
-  //                                      pubkey: IssuerPublicKey { key: public_key },
-  //                                      signature: signature };
-
-  //   // Instantiate a LedgerState and apply the IssueAsset
-  //   let mut ledger_state = LedgerState::test_ledger();
-  //   ledger_state.apply_asset_issuance(&asset_issurance);
-
-  //   // Verify that apply_asset_issuance correctly adds each txo to tracked_sids
-  //   // TODO(joe): fix this
-  //   // for output in asset_issurance.body
-  //   //                              .outputs
-  //   //                              .iter()
-  //   //                              .zip(asset_issurance.body.records.iter().map(|ref o| (*o)))
-  //   // {
-  //   //   let record = &(output.0).0;
-  //   //   match &output.1 {
-  //   //     BlindAssetRecord(record) => {
-  //   //       assert!(ledger_state.tracked_sids
-  //   //                           .get(&record.issuer_public_key
-  //   //                                       .as_ref()
-  //   //                                       .unwrap()
-  //   //                                       .eg_ristretto_pub_key)
-  //   //                           .unwrap()
-  //   //                           .contains(output.0));
-  //   //     }
-  //   //   }
-  //   // }
-
-  //   // Verify that issuance_num is correctly set
-  //   assert_eq!(ledger_state.issuance_num.get(&asset_issurance.body.code),
-  //              Some(&asset_issurance.body.seq_num));
-  // }
-
-  // #[test]
-  // fn test_apply_asset_creation() {
-  //   let mut ledger_state = LedgerState::test_ledger();
-
-  //   let mut prng = ChaChaRng::from_entropy();
-  //   let keypair = XfrKeyPair::generate(&mut prng);
-  //   let message: &[u8] = b"test";
-  //   let public_key = *keypair.get_pk_ref();
-  //   let signature = keypair.sign(message);
-
-  //   let asset_creation = DefineAsset { body: DefineAssetBody { asset: Default::default() },
-  //                                      pubkey: IssuerPublicKey { key: public_key },
-  //                                      signature: signature };
-
-  //   let token = AssetType { properties: asset_creation.body.asset.clone(),
-  //                            ..Default::default() };
-
-  //   ledger_state.apply_asset_creation(&asset_creation);
-
-  //   assert_eq!(ledger_state.asset_types.get(&token.properties.code),
-  //              Some(&token));
-  // }
-
-  // #[test]
-  // fn test_apply_operation() {
-  //   // Create values to be used to instantiate operations
-  //   let mut prng = rand_chacha::ChaChaRng::from_entropy();
-
-  //   let keypair = XfrKeyPair::generate(&mut prng);
-  //   let message: &[u8] = b"test";
-
-  //   let public_key = *keypair.get_pk_ref();
-  //   let signature = keypair.sign(message);
-
-  //   // Instantiate an TransferAsset operation
-  //   let xfr_note = XfrNote { body: XfrBody { inputs: Vec::new(),
-  //                                            outputs: Vec::new(),
-  //                                            proofs: XfrProofs { asset_amount_proof:
-  //                                                                  AssetAmountProof::NoProof,
-  //                                                                asset_tracking_proof:
-  //                                                                  Default::default() } },
-  //                            multisig: Default::default() };
-
-  //   let assert_transfer_body = TransferAssetBody { inputs: Vec::new(),
-  //                                                  outputs: Vec::new(),
-  //                                                  transfer: Box::new(xfr_note) };
-
-  //   let asset_transfer = TransferAsset { body: assert_transfer_body,
-  //                                        body_signatures: Vec::new() };
-
-  //   let transfer_operation = Operation::TransferAsset(asset_transfer.clone());
-
-  //   // Instantiate an IssueAsset operation
-  //   let asset_issuance_body = IssueAssetBody { code: Default::default(),
-  //                                              seq_num: 0,
-  //                                              outputs: Vec::new(),
-  //                                              records: Vec::new() };
-
-  //   let asset_issurance = IssueAsset { body: asset_issuance_body,
-  //                                      pubkey: IssuerPublicKey { key: public_key },
-  //                                      signature: signature.clone() };
-
-  //   let issurance_operation = Operation::IssueAsset(asset_issurance.clone());
-
-  //   // Instantiate an DefineAsset operation
-  //   let asset = Default::default();
-
-  //   let asset_creation = DefineAsset { body: DefineAssetBody { asset },
-  //                                      pubkey: IssuerPublicKey { key: public_key },
-  //                                      signature: signature };
-
-  //   let creation_operation = Operation::DefineAsset(asset_creation.clone());
-
-  //   // Test apply_operation
-  //   let mut ledger_state = LedgerState::test_ledger();
-
-  //   assert_eq!(ledger_state.apply_operation(&transfer_operation),
-  //              ledger_state.apply_asset_transfer(&asset_transfer));
-  //   assert_eq!(ledger_state.apply_operation(&issurance_operation),
-  //              ledger_state.apply_asset_issuance(&asset_issurance));
-  //   assert_eq!(ledger_state.apply_operation(&creation_operation),
-  //              ledger_state.apply_asset_creation(&asset_creation));
-  // }
->>>>>>> 75a1a1f2
   #[test]
   fn test_create_merkle_log() {
     let tmp_dir = tempdir().unwrap();
