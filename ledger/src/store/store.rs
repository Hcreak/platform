--- conflicted
+++ resolved
@@ -25,7 +25,7 @@
 use std::u64;
 use utils::HasInvariants;
 use utils::{HashOf, ProofOf, Serialized, SignatureOf};
-use zei::xfr::lib::{verify_xfr_body, XfrNotePolicies};
+use zei::xfr::lib::{verify_xfr_body, XfrNotePolicies, XfrNotePoliciesNoRef};
 use zei::xfr::sig::{XfrKeyPair, XfrPublicKey};
 use zei::xfr::structs::{AssetTracingPolicies, AssetTracingPolicy, XfrAssetType};
 
@@ -662,7 +662,6 @@
     for (code, tracing_policies) in txn.tracing_policies.iter() {
       let definition_policies = &self.asset_types
                                      .get(&code)
-<<<<<<< HEAD
                                      .or_else(|| txn.new_asset_codes.get(&code))
                                      .ok_or_else(|| PlatformError::InputsError(error_location!()))?
                                      .properties
@@ -672,172 +671,6 @@
       if definition_policies != tracing_policies {
         return Err(inp_fail!());
       }
-=======
-                                     .or_else(|| txn.new_tracing_policies.get(&code));
-            match tracing_policy {
-              Some(policy) => {
-                match policy.identity_tracking {
-                  Some(_) => match input_commitment {
-                    Some(_) => {
-                      transfer_input_policies.push(Some(tracing_policy.clone().unwrap()));
-                      transfer_input_commitments.push(Some(input_commitment.as_ref()
-                                                                           .clone()
-                                                                           .unwrap()));
-                    }
-                    None => {
-                      let issuer_key =
-                        self.asset_types
-                            .get(&code)
-                            .or_else(|| txn.new_asset_codes.get(&code))
-                            .ok_or_else(|| PlatformError::InputsError(error_location!()))?
-                            .properties
-                            .issuer
-                            .key;
-                      // If the sender is an issuer, exclude the identity tracing.
-                      // Otherwise, an identity commitment is required.
-                      if input_blind_asset_record.public_key == issuer_key {
-                        transfer_input_policies.push(None);
-                        transfer_input_commitments.push(None);
-                      } else {
-                        return Err(PlatformError::InputsError(error_location!()));
-                      }
-                    }
-                  },
-                  None => {
-                    match input_commitment {
-                      // If the identity isn't traceable, there shouldn't be an identity commitment
-                      Some(_) => {
-                        return Err(PlatformError::InputsError(error_location!()));
-                      }
-                      None => {
-                        transfer_input_policies.push(Some(tracing_policy.clone().unwrap()));
-                        transfer_input_commitments.push(None);
-                      }
-                    }
-                  }
-                }
-              }
-              None => {
-                match input_commitment {
-                  // If the asset isn't traceable, there shouldn't be an identity commitment
-                  Some(_) => {
-                    return Err(PlatformError::InputsError(error_location!()));
-                  }
-                  None => {
-                    transfer_input_policies.push(None);
-                    transfer_input_commitments.push(None);
-                  }
-                }
-              }
-            }
-          }
-          // Until we can support confidential issuance, tracing with confidential type isn't allowed
-          _ => match input_commitment {
-            Some(_) => {
-              return Err(PlatformError::InputsError(error_location!()));
-            }
-            None => {
-              transfer_input_policies.push(None);
-              transfer_input_commitments.push(None);
-            }
-          },
-        }
-      }
-      if let Some(xfr_body) = txn.transfer_body.clone() {
-        for (output_blind_asset_record, output_commitment) in
-          xfr_body.outputs
-                  .iter()
-                  .zip(txn.transfer_output_commitments.iter())
-        {
-          match output_blind_asset_record.asset_type {
-            // If the asset is nonconfidential, get its tracing policy
-            XfrAssetType::NonConfidential(asset_type) => {
-              let code = AssetTypeCode { val: asset_type };
-              let tracing_policy = self.tracing_policies
-                                       .get(&code)
-                                       .or_else(|| txn.new_tracing_policies.get(&code));
-              match tracing_policy {
-                Some(policy) => {
-                  match policy.identity_tracking {
-                    Some(_) => match output_commitment {
-                      Some(_) => {
-                        transfer_output_policies.push(Some(tracing_policy.clone().unwrap()));
-                        transfer_output_commitments.push(Some(output_commitment.as_ref()
-                                                                               .clone()
-                                                                               .unwrap()));
-                      }
-                      None => {
-                        let issuer_key =
-                          self.asset_types
-                              .get(&code)
-                              .or_else(|| txn.new_asset_codes.get(&code))
-                              .ok_or_else(|| PlatformError::InputsError(error_location!()))?
-                              .properties
-                              .issuer
-                              .key;
-                        // If the sender is an issuer, exclude the identity tracing.
-                        // Otherwise, an identity commitment is required.
-                        if output_blind_asset_record.public_key == issuer_key {
-                          transfer_output_policies.push(None);
-                          transfer_output_commitments.push(None);
-                        } else {
-                          return Err(PlatformError::InputsError(error_location!()));
-                        }
-                      }
-                    },
-                    None => {
-                      match output_commitment {
-                        // If the identity isn't traceable, there shouldn't be an identity commitment
-                        Some(_) => {
-                          return Err(PlatformError::InputsError(error_location!()));
-                        }
-                        None => {
-                          transfer_output_policies.push(Some(tracing_policy.clone().unwrap()));
-                          transfer_output_commitments.push(None);
-                        }
-                      }
-                    }
-                  }
-                }
-                None => {
-                  match output_commitment {
-                    // If the asset isn't traceable, there shouldn't be an identity commitment
-                    Some(_) => {
-                      return Err(PlatformError::InputsError(error_location!()));
-                    }
-                    None => {
-                      transfer_output_policies.push(None);
-                      transfer_output_commitments.push(None);
-                    }
-                  }
-                }
-              }
-            }
-            // Until we can support confidential issuance, tracing with confidential type isn't allowed
-            _ => match output_commitment {
-              Some(_) => {
-                return Err(PlatformError::InputsError(error_location!()));
-              }
-              None => {
-                transfer_output_policies.push(None);
-                transfer_output_commitments.push(None);
-              }
-            },
-          }
-        }
-      }
-      dbg!(&transfer_input_policies);
-      dbg!(&transfer_output_policies);
-      verify_xfr_body(&mut ChaChaRng::from_seed([1u8; 32]),
-                      &xfr_body,
-                      &transfer_input_policies[..],
-                      &transfer_input_commitments[..],
-                      &transfer_output_policies[..],
-                      &transfer_output_commitments[..]).map_err(|e| {
-                                                         PlatformError::ZeiError(error_location!(),
-                                                                                 e)
-                                                       })?;
->>>>>>> 577a559e
     }
 
     // Debt swaps
@@ -2238,15 +2071,17 @@
                                                           seq_num: u64,
                                                           tracing_policy: AssetTracingPolicy)
                                                           -> (Transaction, AssetRecord) {
+    let tracing_policies = AssetTracingPolicies::from_policy(tracing_policy);
+    let xfr_note_policies = XfrNotePoliciesNoRef::new(vec![tracing_policies.clone()],
+                                                      vec![None],
+                                                      vec![tracing_policies.clone()],
+                                                      vec![None]);
     // issue operation
-    let ar_template = AssetRecordTemplate::with_asset_tracking(amount, code.val, AssetRecordType::NonConfidentialAmount_NonConfidentialAssetType, issuer_keys.get_pk(), tracing_policy.clone());
+    let ar_template = AssetRecordTemplate::with_asset_tracking(amount, code.val, AssetRecordType::NonConfidentialAmount_NonConfidentialAssetType, issuer_keys.get_pk(), tracing_policies.clone());
     let (ba, _tracer_memo, owner_memo) =
-      build_blind_asset_record(ledger.get_prng(), &params.pc_gens, &ar_template, None);
-
-    let asset_issuance_body = IssueAssetBody::new(&code,
-                                                  seq_num,
-                                                  &[TxOutput(ba.clone())],
-                                                  Some(tracing_policy.clone())).unwrap();
+      build_blind_asset_record(ledger.get_prng(), &params.pc_gens, &ar_template, vec![None]);
+
+    let asset_issuance_body = IssueAssetBody::new(&code, seq_num, &[TxOutput(ba.clone())]).unwrap();
     let asset_issuance_operation =
       IssueAsset::new(asset_issuance_body,
                       &IssuerKeyPair { keypair: &issuer_keys }).unwrap();
@@ -2254,16 +2089,15 @@
     let issue_op = Operation::IssueAsset(asset_issuance_operation);
 
     // transfer operation
-    let ar_template = AssetRecordTemplate::with_asset_tracking(amount, code.val, AssetRecordType::NonConfidentialAmount_NonConfidentialAssetType, *recipient_pk, tracing_policy.clone());
+    let ar_template = AssetRecordTemplate::with_asset_tracking(amount, code.val, AssetRecordType::NonConfidentialAmount_NonConfidentialAssetType, *recipient_pk, tracing_policies.clone());
     let ar =
       AssetRecord::from_template_no_identity_tracking(ledger.get_prng(), &ar_template).unwrap();
     let mut transfer =
 TransferAsset::new(TransferAssetBody::new(ledger.get_prng(),
              vec![TxoRef::Relative(0)],
-             &[AssetRecord::from_open_asset_record_with_asset_tracking_but_no_identity(open_blind_asset_record(&ba, &owner_memo, &issuer_keys.get_sk_ref()).unwrap(), tracing_policy.clone()).unwrap()],
-             vec![None],
+             &[AssetRecord::from_open_asset_record_with_asset_tracking_but_no_identity(open_blind_asset_record(&ba, &owner_memo, &issuer_keys.get_sk_ref()).unwrap(), tracing_policies.clone()).unwrap()],
              &[ar.clone()],
-             vec![None],TransferType::Standard).unwrap()
+             Some(xfr_note_policies), TransferType::Standard).unwrap()
 ).unwrap();
 
     transfer.sign(&issuer_keys);
