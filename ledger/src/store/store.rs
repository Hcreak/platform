--- conflicted
+++ resolved
@@ -487,7 +487,6 @@
       }
     }
 
-<<<<<<< HEAD
     // Asset tracing policies must has the asset_tracking flag consistent with the asset definition
     for (code, tracing_policy) in txn.tracing_policies.iter() {
       dbg!(&(code, tracing_policy));
@@ -503,7 +502,10 @@
           return Err(PlatformError::InputsError(error_location!()));
         }
       } else if traceability {
-=======
+        return Err(PlatformError::InputsError(error_location!()));
+      }
+    }
+
     // Asset Caps
     // (1) New issuance amounts cannot exceed asset cap
     // (2) No confidential issuances allowed for capped assets
@@ -534,7 +536,6 @@
                            .or_else(|| txn.new_asset_codes.get(&code))
                            .ok_or_else(|| PlatformError::InputsError(error_location!()))?;
       if asset_type.properties.asset_rules.max_units.is_some() {
->>>>>>> 3fdb2fc0
         return Err(PlatformError::InputsError(error_location!()));
       }
     }
