--- conflicted
+++ resolved
@@ -15,13 +15,8 @@
 use rand_chacha::ChaChaRng;
 use rand_core::{CryptoRng, RngCore, SeedableRng};
 use serde::{Deserialize, Serialize};
-<<<<<<< HEAD
-use sparse_merkle_tree::Key;
-use sparse_merkle_tree::SmtMap256;
-=======
 use sliding_set::SlidingSet;
 use sparse_merkle_tree::{Key, SmtMap256};
->>>>>>> f695e8e2
 use std::collections::{HashMap, VecDeque};
 use std::fs::File;
 use std::fs::OpenOptions;
@@ -35,11 +30,7 @@
 use zei::xfr::sig::{XfrKeyPair, XfrPublicKey};
 use zei::xfr::structs::{AssetTracingPolicies, AssetTracingPolicy, XfrAssetType};
 
-<<<<<<< HEAD
 const TRANSACTION_WINDOW_WIDTH: u64 = 128;
-=======
-use super::effects::*;
->>>>>>> f695e8e2
 
 pub struct SnapshotId {
   pub id: u64,
@@ -445,7 +436,8 @@
                                 air_path: air_path.to_owned(),
                                 txn_merkle_path: txn_merkle_path.to_owned(),
                                 air: LedgerState::init_air_log(air_path, true)?,
-                                sliding_set: SlidingSet::<u64>::new(TRANSACTION_WINDOW_WIDTH),
+                                sliding_set: SlidingSet::<u64>::new(TRANSACTION_WINDOW_WIDTH
+                                                                    as usize),
                                 txn_path: txn_path.to_owned(),
                                 utxo_map_path: utxo_map_path.to_owned(),
                                 utxos: HashMap::new(),
@@ -489,12 +481,7 @@
   //
   #[allow(clippy::clone_double_ref)]
   #[allow(clippy::cognitive_complexity)]
-<<<<<<< HEAD
-  fn check_txn_effects(&self, txn: TxnEffect) -> Result<TxnEffect, PlatformError> {
-    dbg!("entering check_txn_effects");
-=======
   fn check_txn_effects(&self, txn_effect: TxnEffect) -> Result<TxnEffect, PlatformError> {
->>>>>>> f695e8e2
     // The current transactions seq_id must be within the sliding window over seq_ids
     let (rand, seq_id) = (txn_effect.txn.body.no_replay_token.get_rand(),
                           txn_effect.txn.body.no_replay_token.get_seq_id());
@@ -544,12 +531,7 @@
 
     // 1. Each input must be unspent and correspond to the claimed record
     // 2. Inputs with transfer restrictions can only be owned by the asset issuer
-<<<<<<< HEAD
-    for (inp_sid, inp_record) in txn.input_txos.iter() {
-      dbg!((&inp_sid, &inp_record));
-=======
     for (inp_sid, inp_record) in txn_effect.input_txos.iter() {
->>>>>>> f695e8e2
       // (1)
       let inp_utxo = self.utxos
                          .get(inp_sid)
@@ -579,14 +561,9 @@
     }
 
     // Internally spend inputs with transfer restrictions can only be owned by the asset issuer
-<<<<<<< HEAD
-    for record in txn.internally_spent_txos.iter() {
+    for record in txn_effect.internally_spent_txos.iter() {
       if let Some(code) = record.0
                                 .asset_type
-=======
-    for record in txn_effect.internally_spent_txos.iter() {
-      if let Some(code) = record.asset_type
->>>>>>> f695e8e2
                                 .get_asset_type()
                                 .map(|v| AssetTypeCode { val: v })
       {
@@ -701,9 +678,8 @@
     }
 
     // Assets with cosignature requirements must have enough signatures
-<<<<<<< HEAD
-    for ((op_idx, input_idx), key_set) in txn.cosig_keys.iter() {
-      let op = &txn.txn.body.operations[*op_idx];
+    for ((op_idx, input_idx), key_set) in txn_effect.cosig_keys.iter() {
+      let op = &txn_effect.txn.body.operations[*op_idx];
 
       let sig_type = match op {
         Operation::TransferAsset(xfr) => {
@@ -723,24 +699,6 @@
             Some(AssetTypeCode { val })
           } else {
             None
-=======
-    for ((op_idx, input_idx), key_set) in txn_effect.cosig_keys.iter() {
-      let op = &txn_effect.txn.body.operations[*op_idx];
-      if let Operation::TransferAsset(xfr) = op {
-        if let XfrAssetType::NonConfidential(val) = xfr.body.transfer.inputs[*input_idx].asset_type
-        {
-          let code = AssetTypeCode { val };
-          let signature_rules = &self.asset_types
-                                     .get(&code)
-                                     .or_else(|| txn_effect.new_asset_codes.get(&code))
-                                     .ok_or_else(|| PlatformError::InputsError(error_location!()))?
-                                     .properties
-                                     .asset_rules
-                                     .transfer_multisig_rules;
-          if let Some(rules) = signature_rules {
-            rules.check_signature_set(key_set)
-                 .map_err(add_location!())?;
->>>>>>> f695e8e2
           }
         }
 
@@ -762,7 +720,7 @@
       let signature_rules = if let Some(code) = sig_type {
         self.asset_types
             .get(&code)
-            .or_else(|| txn.new_asset_codes.get(&code))
+            .or_else(|| txn_effect.new_asset_codes.get(&code))
             .ok_or_else(|| PlatformError::InputsError(error_location!()))?
             .properties
             .asset_rules
@@ -3543,13 +3501,8 @@
                                burned_debt_record,
                                returned_debt_record,
                                returned_fiat_record],
-<<<<<<< HEAD
                              None, vec![],
-                                                        TransferType::DebtSwap).unwrap();
-=======
-                             None,
                              TransferType::DebtSwap).unwrap();
->>>>>>> f695e8e2
 
     let seq_id = ledger.get_block_commit_count();
     let tx = Transaction::from_operation(Operation::TransferAsset(TransferAsset::new(transfer_body).unwrap()),
