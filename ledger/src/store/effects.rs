#![deny(warnings)]
use crate::data_model::errors::PlatformError;
use crate::data_model::*;
use crate::policies::{compute_debt_swap_effect, DebtSwapEffect};
use crate::policy_script::{run_txn_check, TxnCheckInputs, TxnPolicyData};
use crate::{error_location, inp_fail, inv_fail, zei_fail};
use credentials::credential_verify_commitment;
use serde::Serialize;
use sparse_merkle_tree::Key;
use std::collections::{HashMap, HashSet};
use utils::{HasInvariants, HashOf, SignatureOf};
use zei::api::anon_creds::ACCommitment;
use zei::serialization::ZeiFromToBytes;
use zei::xfr::sig::XfrPublicKey;
use zei::xfr::structs::{AssetTracingPolicy, BlindAssetRecord, XfrAmount, XfrAssetType, XfrBody};

#[derive(Debug, Clone, Eq, PartialEq)]
pub struct TxnEffect {
  // The Transaction object this represents
  pub txn: Transaction,
  // Internally-spent TXOs are None, UTXOs are Some(...)
  pub txos: Vec<Option<TxOutput>>,
  // Which TXOs this consumes
  pub input_txos: HashMap<TxoSID, BlindAssetRecord>,
  // List of internally-spent TXOs. This does not include input txos;
  pub internally_spent_txos: Vec<BlindAssetRecord>,
  // Which new asset types this defines
  pub new_asset_codes: HashMap<AssetTypeCode, AssetType>,
  // Which new TXO issuance sequence numbers are used, in sorted order
  // The vec should be nonempty unless this asset code is being created in
  // this transaction.
  pub new_issuance_nums: HashMap<AssetTypeCode, Vec<u64>>,
  // Which public key is being used to issue each asset type
  pub issuance_keys: HashMap<AssetTypeCode, IssuerPublicKey>,
  // New issuance amounts
  pub issuance_amounts: HashMap<AssetTypeCode, u64>,
  // Asset types that have issuances with confidential outputs. Issuances cannot be confidential
  // if there is an issuance cap
  pub confidential_issuance_types: HashSet<AssetTypeCode>,
<<<<<<< HEAD
=======
  // Which asset tracing policy is being used to issue each asset type
  pub issuance_tracing_policies: HashMap<AssetTypeCode, AssetTracingPolicy>,
>>>>>>> 6ba84c00
  // Mapping of (op index, xfr input idx) tuples to set of valid signature keys
  // i.e. (2, 1) -> { AlicePk, BobPk } means that Alice and Bob both have valid signatures on the 2nd input of the 1st
  // operation
  pub cosig_keys: HashMap<(usize, usize), HashSet<Vec<u8>>>,
  // Identity tracing commitments of transfer inputs
  pub transfer_input_commitments: Vec<Option<ACCommitment>>,
  // Identity tracing commitments of transfer outputs
  pub transfer_output_commitments: Vec<Option<ACCommitment>>,
  // Encrypted transfer body
  pub transfer_body: Option<Box<XfrBody>>,
  // Debt swap information that must be externally validated
  pub debt_effects: HashMap<AssetTypeCode, DebtSwapEffect>,
  // Non-confidential asset types involved in confidential transfers
  pub confidential_transfer_inputs: HashSet<AssetTypeCode>,

  pub asset_types_involved: HashSet<AssetTypeCode>,
  pub custom_policy_asset_types: HashMap<AssetTypeCode, TxnCheckInputs>,
  // Updates to the AIR
  pub air_updates: HashMap<String, String>,
  // User-provided Key-Value store updates
  pub kv_updates: HashMap<Key, Vec<(KVEntrySignature, u64, Option<KVEntry>)>>,
  // Memo updates
  pub memo_updates: Vec<(AssetTypeCode, XfrPublicKey, Memo)>,
}

// Internally validates the transaction as well.
// If the transaction is invalid, it is dropped, so if you need to inspect
// the transaction in order to diagnose the error, clone it first!
#[allow(clippy::cognitive_complexity)]
impl TxnEffect {
  pub fn compute_effect(txn: Transaction) -> Result<TxnEffect, PlatformError> {
    let mut txo_count: usize = 0;
    let mut op_idx: usize = 0;
    let mut txos: Vec<Option<TxOutput>> = Vec::new();
    let mut internally_spent_txos = Vec::new();
    let mut input_txos: HashMap<TxoSID, BlindAssetRecord> = HashMap::new();
    let mut memo_updates = Vec::new();
    let mut new_asset_codes: HashMap<AssetTypeCode, AssetType> = HashMap::new();
    let mut cosig_keys = HashMap::new();
    let mut new_issuance_nums: HashMap<AssetTypeCode, Vec<u64>> = HashMap::new();
    let mut issuance_keys: HashMap<AssetTypeCode, IssuerPublicKey> = HashMap::new();
    let mut issuance_amounts = HashMap::new();
<<<<<<< HEAD
=======
    let mut issuance_tracing_policies: HashMap<AssetTypeCode, AssetTracingPolicy> = HashMap::new();
>>>>>>> 6ba84c00
    let mut transfer_input_commitments = Vec::new();
    let mut transfer_output_commitments = Vec::new();
    let mut transfer_body: Option<Box<XfrBody>> = None;
    let mut debt_effects: HashMap<AssetTypeCode, DebtSwapEffect> = HashMap::new();
    let mut asset_types_involved: HashSet<AssetTypeCode> = HashSet::new();
    let mut confidential_issuance_types = HashSet::new();
    let mut kv_updates =
      HashMap::<Key, Vec<(SignatureOf<(Key, u64, Option<KVEntry>)>, u64, Option<KVEntry>)>>::new();
    let mut confidential_transfer_inputs = HashSet::new();

    let custom_policy_asset_types = txn.body
                                       .policy_options
                                       .clone()
                                       .unwrap_or_else(TxnPolicyData::default)
                                       .0
                                       .drain(..)
                                       .collect::<HashMap<_, _>>();

    let mut air_updates: HashMap<String, String> = HashMap::new();

    // Sequentially go through the operations, validating intrinsic or
    // local-to-the-transaction properties, then recording effects and
    // external properties.
    //
    // Incrementally recording operations in this way is necessary since
    // validity can depend upon earlier operations within a single
    // transaction (eg, a single transaction containing two Transfers which
    // consume the same TXO is invalid).
    //
    // This process should be a complete internal check of a transaction.
    // In particular, functions consuming a TxnEffect should be able to
    // assume that all internal consistency checks are valid, and that the
    // validity of the whole transaction now only depends on the
    // relationship between the outside world and the TxnEffect's fields
    // (eg, any input TXO SIDs of a Transfer should be recorded in
    // `input_txos` and that Transfer should be valid if all those TXO SIDs
    // exist unspent in the ledger and correspond to the correct
    // BlindAssetRecord).
    for op in txn.body.operations.iter() {
      assert!(txo_count == txos.len());

      match op {
        Operation::KVStoreUpdate(update) => {
          // If there is a prior update, this change must be signed by
          // the key associated with that update, and must have the
          // exactly-subsequent generation value.
          if let Some((_, gen, Some(ent))) = kv_updates.get(&update.body.0).and_then(|x| x.last()) {
            if gen + 1 != update.body.1 {
              return Err(PlatformError::InputsError(error_location!()));
            }
            update.check_signature(&ent.0)?;
          }
          // When inserting a value, ensure that the owning key has
          // signed this update
          if let Some(ent) = &update.body.2 {
            update.check_signature(&ent.0)?;
          }
          kv_updates.entry(update.body.0)
                    .or_insert_with(std::vec::Vec::new)
                    .push((update.signature.clone(), update.body.1, update.body.2.clone()));
        }

        // An asset creation is valid iff:
        //     1) The signature is valid.
        //         - Fully checked here
        //     2) The token id is available.
        //         - Partially checked here
        //     3) The policy, if provided, passes its init check
        //         - Fully checked here
        Operation::DefineAsset(def) => {
          // (1)
          // TODO(joe?): like the note in data_model, should the public key
          // used here match `def.body.asset.issuer`?
          def.signature
             .verify(&def.pubkey.key, &def.body)
             .map_err(|e| zei_fail!(e))?;

          let code = def.body.asset.code;
          let token = AssetType { properties: def.body.asset.clone(),
                                  ..Default::default() };

          // (2), only within this transaction
          if new_asset_codes.contains_key(&code) || new_issuance_nums.contains_key(&code) {
            return Err(inp_fail!());
          }

          // (3)
          if let Some((ref pol, ref globals)) = def.body.asset.policy {
            let globals = globals.clone();
            run_txn_check(&pol.init_check,
                          globals.id_vars,
                          globals.rt_vars,
                          globals.amt_vars,
                          globals.frac_vars,
                          &Transaction::from_seq_id(txn.seq_id))?;
          }

          issuance_keys.insert(code, token.properties.issuer);
          new_asset_codes.insert(code, token);
          new_issuance_nums.insert(code, vec![]);
        }

        // The asset issuance is valid iff:
        //      1) The operation is unique (not a replay).
        //          - Partially checked here
        //      2) The signature is valid.
        //          - Fully checked here
        //      3) The signature belongs to the anchor (the issuer).
        //          - Either checked here or recorded in `new_issuance_keys`
        //      4) The assets in the TxOutputs are owned by the signatory.
        //          - Fully checked here
        //      5) The assets in the TxOutputs have a non-confidential
        //         asset type which agrees with the stated asset type.
        //          - Fully checked here
        //      6) The asset_tracking flag of the tracing policy in
        //         IssueAssetBody agrees with the asset definition.
        //          - Fully checked in check_txn_effects
        Operation::IssueAsset(iss) => {
          if iss.body.num_outputs != iss.body.records.len() {
            return Err(inp_fail!());
          }

          assert!(iss.body.num_outputs == iss.body.records.len());

          let code = iss.body.code;
          let seq_num = iss.body.seq_num;

          asset_types_involved.insert(code);

          // (1), within this transaction
          //let v = vec![];
          let iss_nums = new_issuance_nums.entry(code).or_insert_with(Vec::new);

          if let Some(last_num) = iss_nums.last() {
            if seq_num <= *last_num {
              return Err(inp_fail!());
            }
          }
          iss_nums.push(seq_num);

          // (2)
          iss.signature
             .verify(&iss.pubkey.key, &iss.body)
             .map_err(|e| zei_fail!(e))?;

          // (3)
          if let Some(prior_key) = issuance_keys.get(&code) {
            if iss.pubkey != *prior_key {
              return Err(inp_fail!());
            }
          } else {
            issuance_keys.insert(code, iss.pubkey);
          }
          // Increment amounts
          txos.reserve(iss.body.records.len());
          for output in iss.body.records.iter() {
            // (4)
            if (output.0).public_key != iss.pubkey.key {
              return Err(inp_fail!());
            }

            // (5)
            if (output.0).asset_type != XfrAssetType::NonConfidential(code.val) {
              return Err(inp_fail!());
            }

            if let XfrAmount::NonConfidential(amt) = (output.0).amount {
              let issuance_amount = issuance_amounts.entry(code).or_insert(0);
              *issuance_amount += amt;
            } else {
              confidential_issuance_types.insert(code);
            }

            txos.push(Some(output.clone()));
            txo_count += 1;
          }

          // (6)
          match &iss.body.tracing_policy {
            Some(policy) => {
              issuance_tracing_policies.insert(code, policy.clone());
            }
            None => {}
          }
        }

        // An asset transfer is valid iff:
        //     1) The signatures on the body (a) all are valid and (b)
        //        there is a signature for each non-custom-policy input key
        //          - Fully checked here
        //     2) The UTXOs (a) exist on the ledger and (b) match the zei transaction.
        //          - Partially checked here -- anything which hasn't
        //            been checked will appear in `input_txos`
        //     3) The zei transaction is valid.
        //          - Checked here and in check_txn_effects
        Operation::TransferAsset(trn) => {
          if trn.body.inputs.len() != trn.body.transfer.inputs.len() {
            return Err(inp_fail!());
          }
          if trn.body.num_outputs != trn.body.transfer.outputs.len() {
            return Err(inp_fail!());
          }
          assert!(trn.body.inputs.len() == trn.body.transfer.inputs.len());
          assert!(trn.body.num_outputs == trn.body.transfer.outputs.len());

          match trn.body.transfer_type {
            TransferType::DebtSwap => {
              let (debt_type, debt_swap_effect) = compute_debt_swap_effect(&trn.body.transfer)?;

              if debt_effects.contains_key(&debt_type) {
                return Err(inp_fail!());
              }
              debt_effects.insert(debt_type, debt_swap_effect);
            }
            TransferType::Standard => {
              let mut input_keys = HashSet::new();
              // (1a) all body signatures are valid
              for sig in &trn.body_signatures {
                if !trn.body.verify_body_signature(sig) {
                  return Err(inp_fail!());
                }
                if let Some(input_idx) = sig.input_idx {
                  let sig_keys = cosig_keys.entry((op_idx, input_idx))
                                           .or_insert_with(HashSet::new);
                  (*sig_keys).insert(sig.address.key.zei_to_bytes());
                } else {
                  input_keys.insert(sig.address.key.zei_to_bytes());
                }
              }

              // (1b) all input record owners (for non-custom-policy
              //      assets) have signed
              for (input_idx, record) in trn.body.transfer.inputs.iter().enumerate() {
                // skip signature checking for custom-policy assets
                if let Some(inp_code) = record.asset_type.get_asset_type() {
                  if custom_policy_asset_types.get(&AssetTypeCode { val: inp_code })
                                              .is_some()
                  {
                    continue;
                  }
                }
                if !input_keys.contains(&record.public_key.zei_to_bytes()) {
                  return Err(inp_fail!());
                }
                cosig_keys.entry((op_idx, input_idx))
                          .or_insert_with(HashSet::new);
              }
            }
          }
          // (3)
          // TODO: implement real policies
          transfer_input_commitments = trn.body.input_identity_commitments.clone();
          transfer_output_commitments = trn.body.output_identity_commitments.clone();
          transfer_body = Some(trn.body.transfer.clone());

          let mut input_types = HashSet::new();
          for (inp, record) in trn.body.inputs.iter().zip(trn.body.transfer.inputs.iter()) {
            // NOTE: We assume that any confidential-type asset records
            // have no atypical transfer restrictions. Be careful!
            if let Some(inp_code) = record.asset_type.get_asset_type() {
              input_types.insert(AssetTypeCode { val: inp_code });
              //asset_types_involved.insert(AssetTypeCode { val: inp_code });
            }

            // (2), checking within this transaction and recording
            // external UTXOs
            match *inp {
              TxoRef::Relative(offs) => {
                // (2).(a)
                if offs as usize >= txo_count {
                  return Err(inp_fail!());
                }
                let ix = (txo_count - 1) - (offs as usize);
                match &txos[ix] {
                  None => {
                    return Err(inp_fail!());
                  }
                  Some(TxOutput(inp_record)) => {
                    // (2).(b)
                    if inp_record != record {
                      return Err(inp_fail!());
                    }
                    internally_spent_txos.push(inp_record.clone());
                  }
                }
                txos[ix] = None;
              }
              TxoRef::Absolute(txo_sid) => {
                // (2).(a), partially
                if input_txos.contains_key(&txo_sid) {
                  return Err(inp_fail!());
                }

                input_txos.insert(txo_sid, record.clone());
              }
            }
          }

          txos.reserve(trn.body.transfer.outputs.len());
          let mut conf_transfer = false;
          for out in trn.body.transfer.outputs.iter() {
            if let XfrAssetType::Confidential(_) = out.asset_type {
              conf_transfer = true;
            }
            if let Some(out_code) = out.asset_type.get_asset_type() {
              asset_types_involved.insert(AssetTypeCode { val: out_code });
            }
            txos.push(Some(TxOutput(out.clone())));
            txo_count += 1;
          }
          // Until we can distinguish assets that have policies that invoke transfer restrictions
          // from those that don't, make note of all non-confidential inputs of confidential
          // transfers
          asset_types_involved.extend(&input_types);
          if conf_transfer {
            confidential_transfer_inputs.extend(&input_types);
          }
        }

        // An AIR assignment is valid iff:
        //     1)  The body signature is valid.
        //     2)  The credential commitment is valid for the public key of the signer.
        Operation::AIRAssign(air_assign) => {
          let commitment = &air_assign.body.data;
          let issuer_pk = &air_assign.body.issuer_pk;
          let pok = &air_assign.body.pok;
          let pk = &air_assign.pubkey;
          // 1)
          air_assign.signature
                    .verify(&pk, &air_assign.body)
                    .map_err(|e| zei_fail!(e))?;
          // 2)
          credential_verify_commitment(issuer_pk, &commitment, pok, pk.as_bytes()).map_err(|e| {
                                                                                    zei_fail!(e)
                                                                                  })?;
          air_updates.insert(serde_json::to_string(&air_assign.body.addr)?,
                             serde_json::to_string(&commitment)?);
        }
        // A memo update is valid iff:
        // 1) The signature is valid.
        // 2) The asset type is updatable (checked later).
        // 3) The signing key is the asset issuer key (checked later).
        Operation::UpdateMemo(update_memo) => {
          let pk = update_memo.pubkey;
          // 1)
          update_memo.signature
                     .verify(&pk, &update_memo.body)
                     .map_err(|e| zei_fail!(e))?;

          memo_updates.push((update_memo.body.asset_type, pk, update_memo.body.new_memo.clone()));
        }
      } // end -- match op {
      op_idx += 1;
    } // end -- for op in txn.body.operations.iter() {

    Ok(TxnEffect { txn,
                   txos,
                   input_txos,
                   cosig_keys,
                   internally_spent_txos,
                   new_asset_codes,
                   new_issuance_nums,
                   memo_updates,
                   issuance_keys,
                   confidential_transfer_inputs,
                   issuance_amounts,
                   confidential_issuance_types,
                   issuance_tracing_policies,
                   transfer_input_commitments,
                   transfer_output_commitments,
                   transfer_body,
                   debt_effects,
                   asset_types_involved,
                   custom_policy_asset_types,
                   air_updates,
                   kv_updates })
  }
}

impl HasInvariants<PlatformError> for TxnEffect {
  fn fast_invariant_check(&self) -> Result<(), PlatformError> {
    Ok(())
  }

  fn deep_invariant_check(&self) -> Result<(), PlatformError> {
    // Kinda messy, but the intention of this loop is to encode: For
    // every external input of a TxnEffect, there is exactly one
    // TransferAsset which consumes it.
    for (txo_sid, record) in self.input_txos.iter() {
      let mut found = false;
      for op in self.txn.body.operations.iter() {
        if let Operation::TransferAsset(trn) = op {
          if trn.body.inputs.len() != trn.body.transfer.inputs.len() {
            return Err(inv_fail!());
          }
          for (ix, inp_record) in trn.body.inputs.iter().zip(trn.body.transfer.inputs.iter()) {
            if let TxoRef::Absolute(input_tid) = ix {
              if input_tid == txo_sid {
                if inp_record != record {
                  return Err(inv_fail!());
                }
                if found {
                  return Err(inv_fail!());
                }
                found = true;
              }
            } else if inp_record == record {
              return Err(inv_fail!());
            }
          }
        }
      }
      if !found {
        return Err(inv_fail!());
      }
    }

    // TODO(joe): Every Utxo corresponds to exactly one TranferAsset or
    // IssueAsset, and does not appear in any inputs

    // TODO(joe): other checks?
    {
      // Slightly cheating
      if TxnEffect::compute_effect(self.txn.clone())? != *self {
        return Err(inv_fail!());
      }
    }

    Ok(())
  }
}

#[derive(Debug, Clone, Eq, PartialEq, Default, Serialize)]
pub struct BlockEffect {
  // All Transaction objects validated in this block
  pub txns: Vec<Transaction>,
  // Identifiers within this block for each transaction
  // (currently just an index into `txns`)
  pub temp_sids: Vec<TxnTempSID>,
  // Internally-spent TXOs are None, UTXOs are Some(...)
  // Should line up element-wise with `txns`
  pub txos: Vec<Vec<Option<TxOutput>>>,
  // Which TXOs this consumes
  pub input_txos: HashMap<TxoSID, BlindAssetRecord>,
  // Which new asset types this defines
  pub new_asset_codes: HashMap<AssetTypeCode, AssetType>,
  // Which new TXO issuance sequence numbers are used, in sorted order
  // The vec should be nonempty unless this asset code is being created in
  // this transaction.
  pub new_issuance_nums: HashMap<AssetTypeCode, Vec<u64>>,
  // New issuance amounts
  pub issuance_amounts: HashMap<AssetTypeCode, u64>,
  // Which public key is being used to issue each asset type
  pub issuance_keys: HashMap<AssetTypeCode, IssuerPublicKey>,
  // Which new tracing policies are being added
  pub new_tracing_policies: HashMap<AssetTypeCode, AssetTracingPolicy>,
  // Updates to the AIR
  pub air_updates: HashMap<String, String>,
  // User-provided Key-Value store updates
  pub kv_updates: HashMap<Key, Vec<(KVEntrySignature, u64, Option<KVEntry>)>>,
  // Memo updates
  pub memo_updates: HashMap<AssetTypeCode, Memo>,
}

impl BlockEffect {
  pub fn new() -> BlockEffect {
    Default::default()
  }

  // Combine a TxnEffect into this block.
  //
  // NOTE: this does not check the TxnEffect against the rest of the ledger
  // state, so each TxnEffect should be passed through
  // LedgerStatus::check_txn_effects *first*.
  //
  // Returns:
  //   if `txn` would not interfere with any transaction in the block, the
  //       new temp SID representing the transaction.
  //   Otherwise, Err(...)
  #[allow(clippy::cognitive_complexity)]
  pub fn add_txn_effect(&mut self, txn: TxnEffect) -> Result<TxnTempSID, PlatformError> {
    // Check that KV updates are independent
    for (k, _) in txn.kv_updates.iter() {
      if self.kv_updates.contains_key(&k) {
        return Err(PlatformError::InputsError(error_location!()));
      }
    }

    // Check that no inputs are consumed twice
    for (input_sid, _) in txn.input_txos.iter() {
      if self.input_txos.contains_key(&input_sid) {
        return Err(inp_fail!());
      }
    }

    // Check that no AssetType is affected by both the block so far and
    // this transaction
    {
      for (type_code, _) in txn.new_asset_codes.iter() {
        if self.new_asset_codes.contains_key(&type_code)
           || self.new_issuance_nums.contains_key(&type_code)
        {
          return Err(inp_fail!());
        }
      }

      for (type_code, nums) in txn.new_issuance_nums.iter() {
        if self.new_asset_codes.contains_key(&type_code)
           || self.new_issuance_nums.contains_key(&type_code)
        {
          return Err(inp_fail!());
        }

        // Debug-check that issued assets are registered in `issuance_keys`
        if !nums.is_empty() {
          debug_assert!(txn.issuance_keys.contains_key(&type_code));
        }
      }
      // Ensure that each asset's memo can only be updated once per block
      for (type_code, _, _) in txn.memo_updates.iter() {
        if self.memo_updates.contains_key(&type_code) {
          return Err(inp_fail!());
        }
      }
    }

    // == All validation done, apply `txn` to this block ==
    for (k, update) in txn.kv_updates {
      self.kv_updates.insert(k, update);
    }

    let temp_sid = TxnTempSID(self.txns.len());
    self.txns.push(txn.txn);
    self.temp_sids.push(temp_sid);
    self.txos.push(txn.txos);

    for (input_sid, record) in txn.input_txos {
      // dbg!(&input_sid);
      debug_assert!(!self.input_txos.contains_key(&input_sid));
      self.input_txos.insert(input_sid, record);
    }

    for (type_code, asset_type) in txn.new_asset_codes {
      debug_assert!(!self.new_asset_codes.contains_key(&type_code));
      self.new_asset_codes.insert(type_code, asset_type);
    }

    for (type_code, issuance_nums) in txn.new_issuance_nums {
      debug_assert!(!self.new_issuance_nums.contains_key(&type_code));
      self.new_issuance_nums.insert(type_code, issuance_nums);
    }

    for (type_code, amount) in txn.issuance_amounts.iter() {
      let issuance_amount = self.issuance_amounts.entry(*type_code).or_insert(0);
      *issuance_amount += amount;
    }

    for (type_code, tracing_policy) in txn.issuance_tracing_policies.iter() {
      debug_assert!(!self.new_tracing_policies.contains_key(type_code));
      self.new_tracing_policies
          .insert(*type_code, tracing_policy.clone());
    }

    for (addr, data) in txn.air_updates {
      debug_assert!(!self.air_updates.contains_key(&addr));
      self.air_updates.insert(addr, data);
    }

    for (code, _, memo) in txn.memo_updates {
      self.memo_updates.insert(code, memo);
    }

    Ok(temp_sid)
  }

  pub fn compute_txns_in_block_hash(&self) -> HashOf<Vec<Transaction>> {
    HashOf::new(&self.txns)
  }
}<|MERGE_RESOLUTION|>--- conflicted
+++ resolved
@@ -1,4 +1,4 @@
-#![deny(warnings)]
+//#![deny(warnings)]
 use crate::data_model::errors::PlatformError;
 use crate::data_model::*;
 use crate::policies::{compute_debt_swap_effect, DebtSwapEffect};
@@ -12,7 +12,7 @@
 use zei::api::anon_creds::ACCommitment;
 use zei::serialization::ZeiFromToBytes;
 use zei::xfr::sig::XfrPublicKey;
-use zei::xfr::structs::{AssetTracingPolicy, BlindAssetRecord, XfrAmount, XfrAssetType, XfrBody};
+use zei::xfr::structs::{AssetTracingPolicy, BlindAssetRecord, XfrAmount, XfrAssetType};
 
 #[derive(Debug, Clone, Eq, PartialEq)]
 pub struct TxnEffect {
@@ -37,21 +37,10 @@
   // Asset types that have issuances with confidential outputs. Issuances cannot be confidential
   // if there is an issuance cap
   pub confidential_issuance_types: HashSet<AssetTypeCode>,
-<<<<<<< HEAD
-=======
-  // Which asset tracing policy is being used to issue each asset type
-  pub issuance_tracing_policies: HashMap<AssetTypeCode, AssetTracingPolicy>,
->>>>>>> 6ba84c00
   // Mapping of (op index, xfr input idx) tuples to set of valid signature keys
   // i.e. (2, 1) -> { AlicePk, BobPk } means that Alice and Bob both have valid signatures on the 2nd input of the 1st
   // operation
   pub cosig_keys: HashMap<(usize, usize), HashSet<Vec<u8>>>,
-  // Identity tracing commitments of transfer inputs
-  pub transfer_input_commitments: Vec<Option<ACCommitment>>,
-  // Identity tracing commitments of transfer outputs
-  pub transfer_output_commitments: Vec<Option<ACCommitment>>,
-  // Encrypted transfer body
-  pub transfer_body: Option<Box<XfrBody>>,
   // Debt swap information that must be externally validated
   pub debt_effects: HashMap<AssetTypeCode, DebtSwapEffect>,
   // Non-confidential asset types involved in confidential transfers
@@ -84,13 +73,6 @@
     let mut new_issuance_nums: HashMap<AssetTypeCode, Vec<u64>> = HashMap::new();
     let mut issuance_keys: HashMap<AssetTypeCode, IssuerPublicKey> = HashMap::new();
     let mut issuance_amounts = HashMap::new();
-<<<<<<< HEAD
-=======
-    let mut issuance_tracing_policies: HashMap<AssetTypeCode, AssetTracingPolicy> = HashMap::new();
->>>>>>> 6ba84c00
-    let mut transfer_input_commitments = Vec::new();
-    let mut transfer_output_commitments = Vec::new();
-    let mut transfer_body: Option<Box<XfrBody>> = None;
     let mut debt_effects: HashMap<AssetTypeCode, DebtSwapEffect> = HashMap::new();
     let mut asset_types_involved: HashSet<AssetTypeCode> = HashSet::new();
     let mut confidential_issuance_types = HashSet::new();
@@ -202,9 +184,6 @@
         //      5) The assets in the TxOutputs have a non-confidential
         //         asset type which agrees with the stated asset type.
         //          - Fully checked here
-        //      6) The asset_tracking flag of the tracing policy in
-        //         IssueAssetBody agrees with the asset definition.
-        //          - Fully checked in check_txn_effects
         Operation::IssueAsset(iss) => {
           if iss.body.num_outputs != iss.body.records.len() {
             return Err(inp_fail!());
@@ -263,14 +242,6 @@
 
             txos.push(Some(output.clone()));
             txo_count += 1;
-          }
-
-          // (6)
-          match &iss.body.tracing_policy {
-            Some(policy) => {
-              issuance_tracing_policies.insert(code, policy.clone());
-            }
-            None => {}
           }
         }
 
@@ -339,10 +310,6 @@
           }
           // (3)
           // TODO: implement real policies
-          transfer_input_commitments = trn.body.input_identity_commitments.clone();
-          transfer_output_commitments = trn.body.output_identity_commitments.clone();
-          transfer_body = Some(trn.body.transfer.clone());
-
           let mut input_types = HashSet::new();
           for (inp, record) in trn.body.inputs.iter().zip(trn.body.transfer.inputs.iter()) {
             // NOTE: We assume that any confidential-type asset records
@@ -455,10 +422,6 @@
                    confidential_transfer_inputs,
                    issuance_amounts,
                    confidential_issuance_types,
-                   issuance_tracing_policies,
-                   transfer_input_commitments,
-                   transfer_output_commitments,
-                   transfer_body,
                    debt_effects,
                    asset_types_involved,
                    custom_policy_asset_types,
@@ -645,12 +608,6 @@
       *issuance_amount += amount;
     }
 
-    for (type_code, tracing_policy) in txn.issuance_tracing_policies.iter() {
-      debug_assert!(!self.new_tracing_policies.contains_key(type_code));
-      self.new_tracing_policies
-          .insert(*type_code, tracing_policy.clone());
-    }
-
     for (addr, data) in txn.air_updates {
       debug_assert!(!self.air_updates.contains_key(&addr));
       self.air_updates.insert(addr, data);
