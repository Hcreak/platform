#![deny(warnings)]
use crate::data_model::errors::PlatformError;
use crate::data_model::*;
use crate::policies::{compute_debt_swap_effect, DebtSwapEffect};
use crate::policy_script::{run_txn_check, TxnCheckInputs, TxnPolicyData};
use cryptohash::sha256;
use cryptohash::sha256::Digest as BitDigest;
use findora::HasInvariants;
use rand_core::{CryptoRng, RngCore, SeedableRng};
use std::collections::{HashMap, HashSet};
use zei::serialization::ZeiFromToBytes;
use zei::xfr::lib::verify_xfr_body;
use zei::xfr::structs::BlindAssetRecord;

#[derive(Debug, Clone, Eq, PartialEq)]
pub struct TxnEffect {
  // The Transaction object this represents
  pub txn: Transaction,
  // Internally-spent TXOs are None, UTXOs are Some(...)
  pub txos: Vec<Option<TxOutput>>,
  // Which TXOs this consumes
  pub input_txos: HashMap<TxoSID, BlindAssetRecord>,
  // Which new asset types this defines
  pub new_asset_codes: HashMap<AssetTypeCode, AssetType>,
  // Which new TXO issuance sequence numbers are used, in sorted order
  // The vec should be nonempty unless this asset code is being created in
  // this transaction.
  pub new_issuance_nums: HashMap<AssetTypeCode, Vec<u64>>,
  // Which public key is being used to issue each asset type
  pub issuance_keys: HashMap<AssetTypeCode, IssuerPublicKey>,
  // Debt swap information that must be externally validated
  pub debt_effects: HashMap<AssetTypeCode, DebtSwapEffect>,
<<<<<<< HEAD

  pub asset_types_involved: HashSet<AssetTypeCode>,
  pub custom_policy_asset_types: HashMap<AssetTypeCode, TxnCheckInputs>,
=======
  // Updates to the AIR
  pub air_updates: HashMap<BitDigest, String>
>>>>>>> f2f7c9aa
}

// Internally validates the transaction as well.
// If the transaction is invalid, it is dropped, so if you need to inspect
// the transaction in order to diagnose the error, clone it first!
impl TxnEffect {
  pub fn compute_effect<R: CryptoRng + RngCore>(prng: &mut R,
                                                txn: Transaction)
                                                -> Result<TxnEffect, PlatformError> {
    let mut txo_count: usize = 0;
    let mut txos: Vec<Option<TxOutput>> = Vec::new();
    let mut input_txos: HashMap<TxoSID, BlindAssetRecord> = HashMap::new();
    let mut new_asset_codes: HashMap<AssetTypeCode, AssetType> = HashMap::new();
    let mut new_issuance_nums: HashMap<AssetTypeCode, Vec<u64>> = HashMap::new();
    let mut issuance_keys: HashMap<AssetTypeCode, IssuerPublicKey> = HashMap::new();
    let mut debt_effects: HashMap<AssetTypeCode, DebtSwapEffect> = HashMap::new();
<<<<<<< HEAD
    let mut asset_types_involved: HashSet<AssetTypeCode> = HashSet::new();

    let custom_policy_asset_types = txn.policy_options
                                       .clone()
                                       .unwrap_or_else(TxnPolicyData::default)
                                       .0
                                       .drain(..)
                                       .collect::<HashMap<_, _>>();

=======
    let mut air_updates: HashMap<BitDigest, String> = HashMap::new();
    
>>>>>>> f2f7c9aa
    // Sequentially go through the operations, validating intrinsic or
    // local-to-the-transaction properties, then recording effects and
    // external properties.
    //
    // Incrementally recording operations in this way is necessary since
    // validity can depend upon earlier operations within a single
    // transaction (eg, a single transaction containing two Transfers which
    // consume the same TXO is invalid).
    //
    // This process should be a complete internal check of a transaction.
    // In particular, functions consuming a TxnEffect should be able to
    // assume that all internal consistency checks are valid, and that the
    // validity of the whole transaction now only depends on the
    // relationship between the outside world and the TxnEffect's fields
    // (eg, any input TXO SIDs of a Transfer should be recorded in
    // `input_txos` and that Transfer should be valid if all those TXO SIDs
    // exist unspent in the ledger and correspond to the correct
    // BlindAssetRecord).
    for op in txn.operations.iter() {
      assert!(txo_count == txos.len());

      match op {
        // An asset creation is valid iff:
        //     1) The signature is valid.
        //         - Fully checked here
        //     2) The token id is available.
        //         - Partially checked here
        //     3) The policy, if provided, passes its init check
        //         - Fully checked here
        Operation::DefineAsset(def) => {
          // (1)
          // TODO(joe?): like the note in data_model, should the public key
          // used here match `def.body.asset.issuer`?
          def.pubkey
             .key
             .verify(&serde_json::to_vec(&def.body).unwrap(), &def.signature)?;

          let code = def.body.asset.code;
          let token = AssetType { properties: def.body.asset.clone(),
                                  ..Default::default() };

          // (2), only within this transaction
          if new_asset_codes.contains_key(&code) || new_issuance_nums.contains_key(&code) {
            return Err(PlatformError::InputsError);
          }

          // (3)
          if let Some((ref pol, ref globals)) = def.body.asset.policy {
            let globals = globals.clone();
            run_txn_check(&pol.init_check,
                          globals.id_vars,
                          globals.rt_vars,
                          globals.amt_vars,
                          globals.frac_vars,
                          &Transaction::default())?;
          }

          issuance_keys.insert(code, token.properties.issuer.clone());
          new_asset_codes.insert(code, token);
          new_issuance_nums.insert(code, vec![]);
        }

        // The asset issuance is valid iff:
        //      1) The operation is unique (not a replay).
        //          - Partially checked here
        //      2) The signature is valid.
        //          - Fully checked here
        //      3) The signature belongs to the anchor (the issuer).
        //          - Either checked here or recorded in `new_issuance_keys`
        //      4) The assets in the TxOutputs are owned by the signatory.
        //          - Fully checked here
        //      5) The assets in the TxOutputs have a non-confidential
        //         asset type which agrees with the stated asset type.
        //          - Fully checked here
        //      TODO(joe): tracking!
        Operation::IssueAsset(iss) => {
          if iss.body.num_outputs != iss.body.records.len() {
            return Err(PlatformError::InputsError);
          }

          assert!(iss.body.num_outputs == iss.body.records.len());

          let code = iss.body.code;
          let seq_num = iss.body.seq_num;

          asset_types_involved.insert(code);

          // (1), within this transaction
          let iss_nums = new_issuance_nums.entry(code).or_insert_with(|| vec![]);

          if let Some(last_num) = iss_nums.last() {
            if seq_num <= *last_num {
              return Err(PlatformError::InputsError);
            }
          }
          iss_nums.push(seq_num);

          // (2)
          iss.pubkey
             .key
             .verify(&serde_json::to_vec(&iss.body).unwrap(), &iss.signature)?;

          // (3)
          if let Some(prior_key) = issuance_keys.get(&code) {
            if iss.pubkey != *prior_key {
              return Err(PlatformError::InputsError);
            }
          } else {
            issuance_keys.insert(code, iss.pubkey.clone());
          }

          txos.reserve(iss.body.records.len());
          for output in iss.body.records.iter() {
            // (4)
            if (output.0).public_key != iss.pubkey.key {
              return Err(PlatformError::InputsError);
            }

            // (5)
            if (output.0).asset_type != Some(code.val) {
              return Err(PlatformError::InputsError);
            }

            txos.push(Some(output.clone()));
            txo_count += 1;
          }
        }

        // An asset transfer is valid iff:
        //     1) The signatures on the body (a) all are valid and (b)
        //        there is a signature for each non-custom-policy input key
        //          - Fully checked here
        //     2) The UTXOs (a) exist on the ledger and (b) match the zei transaction.
        //          - Partially checked here -- anything which hasn't
        //            been checked will appear in `input_txos`
        //     3) The zei transaction is valid.
        //          - Fully checked here
        Operation::TransferAsset(trn) => {
          if trn.body.inputs.len() != trn.body.transfer.inputs.len() {
            return Err(PlatformError::InputsError);
          }
          if trn.body.num_outputs != trn.body.transfer.outputs.len() {
            return Err(PlatformError::InputsError);
          }
          assert!(trn.body.inputs.len() == trn.body.transfer.inputs.len());
          assert!(trn.body.num_outputs == trn.body.transfer.outputs.len());

          match trn.transfer_type {
            TransferType::DebtSwap => {
              let (debt_type, debt_swap_effect) = compute_debt_swap_effect(&trn.body.transfer)?;

              if debt_effects.contains_key(&debt_type) {
                return Err(PlatformError::InputsError);
              }
              debt_effects.insert(debt_type, debt_swap_effect);
            }
            TransferType::Standard => {
              // (1a) all body signatures are valid
              let mut sig_keys = HashSet::new();
              for sig in &trn.body_signatures {
                if !sig.verify(&serde_json::to_vec(&trn.body).unwrap()) {
                  return Err(PlatformError::InputsError);
                }
                sig_keys.insert(sig.address.key.zei_to_bytes());
              }

              // (1b) all input record owners (for non-custom-policy
              //      assets) have signed
              for record in &trn.body.transfer.inputs {
                // skip signature checking for custom-policy assets
                if let Some(inp_code) = record.asset_type {
                  if custom_policy_asset_types.get(&AssetTypeCode { val: inp_code })
                                              .is_some()
                  {
                    continue;
                  }
                }
                if !sig_keys.contains(&record.public_key.zei_to_bytes()) {
                  return Err(PlatformError::InputsError);
                }
              }
            }
          }
          // (3)
          // TODO: implement real policies
          let null_policies = vec![];
          verify_xfr_body(prng, &trn.body.transfer, &null_policies)?;

          for (inp, record) in trn.body.inputs.iter().zip(trn.body.transfer.inputs.iter()) {
            if let Some(inp_code) = record.asset_type {
              asset_types_involved.insert(AssetTypeCode { val: inp_code });
            }

            // (2), checking within this transaction and recording
            // external UTXOs
            match *inp {
              TxoRef::Relative(offs) => {
                // (2).(a)
                if offs as usize >= txo_count {
                  return Err(PlatformError::InputsError);
                }
                let ix = (txo_count - 1) - (offs as usize);
                match &txos[ix] {
                  None => {
                    return Err(PlatformError::InputsError);
                  }
                  Some(TxOutput(inp_record)) => {
                    // (2).(b)
                    if inp_record != record {
                      return Err(PlatformError::InputsError);
                    }
                  }
                }
                txos[ix] = None;
              }
              TxoRef::Absolute(txo_sid) => {
                // (2).(a), partially
                if input_txos.contains_key(&txo_sid) {
                  return Err(PlatformError::InputsError);
                }

                input_txos.insert(txo_sid, record.clone());
              }
            }
          }

          txos.reserve(trn.body.transfer.outputs.len());
          for out in trn.body.transfer.outputs.iter() {
            if let Some(out_code) = out.asset_type {
              asset_types_involved.insert(AssetTypeCode { val: out_code });
            }
            txos.push(Some(TxOutput(out.clone())));
            txo_count += 1;
          }
        }

        Operation::AIRAssign(air_assign) => {
          // unimplemented!("AIRAssign {:?}", air_assign);
          air_updates.insert(air_assign.body.addr, air_assign.body.data.clone());
         }
      } // end -- match op {
    } // end -- for op in txn.operations.iter() {

    Ok(TxnEffect { txn,
                   txos,
                   input_txos,
                   new_asset_codes,
                   new_issuance_nums,
                   issuance_keys,
                   debt_effects,
<<<<<<< HEAD
                   asset_types_involved,
                   custom_policy_asset_types })
=======
                   air_updates })
>>>>>>> f2f7c9aa
  }
}

impl HasInvariants<PlatformError> for TxnEffect {
  fn fast_invariant_check(&self) -> Result<(), PlatformError> {
    Ok(())
  }

  fn deep_invariant_check(&self) -> Result<(), PlatformError> {
    // Kinda messy, but the intention of this loop is to encode: For
    // every external input of a TxnEffect, there is exactly one
    // TransferAsset which consumes it.
    for (txo_sid, record) in self.input_txos.iter() {
      let mut found = false;
      for op in self.txn.operations.iter() {
        if let Operation::TransferAsset(trn) = op {
          if trn.body.inputs.len() != trn.body.transfer.inputs.len() {
            return Err(PlatformError::InvariantError(None));
          }
          for (ix, inp_record) in trn.body.inputs.iter().zip(trn.body.transfer.inputs.iter()) {
            if let TxoRef::Absolute(input_tid) = ix {
              if input_tid == txo_sid {
                if inp_record != record {
                  return Err(PlatformError::InvariantError(None));
                }
                if found {
                  return Err(PlatformError::InvariantError(None));
                }
                found = true;
              }
            } else if inp_record == record {
              return Err(PlatformError::InvariantError(None));
            }
          }
        }
      }
      if !found {
        return Err(PlatformError::InvariantError(None));
      }
    }

    // TODO(joe): Every Utxo corresponds to exactly one TranferAsset or
    // IssueAsset, and does not appear in any inputs

    // TODO(joe): other checks?
    {
      // Slightly cheating
      let mut prng = rand_chacha::ChaChaRng::from_seed([0u8; 32]);
      if TxnEffect::compute_effect(&mut prng, self.txn.clone())? != *self {
        return Err(PlatformError::InvariantError(None));
      }
    }

    Ok(())
  }
}

#[derive(Debug, Clone, Eq, PartialEq, Default, Serialize)]
pub struct BlockEffect {
  // All Transaction objects validated in this block
  pub txns: Vec<Transaction>,
  // Identifiers within this block for each transaction
  // (currently just an index into `txns`)
  pub temp_sids: Vec<TxnTempSID>,
  // Internally-spent TXOs are None, UTXOs are Some(...)
  // Should line up element-wise with `txns`
  pub txos: Vec<Vec<Option<TxOutput>>>,
  // Which TXOs this consumes
  pub input_txos: HashMap<TxoSID, BlindAssetRecord>,
  // Which new asset types this defines
  pub new_asset_codes: HashMap<AssetTypeCode, AssetType>,
  // Which new TXO issuance sequence numbers are used, in sorted order
  // The vec should be nonempty unless this asset code is being created in
  // this transaction.
  pub new_issuance_nums: HashMap<AssetTypeCode, Vec<u64>>,
  // Which public key is being used to issue each asset type
  pub issuance_keys: HashMap<AssetTypeCode, IssuerPublicKey>,
  // Updates to the AIR
  pub air_updates: HashMap<BitDigest, String>,
}

impl BlockEffect {
  pub fn new() -> BlockEffect {
    Default::default()
  }

  // Combine a TxnEffect into this block.
  //
  // NOTE: this does not check the TxnEffect against the rest of the ledger
  // state, so each TxnEffect should be passed through
  // LedgerStatus::check_txn_effects *first*.
  //
  // Returns:
  //   if `txn` would not interfere with any transaction in the block, the
  //       new temp SID representing the transaction.
  //   Otherwise, Err(...)
  pub fn add_txn_effect(&mut self, txn: TxnEffect) -> Result<TxnTempSID, PlatformError> {
    // Check that no inputs are consumed twice
    for (input_sid, _) in txn.input_txos.iter() {
      if self.input_txos.contains_key(&input_sid) {
        return Err(PlatformError::InputsError);
      }
    }

    // Check that no AssetType is affected by both the block so far and
    // this transaction
    {
      for (type_code, _) in txn.new_asset_codes.iter() {
        if self.new_asset_codes.contains_key(&type_code)
           || self.new_issuance_nums.contains_key(&type_code)
        {
          return Err(PlatformError::InputsError);
        }
      }

      for (type_code, nums) in txn.new_issuance_nums.iter() {
        if self.new_asset_codes.contains_key(&type_code)
           || self.new_issuance_nums.contains_key(&type_code)
        {
          return Err(PlatformError::InputsError);
        }

        // Debug-check that issued assets are registered in `issuance_keys`
        if !nums.is_empty() {
          debug_assert!(txn.issuance_keys.contains_key(&type_code));
        }
      }
    }

    // == All validation done, apply `txn` to this block ==
    let temp_sid = TxnTempSID(self.txns.len());
    self.txns.push(txn.txn);
    self.temp_sids.push(temp_sid);
    self.txos.push(txn.txos);

    for (input_sid, record) in txn.input_txos {
      debug_assert!(!self.input_txos.contains_key(&input_sid));
      self.input_txos.insert(input_sid, record);
    }

    for (type_code, asset_type) in txn.new_asset_codes {
      debug_assert!(!self.new_asset_codes.contains_key(&type_code));
      self.new_asset_codes.insert(type_code, asset_type);
    }

    for (type_code, issuance_nums) in txn.new_issuance_nums {
      debug_assert!(!self.new_issuance_nums.contains_key(&type_code));
      self.new_issuance_nums.insert(type_code, issuance_nums);
    }

    for (addr, data) in txn.air_updates {
      debug_assert!(!self.air_updates.contains_key(&addr));
      self.air_updates.insert(addr, data);
    }

    Ok(temp_sid)
  }

  pub fn compute_txns_in_block_hash(&self) -> BitDigest {
    let serialized = bincode::serialize(&self.txns).unwrap();

    sha256::hash(&serialized)
  }
}<|MERGE_RESOLUTION|>--- conflicted
+++ resolved
@@ -30,14 +30,11 @@
   pub issuance_keys: HashMap<AssetTypeCode, IssuerPublicKey>,
   // Debt swap information that must be externally validated
   pub debt_effects: HashMap<AssetTypeCode, DebtSwapEffect>,
-<<<<<<< HEAD
 
   pub asset_types_involved: HashSet<AssetTypeCode>,
   pub custom_policy_asset_types: HashMap<AssetTypeCode, TxnCheckInputs>,
-=======
   // Updates to the AIR
-  pub air_updates: HashMap<BitDigest, String>
->>>>>>> f2f7c9aa
+  pub air_updates: HashMap<BitDigest, String>,
 }
 
 // Internally validates the transaction as well.
@@ -54,7 +51,6 @@
     let mut new_issuance_nums: HashMap<AssetTypeCode, Vec<u64>> = HashMap::new();
     let mut issuance_keys: HashMap<AssetTypeCode, IssuerPublicKey> = HashMap::new();
     let mut debt_effects: HashMap<AssetTypeCode, DebtSwapEffect> = HashMap::new();
-<<<<<<< HEAD
     let mut asset_types_involved: HashSet<AssetTypeCode> = HashSet::new();
 
     let custom_policy_asset_types = txn.policy_options
@@ -64,10 +60,8 @@
                                        .drain(..)
                                        .collect::<HashMap<_, _>>();
 
-=======
     let mut air_updates: HashMap<BitDigest, String> = HashMap::new();
-    
->>>>>>> f2f7c9aa
+
     // Sequentially go through the operations, validating intrinsic or
     // local-to-the-transaction properties, then recording effects and
     // external properties.
@@ -307,7 +301,7 @@
         Operation::AIRAssign(air_assign) => {
           // unimplemented!("AIRAssign {:?}", air_assign);
           air_updates.insert(air_assign.body.addr, air_assign.body.data.clone());
-         }
+        }
       } // end -- match op {
     } // end -- for op in txn.operations.iter() {
 
@@ -318,12 +312,9 @@
                    new_issuance_nums,
                    issuance_keys,
                    debt_effects,
-<<<<<<< HEAD
                    asset_types_involved,
-                   custom_policy_asset_types })
-=======
+                   custom_policy_asset_types,
                    air_updates })
->>>>>>> f2f7c9aa
   }
 }
 
