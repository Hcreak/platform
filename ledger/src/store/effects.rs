#![deny(warnings)]
use crate::data_model::errors::PlatformError;
use crate::data_model::*;
use crate::policies::{compute_debt_swap_effect, DebtSwapEffect};
use crate::policy_script::{run_txn_check, TxnCheckInputs, TxnPolicyData};
use crate::{error_location, inp_fail, inv_fail, zei_fail};
use credentials::credential_verify_commitment;
use rand_chacha::ChaChaRng;
use rand_core::SeedableRng;
use serde::Serialize;
use sparse_merkle_tree::Key;
use std::collections::{HashMap, HashSet};
use std::iter::once;
use utils::{HasInvariants, HashOf, SignatureOf};
use zei::api::anon_creds::ACCommitment;
use zei::serialization::ZeiFromToBytes;
use zei::xfr::lib::verify_xfr_body_no_policies;
use zei::xfr::sig::XfrPublicKey;
use zei::xfr::structs::{AssetTracingPolicy, XfrAmount, XfrAssetType, XfrBody};

#[derive(Debug, Clone, Eq, PartialEq)]
pub struct TxnEffect {
  // The Transaction object this represents
  pub txn: Transaction,
  // Internally-spent TXOs are None, UTXOs are Some(...)
  pub txos: Vec<Option<TxOutput>>,
  // Which TXOs this consumes
  pub input_txos: HashMap<TxoSID, TxOutput>,
  // List of internally-spent TXOs. This does not include input txos;
  pub internally_spent_txos: Vec<TxOutput>,
  // Which new asset types this defines
  pub new_asset_codes: HashMap<AssetTypeCode, AssetType>,
  // Which new TXO issuance sequence numbers are used, in sorted order
  // The vec should be nonempty unless this asset code is being created in
  // this transaction.
  pub new_issuance_nums: HashMap<AssetTypeCode, Vec<u64>>,
  // Which public key is being used to issue each asset type
  pub issuance_keys: HashMap<AssetTypeCode, IssuerPublicKey>,
  // New issuance amounts
  pub issuance_amounts: HashMap<AssetTypeCode, u64>,
  // Asset types that have issuances with confidential outputs. Issuances cannot be confidential
  // if there is an issuance cap
  pub confidential_issuance_types: HashSet<AssetTypeCode>,
  // Which asset tracing policy is being used to issue each asset type
<<<<<<< HEAD
  // We store two tracing policies for each asset type
  // * The first policy contains the encryption keys, asset tracing flag, and identity tracing poicy
  // * The second policy doesn't inclue an identity tracing policy
  // This allows us to transfer an asset when there's no identity requirement
  #[allow(clippy::type_complexity)]
  pub issuance_tracing_policies:
    HashMap<AssetTypeCode, Option<(Box<AssetTracingPolicy>, Box<AssetTracingPolicy>)>>,
=======
  pub issuance_tracing_policies: HashMap<AssetTypeCode, AssetTracingPolicy>,
>>>>>>> 732b7118
  // Mapping of (op index, xfr input idx) tuples to set of valid signature keys
  // i.e. (2, 1) -> { AlicePk, BobPk } means that Alice and Bob both have valid signatures on the 2nd input of the 1st
  // operation
  pub cosig_keys: HashMap<(usize, usize), HashSet<Vec<u8>>>,
  // Identity tracing commitments of transfer inputs
  pub transfer_input_commitments: Vec<Option<ACCommitment>>,
  // Identity tracing commitments of transfer outputs
  pub transfer_output_commitments: Vec<Option<ACCommitment>>,
  // Encrypted transfer body
  pub transfer_body: Option<Box<XfrBody>>,
  // Debt swap information that must be externally validated
  pub debt_effects: HashMap<AssetTypeCode, DebtSwapEffect>,
  // Non-confidential asset types involved in confidential transfers
  pub confidential_transfer_inputs: HashSet<AssetTypeCode>,

  pub asset_types_involved: HashSet<AssetTypeCode>,
  pub custom_policy_asset_types: HashMap<AssetTypeCode, TxnCheckInputs>,
  // Updates to the AIR
  pub air_updates: HashMap<String, String>,
  // User-provided Key-Value store updates
  pub kv_updates: HashMap<Key, Vec<(KVEntrySignature, u64, Option<KVEntry>)>>,
  // Memo updates
  pub memo_updates: Vec<(AssetTypeCode, XfrPublicKey, Memo)>,
}

// Internally validates the transaction as well.
// If the transaction is invalid, it is dropped, so if you need to inspect
// the transaction in order to diagnose the error, clone it first!
#[allow(clippy::cognitive_complexity)]
impl TxnEffect {
  pub fn compute_effect(txn: Transaction) -> Result<TxnEffect, PlatformError> {
    let mut prng = ChaChaRng::from_entropy();

    let mut txo_count: usize = 0;
    let mut op_idx: usize = 0;
    let mut txos: Vec<Option<TxOutput>> = Vec::new();
    let mut internally_spent_txos = Vec::new();
    let mut input_txos: HashMap<TxoSID, TxOutput> = HashMap::new();
    let mut memo_updates = Vec::new();
    let mut new_asset_codes: HashMap<AssetTypeCode, AssetType> = HashMap::new();
    let mut cosig_keys = HashMap::new();
    let mut new_issuance_nums: HashMap<AssetTypeCode, Vec<u64>> = HashMap::new();
    let mut issuance_keys: HashMap<AssetTypeCode, IssuerPublicKey> = HashMap::new();
    let mut issuance_amounts = HashMap::new();
<<<<<<< HEAD
    #[allow(clippy::type_complexity)]
    let mut issuance_tracing_policies: HashMap<AssetTypeCode,
                                                   Option<(Box<AssetTracingPolicy>,
                                                           Box<AssetTracingPolicy>)>> =
      HashMap::new();
=======
    let mut issuance_tracing_policies: HashMap<AssetTypeCode, AssetTracingPolicy> = HashMap::new();
>>>>>>> 732b7118
    let mut transfer_input_commitments = Vec::new();
    let mut transfer_output_commitments = Vec::new();
    let mut transfer_body: Option<Box<XfrBody>> = None;
    let mut debt_effects: HashMap<AssetTypeCode, DebtSwapEffect> = HashMap::new();

    let mut asset_types_involved: HashSet<AssetTypeCode> = HashSet::new();
    let mut confidential_issuance_types = HashSet::new();
    let mut kv_updates =
      HashMap::<Key, Vec<(SignatureOf<(Key, u64, Option<KVEntry>)>, u64, Option<KVEntry>)>>::new();
    let mut confidential_transfer_inputs = HashSet::new();

    let custom_policy_asset_types = txn.body
                                       .policy_options
                                       .clone()
                                       .unwrap_or_else(TxnPolicyData::default)
                                       .0
                                       .drain(..)
                                       .collect::<HashMap<_, _>>();

    let mut air_updates: HashMap<String, String> = HashMap::new();

    // Sequentially go through the operations, validating intrinsic or
    // local-to-the-transaction properties, then recording effects and
    // external properties.
    //
    // Incrementally recording operations in this way is necessary since
    // validity can depend upon earlier operations within a single
    // transaction (eg, a single transaction containing two Transfers which
    // consume the same TXO is invalid).
    //
    // This process should be a complete internal check of a transaction.
    // In particular, functions consuming a TxnEffect should be able to
    // assume that all internal consistency checks are valid, and that the
    // validity of the whole transaction now only depends on the
    // relationship between the outside world and the TxnEffect's fields
    // (eg, any input TXO SIDs of a Transfer should be recorded in
    // `input_txos` and that Transfer should be valid if all those TXO SIDs
    // exist unspent in the ledger and correspond to the correct
    // TxOutput).
    for op in txn.body.operations.iter() {
      assert!(txo_count == txos.len());

      match op {
        Operation::KVStoreUpdate(update) => {
          // If there is a prior update, this change must be signed by
          // the key associated with that update, and must have the
          // exactly-subsequent generation value.
          if let Some((_, gen, Some(ent))) = kv_updates.get(&update.body.0).and_then(|x| x.last()) {
            if gen + 1 != update.body.1 {
              return Err(PlatformError::InputsError(error_location!()));
            }
            update.check_signature(&ent.0)?;
          }
          // When inserting a value, ensure that the owning key has
          // signed this update
          if let Some(ent) = &update.body.2 {
            update.check_signature(&ent.0)?;
          }
          kv_updates.entry(update.body.0)
                    .or_insert_with(std::vec::Vec::new)
                    .push((update.signature.clone(), update.body.1, update.body.2.clone()));
        }

        // An asset creation is valid iff:
        //     1) The signature is valid.
        //         - Fully checked here
        //     2) The token id is available.
        //         - Partially checked here
        //     3) The policy, if provided, passes its init check
        //         - Fully checked here
        Operation::DefineAsset(def) => {
          // (1)
          // TODO(joe?): like the note in data_model, should the public key
          // used here match `def.body.asset.issuer`?
          def.signature
             .verify(&def.pubkey.key, &def.body)
             .map_err(|e| zei_fail!(e))?;

          let code = def.body.asset.code;
          let token = AssetType { properties: *def.body.asset.clone(),
                                  ..Default::default() };

          // (2), only within this transaction
          if new_asset_codes.contains_key(&code) || new_issuance_nums.contains_key(&code) {
            return Err(inp_fail!());
          }

          // (3)
          if let Some((ref pol, ref globals)) = def.body.asset.policy {
            let globals = globals.clone();
            run_txn_check(&pol.init_check,
                          globals.id_vars,
                          globals.rt_vars,
                          globals.amt_vars,
                          globals.frac_vars,
                          &Transaction::from_seq_id(txn.seq_id))?;
          }

          issuance_keys.insert(code, token.properties.issuer);
          new_asset_codes.insert(code, token);
          new_issuance_nums.insert(code, vec![]);
        }

        // The asset issuance is valid iff:
        //      1) The operation is unique (not a replay).
        //          - Partially checked here
        //      2) The signature is valid.
        //          - Fully checked here
        //      3) The signature belongs to the anchor (the issuer).
        //          - Either checked here or recorded in `new_issuance_keys`
        //      4) The assets in the TxOutputs are owned by the signatory.
        //          - Fully checked here
        //      5) The assets in the TxOutputs have a non-confidential
        //         asset type which agrees with the stated asset type.
        //          - Fully checked here
        //      6) The asset_tracking flag of the tracing policy in
        //         IssueAssetBody agrees with the asset definition.
        //          - Fully checked in check_txn_effects
        Operation::IssueAsset(iss) => {
          if iss.body.num_outputs != iss.body.records.len() {
            return Err(inp_fail!());
          }

          assert!(iss.body.num_outputs == iss.body.records.len());

          let code = iss.body.code;
          let seq_num = iss.body.seq_num;

          asset_types_involved.insert(code);

          // (1), within this transaction
          //let v = vec![];
          let iss_nums = new_issuance_nums.entry(code).or_insert_with(Vec::new);

          if let Some(last_num) = iss_nums.last() {
            if seq_num <= *last_num {
              return Err(inp_fail!());
            }
          }
          iss_nums.push(seq_num);

          // (2)
          iss.signature
             .verify(&iss.pubkey.key, &iss.body)
             .map_err(|e| zei_fail!(e))?;

          // (3)
          if let Some(prior_key) = issuance_keys.get(&code) {
            if iss.pubkey != *prior_key {
              return Err(inp_fail!());
            }
          } else {
            issuance_keys.insert(code, iss.pubkey);
          }
          // Increment amounts
          txos.reserve(iss.body.records.len());
          for output in iss.body.records.iter() {
            // (4)
            if output.record.public_key != iss.pubkey.key {
              return Err(inp_fail!());
            }

            // ONLY SIMPLE TxOutputs!
            if output
               != &(TxOutput { record: output.record.clone(),
                               lien: None })
            {
              return Err(inp_fail!());
            }

            // (5)
            if output.record.asset_type != XfrAssetType::NonConfidential(code.val) {
              return Err(inp_fail!());
            }

            if let XfrAmount::NonConfidential(amt) = output.record.amount {
              let issuance_amount = issuance_amounts.entry(code).or_insert(0);
              *issuance_amount += amt;
            } else {
              confidential_issuance_types.insert(code);
            }

            txos.push(Some(output.clone()));
            txo_count += 1;
          }

          // (6)
<<<<<<< HEAD
          let policies = match &iss.body.tracing_policy {
            Some(policy) => {
              Some((policy.clone(),
                    Box::new(AssetTracingPolicy { enc_keys: policy.enc_keys.clone(),
                                                  asset_tracking: policy.asset_tracking,
                                                  identity_tracking: None })))
            }
            None => None,
          };
          issuance_tracing_policies.insert(code, policies);
=======
          match &iss.body.tracing_policy {
            Some(policy) => {
              issuance_tracing_policies.insert(code, policy.clone());
            }
            None => {}
          }
>>>>>>> 732b7118
        }

        // An asset transfer is valid iff:
        //     1) The signatures on the body (a) all are valid and (b)
        //        there is a signature for each non-custom-policy input key
        //          - Fully checked here
        //     2) The UTXOs (a) exist on the ledger and (b) match the zei transaction.
        //          - Partially checked here -- anything which hasn't
        //            been checked will appear in `input_txos`
        //     3) The zei transaction is valid.
        //          - Checked here and in check_txn_effects
        //     4) Lien assignments match up
        //          - Checked within a transaction here, recorded for
        //            external checks later
        //          - For simplicity, only Standard transfers are allowed
        //            to have lien assignments
        Operation::TransferAsset(trn) => {
          if trn.body.inputs.len() != trn.body.note.inputs.len() {
            return Err(inp_fail!());
          }
          if trn.body.num_outputs != trn.body.note.outputs.len() {
            return Err(inp_fail!());
          }
          assert!(trn.body.inputs.len() == trn.body.note.inputs.len());
          assert!(trn.body.num_outputs == trn.body.note.outputs.len());

          // Simplify (4)
          if !trn.body.lien_assignments.is_empty()
             && trn.body.transfer_type != TransferType::Standard
          {
            return Err(inp_fail!());
          }
          let (lien_inputs, lien_outputs) = {
            let mut inps = trn.body
                              .note
                              .inputs
                              .iter()
                              .map(|_| None)
                              .collect::<Vec<_>>();
            let mut outs = trn.body
                              .note
                              .outputs
                              .iter()
                              .map(|_| None)
                              .collect::<Vec<_>>();
            for (inp_ix, out_ix, hash) in trn.body.lien_assignments.iter() {
              let (inp_ix, out_ix) = (*inp_ix, *out_ix);
              match (inps.get(inp_ix), outs.get(out_ix)) {
                (Some(None), Some(None)) => {
                  inps[inp_ix] = Some(hash);
                  outs[out_ix] = Some(hash);
                }
                _ => {
                  return Err(inp_fail!());
                }
              }
            }
            (inps, outs)
          };

          match trn.body.transfer_type {
            TransferType::DebtSwap => {
              let (debt_type, debt_swap_effect) = compute_debt_swap_effect(&trn.body.note)?;

              if debt_effects.contains_key(&debt_type) {
                return Err(inp_fail!());
              }
              debt_effects.insert(debt_type, debt_swap_effect);
            }
            TransferType::Standard => {
              let mut input_keys = HashSet::new();
              // (1a) all body signatures are valid
              for sig in &trn.body_signatures {
                if !trn.body.verify_body_signature(sig) {
                  return Err(inp_fail!());
                }
                if let Some(input_idx) = sig.input_idx {
                  let sig_keys = cosig_keys.entry((op_idx, input_idx))
                                           .or_insert_with(HashSet::new);
                  (*sig_keys).insert(sig.address.key.zei_to_bytes());
                } else {
                  input_keys.insert(sig.address.key.zei_to_bytes());
                }
              }

              // (1b) all input record owners (for non-custom-policy
              //      assets) have signed
              for (input_idx, record) in trn.body.note.inputs.iter().enumerate() {
                // skip signature checking for custom-policy assets
                if let Some(inp_code) = record.asset_type.get_asset_type() {
                  if custom_policy_asset_types.get(&AssetTypeCode { val: inp_code })
                                              .is_some()
                  {
                    continue;
                  }
                }
                if !input_keys.contains(&record.public_key.zei_to_bytes()) {
                  return Err(inp_fail!());
                }
                cosig_keys.entry((op_idx, input_idx))
                          .or_insert_with(HashSet::new);
              }
            }
          }
          // (3)
          // TODO: implement real policies
          transfer_input_commitments = trn.body.input_identity_commitments.clone();
          transfer_output_commitments = trn.body.output_identity_commitments.clone();
          transfer_body = Some(trn.body.note.clone());

          // patch for https://github.com/findoraorg/platform/issues/363
          verify_xfr_body_no_policies(&mut prng, &trn.body.note)
            .map_err(|e| PlatformError::ZeiError(error_location!(),e))?;

          let mut input_types = HashSet::new();
          for ((inp, record), lien) in trn.body
                                          .inputs
                                          .iter()
                                          .zip(trn.body.note.inputs.iter())
                                          .zip(lien_inputs)
          {
            // NOTE: We assume that any confidential-type asset records
            // have no atypical transfer restrictions. Be careful!
            if let Some(inp_code) = record.asset_type.get_asset_type() {
              input_types.insert(AssetTypeCode { val: inp_code });
              //asset_types_involved.insert(AssetTypeCode { val: inp_code });
            }

            // (2), checking within this transaction and recording
            // external UTXOs
            match *inp {
              TxoRef::Relative(offs) => {
                // (2).(a)
                if offs as usize >= txo_count {
                  return Err(inp_fail!());
                }
                let ix = (txo_count - 1) - (offs as usize);
                match &txos[ix] {
                  None => {
                    return Err(inp_fail!());
                  }
                  Some(txo) => {
                    let TxOutput { record: inp_record,
                                   lien: inp_lien, } = &txo;
                    // (2).(b)
                    if inp_record != record || inp_lien != &lien.cloned() {
                      return Err(inp_fail!());
                    }
                    internally_spent_txos.push(txo.clone());
                  }
                }
                txos[ix] = None;
              }
              TxoRef::Absolute(txo_sid) => {
                // (2).(a), partially
                if input_txos.contains_key(&txo_sid) {
                  return Err(inp_fail!());
                }

                input_txos.insert(txo_sid,
                                  TxOutput { record: record.clone(),
                                             lien: lien.cloned() });
              }
            }
          }

          txos.reserve(trn.body.note.outputs.len());
          let mut conf_transfer = false;
          for (out, lien) in trn.body.note.outputs.iter().zip(lien_outputs) {
            if let XfrAssetType::Confidential(_) = out.asset_type {
              conf_transfer = true;
            }
            if let Some(out_code) = out.asset_type.get_asset_type() {
              asset_types_involved.insert(AssetTypeCode { val: out_code });
            }
            txos.push(Some(TxOutput { record: out.clone(),
                                      lien: lien.cloned() }));
            txo_count += 1;
          }
          // Until we can distinguish assets that have policies that invoke transfer restrictions
          // from those that don't, make note of all non-confidential inputs of confidential
          // transfers
          asset_types_involved.extend(&input_types);
          if conf_transfer {
            confidential_transfer_inputs.extend(&input_types);
          }
        }

        // An AIR assignment is valid iff:
        //     1)  The body signature is valid.
        //     2)  The credential commitment is valid for the public key of the signer.
        Operation::AIRAssign(air_assign) => {
          let commitment = &air_assign.body.data;
          let issuer_pk = &air_assign.body.issuer_pk;
          let pok = &air_assign.body.pok;
          let pk = &air_assign.pubkey;
          // 1)
          air_assign.signature
                    .verify(&pk, &air_assign.body)
                    .map_err(|e| zei_fail!(e))?;
          // 2)
          credential_verify_commitment(issuer_pk, &commitment, pok, pk.as_bytes()).map_err(|e| {
                                                                                    zei_fail!(e)
                                                                                  })?;
          air_updates.insert(serde_json::to_string(&air_assign.body.addr)?,
                             serde_json::to_string(&commitment)?);
        }
        // A memo update is valid iff:
        // 1) The signature is valid.
        // 2) The asset type is updatable (checked later).
        // 3) The signing key is the asset issuer key (checked later).
        Operation::UpdateMemo(update_memo) => {
          let pk = update_memo.pubkey;
          // 1)
          update_memo.signature
                     .verify(&pk, &update_memo.body)
                     .map_err(|e| zei_fail!(e))?;

          memo_updates.push((update_memo.body.asset_type, pk, update_memo.body.new_memo.clone()));
        }

        // A bind is valid iff:
        //     1) The signatures on the body (a) all are valid and (b)
        //        there is a signature for each non-custom-policy input key
        //          - Fully checked here
        //     2) (a) No input other than the contract input has a custom
        //        policy, and (b) the contract input does not have a
        //        confidential type
        //          - Partially checked here; as in Transfer, the exact
        //            policy won't be known until later.
        //     3) The UTXOs (a) exist on the ledger and (b) match the zei transaction.
        //          - Partially checked here -- anything which hasn't
        //            been checked will appear in `input_txos`
        //          - As in Transfer, we compute the complete TxOutputs
        //            from the XfrNote's inputs + the lien list
        //     4) The zei transaction is valid and has exactly one
        //        output (which matches the contract type).
        //          - Fully checked here
        //     5) The contract input does not already have a lien attached
        //          - Checked here (although the TxoSID <-> TxOutput match
        //            isn't checked until later)
        //
        Operation::BindAssets(bind_assets) => {
          if 1 + bind_assets.body.inputs.len() != bind_assets.body.note.inputs.len() {
            return Err(inp_fail!());
          }
          if bind_assets.body.note.outputs.len() != 1 {
            return Err(inp_fail!());
          }
          assert!(1 + bind_assets.body.inputs.len() == bind_assets.body.note.inputs.len());
          assert!(1 == bind_assets.body.note.outputs.len());

          // 2(b)
          if bind_assets.body.note.inputs[0].asset_type
                                            .get_asset_type()
                                            .is_none()
             || bind_assets.body.note.inputs[0].asset_type
                != bind_assets.body.note.outputs[0].asset_type
          {
            return Err(inp_fail!());
          }

          // setup for (3)
          // NOTE: `lien_inputs` doesn't include the contract
          let lien_inputs = {
            let mut inps = bind_assets.body
                                      .note
                                      .inputs
                                      .iter()
                                      .skip(1)
                                      .map(|_| None)
                                      .collect::<Vec<_>>();
            for (inp_ix, hash) in bind_assets.body.input_liens.iter() {
              let inp_ix = *inp_ix;
              match inps.get(inp_ix) {
                Some(None) => {
                  inps[inp_ix] = Some(hash);
                }
                _ => {
                  return Err(inp_fail!());
                }
              }
            }
            inps
          };

          assert!(lien_inputs.len() == bind_assets.body.inputs.len());

          let mut input_keys = HashSet::new();
          // (1a) all body signatures are valid
          for sig in &bind_assets.body_signatures {
            if !bind_assets.body.verify_body_signature(sig) {
              return Err(inp_fail!());
            }
            if let Some(input_idx) = sig.input_idx {
              let sig_keys = cosig_keys.entry((op_idx, input_idx))
                                       .or_insert_with(HashSet::new);
              (*sig_keys).insert(sig.address.key.zei_to_bytes());
            } else {
              input_keys.insert(sig.address.key.zei_to_bytes());
            }
          }

          // (1b) all input record owners (for non-custom-policy
          //      assets) have signed
          for (input_idx, record) in bind_assets.body.note.inputs.iter().enumerate() {
            // skip signature checking for custom-policy assets
            if let Some(inp_code) = record.asset_type.get_asset_type() {
              if custom_policy_asset_types.get(&AssetTypeCode { val: inp_code })
                                          .is_some()
              {
                // (2)
                if input_idx != 0 {
                  return Err(inp_fail!());
                }

                continue;
              }
            }
            if !input_keys.contains(&record.public_key.zei_to_bytes()) {
              return Err(inp_fail!());
            }
            cosig_keys.entry((op_idx, input_idx))
                      .or_insert_with(HashSet::new);
          }

          // (3)
          // TODO(joe): support identity tracing in Bind/Release
          // TODO: implement real policies
          verify_xfr_body_no_policies(&mut prng, &bind_assets.body.note)
            .map_err(|e| PlatformError::ZeiError(error_location!(),e))?;

          // The vec of TxOutputs corresponding to the lien
          let bound_inputs = bind_assets.body
                                        .note
                                        .inputs
                                        .iter()
                                        .zip(lien_inputs.iter())
                                        .map(|(ar, lien)| TxOutput { record: ar.clone(),
                                                                     lien: lien.cloned() })
                                        .collect::<Vec<_>>();

          // (5) NOTE: the inputs are [contract] + inputs, and the contract is
          // not allowed to have a lien bound to it already (hence
          // once(None))
          let mut input_types = HashSet::new();
          for ((inp, record), lien) in
            once(&bind_assets.body.contract).chain(bind_assets.body.inputs.iter())
                                            .zip(bind_assets.body.note.inputs.iter())
                                            .zip(once(None).chain(lien_inputs.into_iter()))
          {
            // NOTE: We assume that any confidential-type asset records
            // have no atypical transfer restrictions. Be careful!
            if let Some(inp_code) = record.asset_type.get_asset_type() {
              input_types.insert(AssetTypeCode { val: inp_code });
              //asset_types_involved.insert(AssetTypeCode { val: inp_code });
            }

            // (2), checking within this transaction and recording
            // external UTXOs
            match *inp {
              TxoRef::Relative(offs) => {
                // (2).(a)
                if offs as usize >= txo_count {
                  return Err(inp_fail!());
                }
                let ix = (txo_count - 1) - (offs as usize);
                match &txos[ix] {
                  None => {
                    return Err(inp_fail!());
                  }
                  Some(txo) => {
                    let TxOutput { record: inp_record,
                                   lien: inp_lien, } = &txo;
                    // (2).(b)
                    if inp_record != record || inp_lien != &lien.cloned() {
                      return Err(inp_fail!());
                    }
                    internally_spent_txos.push(txo.clone());
                  }
                }
                txos[ix] = None;
              }
              TxoRef::Absolute(txo_sid) => {
                // (2).(a), partially
                if input_txos.contains_key(&txo_sid) {
                  return Err(inp_fail!());
                }

                input_txos.insert(txo_sid,
                                  TxOutput { record: record.clone(),
                                             lien: lien.cloned() });
              }
            }
          }

          // A bind has exactly one output: the lien
          txos.reserve(1);
          assert_eq!(bind_assets.body.note.outputs.len(), 1);

          {
            assert_eq!(bind_assets.body.note.inputs[0].asset_type,
                       bind_assets.body.note.outputs[0].asset_type);
            let (out, lien) = (&bind_assets.body.note.outputs[0], Some(HashOf::new(&bound_inputs)));
            asset_types_involved.insert(AssetTypeCode { val: out.asset_type
                                                                .get_asset_type()
                                                                .unwrap() });
            txos.push(Some(TxOutput { record: out.clone(),
                                      lien }));
            txo_count += 1;
          }

          // Until we can distinguish assets that have policies that invoke transfer restrictions
          // from those that don't, make note of all non-confidential inputs of confidential
          // transfers
          asset_types_involved.extend(&input_types);
        }

        // A release is valid iff:
        //     1) The signatures on the body (a) all are valid and (b)
        //        there is a signature for the contract input unless it has
        //        a custom policy
        //          - Fully checked here
        //     2) (a) The contract UTXO exists on the ledger, and (b)
        //        the zei transaction has the contract TXO and the bound
        //        UTXOs as inputs.
        //          - (a) is partially checked here (recorded in
        //            `input_txos`)
        //          - (b) is fully checked here, specifically that:
        //            - The inputs of the XfrNote are exactly
        //              [(contract,lien)] ++ [lien items which hash to `lien`]
        //     3) The zei transaction is valid.
        //          - Fully checked here
        //
        Operation::ReleaseAssets(release_assets) => {
          if release_assets.body.note.inputs.is_empty() {
            return Err(inp_fail!());
          }
          if release_assets.body.num_outputs != release_assets.body.note.outputs.len() {
            return Err(inp_fail!());
          }
          assert!(!release_assets.body.note.inputs.is_empty());
          assert!(release_assets.body.num_outputs == release_assets.body.note.outputs.len());

          // setup for (2)
          let (lien_inputs, lien_outputs) = {
            let mut inps = release_assets.body
                                         .note
                                         .inputs
                                         .iter()
                                         .map(|_| None)
                                         .collect::<Vec<_>>();
            let mut outs = release_assets.body
                                         .note
                                         .outputs
                                         .iter()
                                         .map(|_| None)
                                         .collect::<Vec<_>>();
            for (inp_ix, out_ix, hash) in release_assets.body.lien_assignments.iter() {
              let (inp_ix, out_ix) = (*inp_ix, *out_ix);
              // The contract input is a special case
              if inp_ix == 0 {
                return Err(inp_fail!());
              }
              match (inps.get(inp_ix), outs.get(out_ix)) {
                (Some(None), Some(None)) => {
                  inps[inp_ix] = Some(hash);
                  outs[out_ix] = Some(hash);
                }
                _ => {
                  return Err(inp_fail!());
                }
              }
            }
            (inps, outs)
          };

          assert!(lien_inputs.len() == release_assets.body.note.inputs.len());

          // TODO(joe): Can this safely be removed?
          //  - It *SHOULD* be enforced by BindAssets validation
          //  - If there's a bug in BindAssets validation that allows a
          //    confidential asset type on the contract, what is the sane
          //    behavior?
          //  - Rejecting later transactions that use such a lien seems
          //    like a "fail-safe" option -- is that right?
          if release_assets.body.note.inputs[0].asset_type
                                               .get_asset_type()
                                               .is_none()
          {
            return Err(inp_fail!());
          }

          let mut input_keys = HashSet::new();
          // (1a) all body signatures are valid
          for sig in &release_assets.body_signatures {
            if !release_assets.body.verify_body_signature(sig) {
              return Err(inp_fail!());
            }
            if let Some(input_idx) = sig.input_idx {
              let sig_keys = cosig_keys.entry((op_idx, input_idx))
                                       .or_insert_with(HashSet::new);
              (*sig_keys).insert(sig.address.key.zei_to_bytes());
            } else {
              input_keys.insert(sig.address.key.zei_to_bytes());
            }
          }

          // (1b) the contract input record owners (for non-custom-policy
          //      assets) have signed
          for (input_idx, record) in once(&release_assets.body.note.inputs[0]).enumerate() {
            // skip signature checking for custom-policy assets
            if let Some(inp_code) = record.asset_type.get_asset_type() {
              if custom_policy_asset_types.get(&AssetTypeCode { val: inp_code })
                                          .is_some()
              {
                continue;
              }
            } else {
              panic!("{}", inp_fail!());
            }
            if !input_keys.contains(&record.public_key.zei_to_bytes()) {
              return Err(inp_fail!());
            }
            cosig_keys.entry((op_idx, input_idx))
                      .or_insert_with(HashSet::new);
          }

          // (3)
          // TODO: implement real policies
          // patch for https://github.com/findoraorg/platform/issues/363
          verify_xfr_body_no_policies(&mut prng, &release_assets.body.note)
            .map_err(|e| PlatformError::ZeiError(error_location!(),e))?;

          // The vec of TxOutputs corresponding to the lien
          let bound_inputs = release_assets.body
                                           .note
                                           .inputs
                                           .iter()
                                           .zip(lien_inputs.iter().skip(1))
                                           // Skipping the contract
                                           .skip(1)
                                           .map(|(ar, lien)| TxOutput { record: ar.clone(),
                                                                        lien: lien.cloned() })
                                           .collect::<Vec<_>>();

          let mut input_types = HashSet::new();
          for record in release_assets.body.note.inputs.iter() {
            // NOTE: We assume that any confidential-type asset records
            // have no atypical transfer restrictions. Be careful!
            if let Some(inp_code) = record.asset_type.get_asset_type() {
              input_types.insert(AssetTypeCode { val: inp_code });
              //asset_types_involved.insert(AssetTypeCode { val: inp_code });
            }
          }

          {
            let (inp, record) =
              (&release_assets.body.contract, &release_assets.body.note.inputs[0]);
            let lien = Some(HashOf::new(&bound_inputs));

            // (2), checking within this transaction and recording
            // external UTXOs
            match *inp {
              TxoRef::Relative(offs) => {
                // (2).(a)
                if offs as usize >= txo_count {
                  return Err(inp_fail!());
                }
                let ix = (txo_count - 1) - (offs as usize);
                match &txos[ix] {
                  None => {
                    return Err(inp_fail!());
                  }
                  Some(txo) => {
                    let TxOutput { record: inp_record,
                                   lien: inp_lien, } = &txo;
                    // (2).(b)
                    if inp_record != record || inp_lien != &lien {
                      return Err(inp_fail!());
                    }
                    internally_spent_txos.push(txo.clone());
                  }
                }
                txos[ix] = None;
              }
              TxoRef::Absolute(txo_sid) => {
                // (2).(a), partially
                if input_txos.contains_key(&txo_sid) {
                  return Err(inp_fail!());
                }

                input_txos.insert(txo_sid,
                                  TxOutput { record: record.clone(),
                                             lien });
              }
            }
          }

          txos.reserve(release_assets.body.note.outputs.len());
          let mut conf_transfer = false;
          for (out, lien) in release_assets.body.note.outputs.iter().zip(lien_outputs) {
            if let XfrAssetType::Confidential(_) = out.asset_type {
              conf_transfer = true;
            }
            if let Some(out_code) = out.asset_type.get_asset_type() {
              asset_types_involved.insert(AssetTypeCode { val: out_code });
            }
            txos.push(Some(TxOutput { record: out.clone(),
                                      lien: lien.cloned() }));
            txo_count += 1;
          }
          // Until we can distinguish assets that have policies that invoke transfer restrictions
          // from those that don't, make note of all non-confidential inputs of confidential
          // transfers
          asset_types_involved.extend(&input_types);
          if conf_transfer {
            confidential_transfer_inputs.extend(&input_types);
          }
        }
      } // end -- match op {
      op_idx += 1;
    } // end -- for op in txn.body.operations.iter() {

    Ok(TxnEffect { txn,
                   txos,
                   input_txos,
                   cosig_keys,
                   internally_spent_txos,
                   new_asset_codes,
                   new_issuance_nums,
                   memo_updates,
                   issuance_keys,
                   confidential_transfer_inputs,
                   issuance_amounts,
                   confidential_issuance_types,
                   issuance_tracing_policies,
                   transfer_input_commitments,
                   transfer_output_commitments,
                   transfer_body,
                   debt_effects,
                   asset_types_involved,
                   custom_policy_asset_types,
                   air_updates,
                   kv_updates })
  }
}

impl HasInvariants<PlatformError> for TxnEffect {
  fn fast_invariant_check(&self) -> Result<(), PlatformError> {
    Ok(())
  }

  fn deep_invariant_check(&self) -> Result<(), PlatformError> {
    // Kinda messy, but the intention of this loop is to encode: For
    // every external input of a TxnEffect, there is exactly one
    // TransferAsset which consumes it.
    for (txo_sid, record) in self.input_txos.iter() {
      let mut found = false;
      for op in self.txn.body.operations.iter() {
        if let Operation::TransferAsset(trn) = op {
          if trn.body.inputs.len() != trn.body.note.inputs.len() {
            return Err(inv_fail!());
          }
          for (ix, inp_record) in trn.body.inputs.iter().zip(trn.body.note.inputs.iter()) {
            if let TxoRef::Absolute(input_tid) = ix {
              if input_tid == txo_sid {
                if inp_record != &record.record {
                  return Err(inv_fail!());
                }
                if found {
                  return Err(inv_fail!());
                }
                found = true;
              }
            } else if inp_record == &record.record {
              // TODO(joe): is this a reasonable check? I don't think anything
              // guarantees that records are unique.
              // Right now nothing calls this, but I think it's wrong...
              return Err(inv_fail!());
            }
          }
        }
      }
      if !found {
        return Err(inv_fail!());
      }
    }

    // TODO(joe): Every Utxo corresponds to exactly one TranferAsset or
    // IssueAsset, and does not appear in any inputs

    // TODO(joe): other checks?
    {
      // Slightly cheating
      if TxnEffect::compute_effect(self.txn.clone())? != *self {
        return Err(inv_fail!());
      }
    }

    Ok(())
  }
}

#[derive(Debug, Clone, Eq, PartialEq, Default, Serialize)]
pub struct BlockEffect {
  // All Transaction objects validated in this block
  pub txns: Vec<Transaction>,
  // Identifiers within this block for each transaction
  // (currently just an index into `txns`)
  pub temp_sids: Vec<TxnTempSID>,
  // Internally-spent TXOs are None, UTXOs are Some(...)
  // Should line up element-wise with `txns`
  pub txos: Vec<Vec<Option<TxOutput>>>,
  // Which TXOs this consumes
  pub input_txos: HashMap<TxoSID, TxOutput>,
  // Which new asset types this defines
  pub new_asset_codes: HashMap<AssetTypeCode, AssetType>,
  // Which new TXO issuance sequence numbers are used, in sorted order
  // The vec should be nonempty unless this asset code is being created in
  // this transaction.
  pub new_issuance_nums: HashMap<AssetTypeCode, Vec<u64>>,
  // New issuance amounts
  pub issuance_amounts: HashMap<AssetTypeCode, u64>,
  // Which public key is being used to issue each asset type
  pub issuance_keys: HashMap<AssetTypeCode, IssuerPublicKey>,
  // Which new tracing policies are being added
<<<<<<< HEAD
  #[allow(clippy::type_complexity)]
  pub new_tracing_policies:
    HashMap<AssetTypeCode, Option<(Box<AssetTracingPolicy>, Box<AssetTracingPolicy>)>>,
=======
  pub new_tracing_policies: HashMap<AssetTypeCode, AssetTracingPolicy>,
>>>>>>> 732b7118
  // Updates to the AIR
  pub air_updates: HashMap<String, String>,
  // User-provided Key-Value store updates
  pub kv_updates: HashMap<Key, Vec<(KVEntrySignature, u64, Option<KVEntry>)>>,
  // Memo updates
  pub memo_updates: HashMap<AssetTypeCode, Memo>,
}

impl BlockEffect {
  pub fn new() -> BlockEffect {
    Default::default()
  }

  // Combine a TxnEffect into this block.
  //
  // NOTE: this does not check the TxnEffect against the rest of the ledger
  // state, so each TxnEffect should be passed through
  // LedgerStatus::check_txn_effects *first*.
  //
  // Returns:
  //   if `txn` would not interfere with any transaction in the block, the
  //       new temp SID representing the transaction.
  //   Otherwise, Err(...)
  #[allow(clippy::cognitive_complexity)]
  pub fn add_txn_effect(&mut self, txn: TxnEffect) -> Result<TxnTempSID, PlatformError> {
    // Check that KV updates are independent
    for (k, _) in txn.kv_updates.iter() {
      if self.kv_updates.contains_key(&k) {
        return Err(PlatformError::InputsError(error_location!()));
      }
    }

    // Check that no inputs are consumed twice
    for (input_sid, _) in txn.input_txos.iter() {
      if self.input_txos.contains_key(&input_sid) {
        return Err(inp_fail!());
      }
    }

    // Check that no AssetType is affected by both the block so far and
    // this transaction
    {
      for (type_code, _) in txn.new_asset_codes.iter() {
        if self.new_asset_codes.contains_key(&type_code)
           || self.new_issuance_nums.contains_key(&type_code)
        {
          return Err(inp_fail!());
        }
      }

      for (type_code, nums) in txn.new_issuance_nums.iter() {
        if self.new_asset_codes.contains_key(&type_code)
           || self.new_issuance_nums.contains_key(&type_code)
        {
          return Err(inp_fail!());
        }

        // Debug-check that issued assets are registered in `issuance_keys`
        if !nums.is_empty() {
          debug_assert!(txn.issuance_keys.contains_key(&type_code));
        }
      }
      // Ensure that each asset's memo can only be updated once per block
      for (type_code, _, _) in txn.memo_updates.iter() {
        if self.memo_updates.contains_key(&type_code) {
          return Err(inp_fail!());
        }
      }
    }

    // == All validation done, apply `txn` to this block ==
    for (k, update) in txn.kv_updates {
      self.kv_updates.insert(k, update);
    }

    let temp_sid = TxnTempSID(self.txns.len());
    self.txns.push(txn.txn);
    self.temp_sids.push(temp_sid);
    self.txos.push(txn.txos);

    for (input_sid, record) in txn.input_txos {
      // dbg!(&input_sid);
      debug_assert!(!self.input_txos.contains_key(&input_sid));
      self.input_txos.insert(input_sid, record);
    }

    for (type_code, asset_type) in txn.new_asset_codes {
      debug_assert!(!self.new_asset_codes.contains_key(&type_code));
      self.new_asset_codes.insert(type_code, asset_type);
    }

    for (type_code, issuance_nums) in txn.new_issuance_nums {
      debug_assert!(!self.new_issuance_nums.contains_key(&type_code));
      self.new_issuance_nums.insert(type_code, issuance_nums);
    }

    for (type_code, amount) in txn.issuance_amounts.iter() {
      let issuance_amount = self.issuance_amounts.entry(*type_code).or_insert(0);
      *issuance_amount += amount;
    }

    for (type_code, tracing_policy) in txn.issuance_tracing_policies.iter() {
      debug_assert!(!self.new_tracing_policies.contains_key(type_code));
      self.new_tracing_policies
          .insert(*type_code, tracing_policy.clone());
    }

    for (addr, data) in txn.air_updates {
      debug_assert!(!self.air_updates.contains_key(&addr));
      self.air_updates.insert(addr, data);
    }

    for (code, _, memo) in txn.memo_updates {
      self.memo_updates.insert(code, memo);
    }

    Ok(temp_sid)
  }

  pub fn compute_txns_in_block_hash(&self) -> HashOf<Vec<Transaction>> {
    HashOf::new(&self.txns)
  }
}<|MERGE_RESOLUTION|>--- conflicted
+++ resolved
@@ -42,17 +42,7 @@
   // if there is an issuance cap
   pub confidential_issuance_types: HashSet<AssetTypeCode>,
   // Which asset tracing policy is being used to issue each asset type
-<<<<<<< HEAD
-  // We store two tracing policies for each asset type
-  // * The first policy contains the encryption keys, asset tracing flag, and identity tracing poicy
-  // * The second policy doesn't inclue an identity tracing policy
-  // This allows us to transfer an asset when there's no identity requirement
-  #[allow(clippy::type_complexity)]
-  pub issuance_tracing_policies:
-    HashMap<AssetTypeCode, Option<(Box<AssetTracingPolicy>, Box<AssetTracingPolicy>)>>,
-=======
   pub issuance_tracing_policies: HashMap<AssetTypeCode, AssetTracingPolicy>,
->>>>>>> 732b7118
   // Mapping of (op index, xfr input idx) tuples to set of valid signature keys
   // i.e. (2, 1) -> { AlicePk, BobPk } means that Alice and Bob both have valid signatures on the 2nd input of the 1st
   // operation
@@ -97,15 +87,7 @@
     let mut new_issuance_nums: HashMap<AssetTypeCode, Vec<u64>> = HashMap::new();
     let mut issuance_keys: HashMap<AssetTypeCode, IssuerPublicKey> = HashMap::new();
     let mut issuance_amounts = HashMap::new();
-<<<<<<< HEAD
-    #[allow(clippy::type_complexity)]
-    let mut issuance_tracing_policies: HashMap<AssetTypeCode,
-                                                   Option<(Box<AssetTracingPolicy>,
-                                                           Box<AssetTracingPolicy>)>> =
-      HashMap::new();
-=======
     let mut issuance_tracing_policies: HashMap<AssetTypeCode, AssetTracingPolicy> = HashMap::new();
->>>>>>> 732b7118
     let mut transfer_input_commitments = Vec::new();
     let mut transfer_output_commitments = Vec::new();
     let mut transfer_body: Option<Box<XfrBody>> = None;
@@ -293,25 +275,12 @@
           }
 
           // (6)
-<<<<<<< HEAD
-          let policies = match &iss.body.tracing_policy {
-            Some(policy) => {
-              Some((policy.clone(),
-                    Box::new(AssetTracingPolicy { enc_keys: policy.enc_keys.clone(),
-                                                  asset_tracking: policy.asset_tracking,
-                                                  identity_tracking: None })))
-            }
-            None => None,
-          };
-          issuance_tracing_policies.insert(code, policies);
-=======
           match &iss.body.tracing_policy {
             Some(policy) => {
-              issuance_tracing_policies.insert(code, policy.clone());
+              issuance_tracing_policies.insert(code, policy.as_ref().clone());
             }
             None => {}
           }
->>>>>>> 732b7118
         }
 
         // An asset transfer is valid iff:
@@ -1039,13 +1008,7 @@
   // Which public key is being used to issue each asset type
   pub issuance_keys: HashMap<AssetTypeCode, IssuerPublicKey>,
   // Which new tracing policies are being added
-<<<<<<< HEAD
-  #[allow(clippy::type_complexity)]
-  pub new_tracing_policies:
-    HashMap<AssetTypeCode, Option<(Box<AssetTracingPolicy>, Box<AssetTracingPolicy>)>>,
-=======
   pub new_tracing_policies: HashMap<AssetTypeCode, AssetTracingPolicy>,
->>>>>>> 732b7118
   // Updates to the AIR
   pub air_updates: HashMap<String, String>,
   // User-provided Key-Value store updates
