--- conflicted
+++ resolved
@@ -485,11 +485,9 @@
                              .ok_or_else(|| fail!())?;
             asset_type = inp_txo.asset_type.get_asset_type().ok_or_else(|| fail!())?;
 
-<<<<<<< HEAD
-            res_vars.insert(*inp, TxOutput(inp_txo.clone(), None));
-=======
-            res_vars.insert(*inp, TxOutput { record: inp_txo.clone() });
->>>>>>> 8d378719
+            res_vars.insert(*inp,
+                            TxOutput { record: inp_txo.clone(),
+                                       lien: None });
             res_totals.insert(*inp, vec![*amt]);
             res_var_inputs.insert(*inp);
 
@@ -519,11 +517,9 @@
                 return Err(fail!());
               }
 
-<<<<<<< HEAD
-              res_vars.insert(*out_res, TxOutput(out_txo.clone(), None));
-=======
-              res_vars.insert(*out_res, TxOutput { record: out_txo.clone() });
->>>>>>> 8d378719
+              res_vars.insert(*out_res,
+                              TxOutput { record: out_txo.clone(),
+                                         lien: None });
               res_totals.insert(*out_res, vec![*amt]);
 
               out_ix += 1;
@@ -963,16 +959,12 @@
 
         for (_, rv) in outs.iter() {
           let txo = res_vars.get(rv).ok_or_else(|| fail!())?;
-<<<<<<< HEAD
-
-          if txo.1.is_some() {
+
+          if txo.lien.is_some() {
             return Err(fail!());
           }
 
-          // txo.0.asset_type should be established as non-None by the
-=======
           // txo.record.asset_type should be established as non-None by the
->>>>>>> 8d378719
           // first two checking loops.
           if *asset_type != txo.record.asset_type.get_asset_type().unwrap() {
             return Err(fail!());
@@ -986,16 +978,12 @@
           let inp_asset_type = resvar_types.get(inp).ok_or_else(|| fail!())?;
           let inp_asset_type = rt_vars.get(inp_asset_type.0 as usize)
                                       .ok_or_else(|| fail!())?;
-<<<<<<< HEAD
-
-          if inp_txo.1.is_some() {
+
+          if inp_txo.lien.is_some() {
             return Err(fail!());
           }
 
-          // txo.0.asset_type should be established as non-None by the
-=======
           // txo.record.asset_type should be established as non-None by the
->>>>>>> 8d378719
           // first two checking loops.
           if *inp_asset_type != inp_txo.record.asset_type.get_asset_type().unwrap() {
             return Err(fail!());
@@ -1006,16 +994,12 @@
             let out_asset_type = resvar_types.get(real_out).ok_or_else(|| fail!())?;
             let out_asset_type = rt_vars.get(out_asset_type.0 as usize)
                                         .ok_or_else(|| fail!())?;
-<<<<<<< HEAD
-
-            if out_txo.1.is_some() {
+
+            if out_txo.lien.is_some() {
               return Err(fail!());
             }
 
-            // txo.0.asset_type should be established as non-None by the
-=======
             // txo.record.asset_type should be established as non-None by the
->>>>>>> 8d378719
             // first two checking loops.
             if *out_asset_type != out_txo.record.asset_type.get_asset_type().unwrap() {
               return Err(fail!());
