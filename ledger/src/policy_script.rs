#![deny(warnings)]
use crate::data_model::errors::PlatformError;
use crate::data_model::{Asset, AssetTypeCode, Operation, Transaction, TxOutput};
use crate::error_location;
use crate::policies::Fraction;
use fixed::types::I20F12;
use serde::{Deserialize, Serialize};
use std::collections::{HashMap, HashSet};
use std::convert::TryInto;
use zei::serialization::ZeiFromToBytes;
use zei::xfr::sig::XfrPublicKey;
use zei::xfr::structs::AssetType;

macro_rules! fail {
  () => {
    PlatformError::PolicyFailureError(error_location!())
  };
  ($s:expr) => {
    PlatformError::PolicyFailureError(format!("[{}] {}", &error_location!(), &$s))
  };
}

#[derive(Clone, Copy, Debug, Default, Deserialize, Eq, Hash, PartialEq, Serialize)]
pub struct IdVar(pub u64);
#[derive(Clone, Copy, Debug, Default, Deserialize, Eq, Hash, PartialEq, Serialize)]
pub struct AmountVar(pub u64);
#[derive(Clone, Copy, Debug, Default, Deserialize, Eq, Hash, PartialEq, Serialize)]
pub struct FractionVar(pub u64);
#[derive(Clone, Copy, Debug, Default, Deserialize, Eq, Hash, PartialEq, Serialize)]
pub struct ResourceTypeVar(pub u64);
#[derive(Clone, Copy, Debug, Default, Deserialize, Eq, Hash, PartialEq, Serialize)]
pub struct ResourceVar(pub u64);
#[derive(Clone, Copy, Debug, Default, Deserialize, Eq, Hash, PartialEq, Serialize)]
pub struct BoolVar(pub u64);

#[derive(Clone, Copy, Debug, Deserialize, Eq, Hash, PartialEq, Serialize)]
pub enum IdOp {
  OwnerOf(ResourceVar),
  Var(IdVar),
}

#[derive(Clone, Copy, Debug, Deserialize, Eq, Hash, PartialEq, Serialize)]
pub enum AmountOp {
  Var(AmountVar),
  Const(u64),
  AmountOf(ResourceVar),
  Plus(AmountVar, AmountVar),
  Minus(AmountVar, AmountVar),
  Times(AmountVar, AmountVar),
  Round(FractionVar),
}

#[derive(Clone, Copy, Debug, Deserialize, Eq, PartialEq, Serialize)]
pub enum FractionOp {
  Var(FractionVar),
  Const(Fraction),
  Plus(FractionVar, FractionVar),
  Times(FractionVar, FractionVar),
  AmtTimes(AmountVar, FractionVar),
  TimesAmt(FractionVar, AmountVar),
}

#[derive(Clone, Copy, Debug, Deserialize, Eq, PartialEq, Serialize)]
pub enum ResourceTypeOp {
  Var(ResourceTypeVar),
  TypeOfResource(ResourceVar),
}

#[derive(Clone, Copy, Debug, Deserialize, Eq, PartialEq, Serialize)]
pub enum BoolOp {
  Const(bool),
  IdEq(IdVar, IdVar),
  AmtEq(AmountVar, AmountVar),
  FracEq(FractionVar, FractionVar),
  ResourceTypeEq(ResourceTypeVar, ResourceTypeVar),

  Not(BoolVar),
  And(BoolVar, BoolVar),
  Or(BoolVar, BoolVar),

  AmtGe(AmountVar, AmountVar),
  FracGe(FractionVar, FractionVar),
}

#[derive(Clone, Copy, Debug, Deserialize, Eq, PartialEq, Serialize)]
pub enum TxnOp {
  Issue(AmountVar, ResourceTypeVar, ResourceVar),
  Transfer(AmountVar, ResourceVar, Option<ResourceVar>), // None is a burn address
}

// TxnOps, but corresponding correctly to how `Op`s work on the ledger
// ie, multi-input multi-output
#[derive(Clone, Debug)]
pub enum RealTxnOp {
  Issue(ResourceTypeVar, Vec<(AmountVar, ResourceVar)>),
  Transfer(Vec<(AmountVar, ResourceVar, Option<ResourceVar>)>), // None is a burn address
}

#[derive(Clone, Debug, Default, Deserialize, Eq, PartialEq, Serialize)]
pub struct TxnCheck {
  pub name: String,
  pub in_params: Vec<ResourceTypeVar>,
  pub out_params: Vec<ResourceTypeVar>,
  pub id_ops: Vec<IdOp>,
  pub rt_ops: Vec<ResourceTypeOp>,

  // These actually need to execute back & forth, which feels like maybe
  // a problem
  pub fraction_ops: Vec<FractionOp>,
  pub amount_ops: Vec<AmountOp>,

  pub bool_ops: Vec<BoolOp>,
  pub assertions: Vec<BoolVar>,
  pub required_signatures: Vec<IdVar>,

  pub txn_template: Vec<TxnOp>,
}

#[derive(Clone, Debug, Default, Deserialize, Eq, PartialEq, Serialize)]
pub struct Policy {
  // Implicitly: bound asset type and issuer as AssetType & Id globals
  // respectively
  pub num_id_globals: usize,
  pub num_rt_globals: usize,
  pub num_amt_globals: usize,
  pub num_frac_globals: usize,

  pub init_check: TxnCheck,

  pub txn_choices: Vec<TxnCheck>,
}

#[derive(Clone, Debug, Default, Deserialize, Eq, PartialEq, Serialize)]
pub struct TxnCheckInputs {
  pub which_check: String,
}

#[derive(Clone, Debug, Default, Deserialize, Eq, PartialEq, Serialize)]
pub struct PolicyGlobals {
  pub id_vars: Vec<XfrPublicKey>,
  pub rt_vars: Vec<AssetType>,
  pub amt_vars: Vec<u64>,
  pub frac_vars: Vec<Fraction>,
}

#[derive(Clone, Debug, Default, Deserialize, Eq, PartialEq, Serialize)]
pub struct TxnPolicyData(pub Vec<(AssetTypeCode, TxnCheckInputs)>);

pub fn policy_get_globals(asset: &Asset) -> Result<PolicyGlobals, PlatformError> {
  let (pol, mem) = asset.policy
                        .as_ref()
                        .ok_or_else(|| PlatformError::InputsError(error_location!()))?;

  let ret = mem.clone();

  // let ret = serde_json::from_str::<PolicyGlobals>(&mem.0).map_err(|_| PlatformError::InputsError)?;

  if ret.id_vars.len() != pol.num_id_globals
     || ret.rt_vars.len() != pol.num_rt_globals
     || ret.amt_vars.len() != pol.num_amt_globals
     || ret.frac_vars.len() != pol.num_frac_globals
     || ret.id_vars
           .first()
           .ok_or_else(|| PlatformError::InputsError(error_location!()))?
        != &asset.issuer.key
     || ret.rt_vars
           .first()
           .ok_or_else(|| PlatformError::InputsError(error_location!()))?
        != &asset.code.val
  {
    Err(fail!("Incorrect number of variables for policy".to_string()))
  } else {
    Ok(ret)
  }
}

pub fn policy_check_txn(type_code: &AssetTypeCode,
                        globals: PolicyGlobals,
                        pol: &Policy,
                        txn: &Transaction)
                        -> Result<(), PlatformError> {
  let pol_data = txn.body
                    .policy_options
                    .as_ref()
                    .ok_or_else(|| PlatformError::InputsError(error_location!()))?
                    .0
                    .iter()
                    .cloned()
                    .collect::<HashMap<_, _>>();

  let inputs = pol_data.get(type_code)
                       .ok_or_else(|| PlatformError::InputsError(error_location!()))?;

  let the_check = {
    let mut check = Err(PlatformError::InputsError(error_location!()));
    for c in pol.txn_choices.iter() {
      if c.name == inputs.which_check {
        check = Ok(c);
        break;
      }
    }
    check
  }?;

  run_txn_check(the_check,
                globals.id_vars,
                globals.rt_vars,
                globals.amt_vars,
                globals.frac_vars,
                txn)
}

/*
 * The *_vars variables are the initial global variables.
 */
#[allow(clippy::cognitive_complexity)]
pub fn run_txn_check(check: &TxnCheck,
                     mut id_vars: Vec<XfrPublicKey>,
                     mut rt_vars: Vec<AssetType>,
                     mut amt_vars: Vec<u64>,
                     mut frac_vars: Vec<Fraction>,
                     txn: &Transaction)
                     -> Result<(), PlatformError> {
  dbg!(check);
  dbg!(&id_vars);
  dbg!(&rt_vars);
  dbg!(&amt_vars);
  dbg!(&frac_vars);
  dbg!(txn);

  /*
   * To convert the TxnOps into RealTxnOps, we need to:
   *  - gather any operations that share an input resource (necessarily
   *    Transfers) into the same op
   *  - gather any operations that share a non-burn output resource into
   *    the same op
   *  - Ensure that no resource is assigned to more than one "position"
   *    (ie input or output) or more than one op.
   *  - Ensure that (at the end), resource indices completely cover
   *    0..(num_resources-1) inclusive
   *  - Ensure that all the resources have matching asset types
   *    - Specifically, issued resources must have a matching type, and
   *      transferred resources must have equal types
   *
   * If all those things hold, then every "resource" in the script
   * corresponds one-to-one with an AssetRecord in the transaction.
   */

  let resvar_types = check.in_params
                          .iter()
                          .chain(check.out_params.iter())
                          .enumerate()
                          .map(|(ix, tp)| (ResourceVar(ix as u64), tp))
                          .collect::<HashMap<_, _>>();

  // Record which types are used in issuances, and pairs of resource vars
  // used in transfers.
  // TODO(joe): evaluate using a union-find for transfer_types
  // let mut issue_types = HashMap<ResourceVar, ResourceTypeVar>::new();
  // let mut transfer_types = Vec<(ResourceVar, ResourceVar)>::new();

  let mut pending_inputs = HashSet::<ResourceVar>::new();
  let mut pending_outputs = HashSet::<ResourceVar>::new();
  let mut pending_op: Option<RealTxnOp> = None;

  let mut num_outputs: u64 = 0;
  let mut num_inputs: u64 = 0;
  let mut used_resources = HashSet::<ResourceVar>::new();
  let mut real_ops = Vec::<RealTxnOp>::new();
  for op in check.txn_template.iter() {
    dbg!(&pending_op);
    debug_assert!(pending_inputs.is_disjoint(&used_resources));
    debug_assert!(pending_inputs.is_disjoint(&pending_outputs));
    debug_assert!(pending_outputs.is_disjoint(&used_resources));
    debug_assert!(num_inputs + num_outputs == used_resources.len() as u64);

    match op {
      TxnOp::Issue(amt, rt, res) => {
        // If it's already accounted for, error.
        if used_resources.contains(res) || pending_outputs.contains(res) {
          return Err(fail!());
        }

        // // record its type as a requirement
        // issue_types.insert(res.clone(), rt.clone());

        if let Some(ref mut pending) = pending_op {
          match pending {
            RealTxnOp::Transfer(_) => {
              real_ops.push(pending.clone());
              num_inputs += pending_inputs.len() as u64;
              num_outputs += pending_outputs.len() as u64;
              used_resources.extend(pending_inputs.drain());
              used_resources.extend(pending_outputs.drain());
              pending_op = Some(RealTxnOp::Issue(*rt, vec![(*amt, *res)]));
            }
            RealTxnOp::Issue(pending_rt, ref mut pending_dsts) => {
              debug_assert!(pending_inputs.is_empty());
              if *pending_rt != *rt {
                real_ops.push(pending.clone());
                num_outputs += pending_outputs.len() as u64;
                used_resources.extend(pending_outputs.drain());
                pending_op = Some(RealTxnOp::Issue(*rt, vec![(*amt, *res)]));
              } else {
                pending_dsts.push((*amt, *res));
              }
            }
          }
        } else {
          pending_op = Some(RealTxnOp::Issue(*rt, vec![(*amt, *res)]));
        }
        pending_outputs.insert(*res);
      }
      TxnOp::Transfer(amt, inp, out) => {
        // If inp or out are already accounted for, error.
        if used_resources.contains(inp) {
          return Err(fail!());
        }
        if let Some(out_res) = out {
          if used_resources.contains(out_res) {
            return Err(fail!());
          }

          // // record type equality as a requirement
          // transfer_types.push((inp.clone(), out.clone()));
        }

        if let Some(ref mut pending) = pending_op {
          match pending {
            RealTxnOp::Issue(_, _) => {
              if pending_outputs.contains(inp) {
                return Err(fail!());
              }
              if let Some(out_res) = out {
                if pending_outputs.contains(out_res) {
                  return Err(fail!());
                }
              }
              real_ops.push(pending.clone());
              debug_assert!(pending_inputs.is_empty());
              num_outputs += pending_outputs.len() as u64;
              used_resources.extend(pending_outputs.drain());
              pending_op = Some(RealTxnOp::Transfer(vec![(*amt, *inp, *out)]));
            }
            RealTxnOp::Transfer(transfers) => {
              // if an input gets used as an output or
              // vice-versa, error.
              if pending_outputs.contains(inp) {
                return Err(fail!());
              }
              if let Some(out_res) = out {
                if pending_inputs.contains(out_res) {
                  return Err(fail!());
                }
              }

              /*
               * Require that each Transfer adds either a new
               * input or a new output. As with the
               * no-double-output restriction in Issue, this
               * is not strictly necessary and should be
               * safely removable.
               */
              if pending_inputs.contains(inp) {
                if let Some(out_res) = out {
                  if pending_outputs.contains(out_res) {
                    return Err(fail!());
                  }
                }
              }
              transfers.push((*amt, *inp, *out));
            }
          }
        } else {
          pending_op = Some(RealTxnOp::Transfer(vec![(*amt, *inp, *out)]));
        }

        pending_inputs.insert(*inp);
        if let Some(out_res) = out {
          pending_outputs.insert(*out_res);
        }
      }
    }
  }
  dbg!(&pending_op);

  debug_assert!(pending_inputs.is_disjoint(&used_resources));
  debug_assert!(pending_inputs.is_disjoint(&pending_outputs));
  debug_assert!(pending_outputs.is_disjoint(&used_resources));

  if let Some(final_op) = pending_op {
    real_ops.push(final_op);
    num_inputs += pending_inputs.len() as u64;
    num_outputs += pending_outputs.len() as u64;
    used_resources.extend(pending_inputs.drain());
    used_resources.extend(pending_outputs.drain());
    pending_op = None;
  }

  dbg!("Built txn template");

  debug_assert!(pending_op.is_none());
  debug_assert!(num_inputs + num_outputs == used_resources.len() as u64);
  if num_inputs != check.in_params.len() as u64 || num_outputs != check.out_params.len() as u64 {
    return Err(fail!());
  }

  dbg!("Resource check");
  // check that all resources in the index range are used
  for ix in 0..used_resources.len().try_into().map_err(|_| fail!())? {
    if !used_resources.contains(&ResourceVar(ix)) {
      return Err(fail!());
    }
  }

  /*
   * -------- Match the RealTxnOps to the AssetRecords -----
   */

  if real_ops.len() != txn.body.operations.len() {
    return Err(fail!());
  }

  // freeze real_ops
  let real_ops = real_ops;

  /*
   * So the thing we need to do here is:
   *  - Step through the template and add new resources to res_vars
   *  - For any non-new resources, accumulate the AmountVars.
   *
   * This should maybe be done through a memo?
   */

  let mut res_vars = HashMap::<ResourceVar, TxOutput>::new();
  let mut res_var_inputs = HashSet::<ResourceVar>::new();
  res_vars.reserve(used_resources.len());
  let mut res_totals = HashMap::<ResourceVar, Vec<AmountVar>>::new();

  dbg!(&real_ops);

  for (target, real) in real_ops.iter().zip(txn.body.operations.iter()) {
    dbg!("Txn match step");
    match (target, real) {
      (RealTxnOp::Issue(_, outs), Operation::IssueAsset(iss)) => {
        debug_assert!(!outs.is_empty());
        // NOTE: This relies on the no-repeated-outputs invariant
        // from before
        if outs.len() != iss.body.records.len() {
          return Err(fail!());
        }

        res_vars.extend(outs.iter().map(|(_, rv)| *rv).zip(iss.body
                                                              .records
                                                              .iter()
                                                              .map(|(rec, _)| rec)
                                                              .cloned()));
        res_totals.extend(outs.iter().map(|(amt, rv)| (*rv, vec![*amt])));
      }
      (RealTxnOp::Transfer(transfers), Operation::TransferAsset(trn)) => {
        debug_assert!(!transfers.is_empty());
        let mut inp_ix = 0;
        let mut out_ix = 0;

        for (amt, inp, out) in transfers.iter() {
          let asset_type: AssetType;
          if let Some(inp_txo) = res_vars.get(inp) {
            debug_assert!(if let Some(out_k) = out {
                            !res_vars.contains_key(out_k)
                          } else {
                            true
                          });
            res_totals.get_mut(inp).as_mut().unwrap().push(*amt);

            debug_assert!(!inp_txo.record.asset_type.is_confidential());

            asset_type = inp_txo.record.asset_type.get_asset_type().unwrap();
          } else {
            debug_assert!(!res_totals.contains_key(inp));

            let inp_txo = trn.body.note.inputs.get(inp_ix).ok_or_else(|| fail!())?;
            asset_type = inp_txo.asset_type.get_asset_type().ok_or_else(|| fail!())?;

            res_vars.insert(*inp,
                            TxOutput { record: inp_txo.clone(),
                                       lien: None });
            res_totals.insert(*inp, vec![*amt]);
            res_var_inputs.insert(*inp);

            inp_ix += 1;
          }

          if let Some(out_res) = out {
            if let Some(out_txo) = res_vars.get(out_res) {
              debug_assert!(!res_vars.contains_key(inp));
              res_totals.get_mut(out_res).as_mut().unwrap().push(*amt);

              debug_assert!(!out_txo.record.asset_type.is_confidential());

              if asset_type != out_txo.record.asset_type.get_asset_type().unwrap() {
                return Err(fail!());
              }
            } else {
              debug_assert!(!res_totals.contains_key(out_res));

              let out_txo = trn.body.note.outputs.get(out_ix).ok_or_else(|| fail!())?;

              if asset_type != out_txo.asset_type.get_asset_type().ok_or_else(|| fail!())? {
                return Err(fail!());
              }

              res_vars.insert(*out_res,
                              TxOutput { record: out_txo.clone(),
                                         lien: None });
              res_totals.insert(*out_res, vec![*amt]);

              out_ix += 1;
            }
          } else {
<<<<<<< HEAD
            let null_public_key = XfrPublicKey::zei_from_bytes(&[0; 32]);
            let out_txo = trn.body.note.outputs.get(out_ix).ok_or_else(|| fail!())?;
=======
            let null_public_key =
              XfrPublicKey::zei_from_bytes(&[0; 32]).map_err(|e| {
                                                      PlatformError::ZeiError(error_location!(), e)
                                                    })?;
            let out_txo = trn.body
                             .transfer
                             .outputs
                             .get(out_ix)
                             .ok_or_else(|| fail!())?;
>>>>>>> cfc3d4e2

            // TODO(joe): maybe move this later?
            if out_txo.asset_type.get_asset_type().ok_or_else(|| fail!())? != asset_type {
              return Err(fail!());
            }

            if out_txo.public_key != null_public_key {
              return Err(fail!());
            }

            out_ix += 1;
          }
        }

        if inp_ix < trn.body.note.inputs.len() {
          return Err(fail!());
        }
        if out_ix < trn.body.note.outputs.len() {
          return Err(fail!());
        }
      }
      _ => {
        return Err(fail!());
      }
    }
  }

  // freeze res_vars & res_totals
  let res_vars = res_vars;
  let res_totals = res_totals;

  dbg!(&res_vars);

  /*
   * AT THIS POINT we should know:
   *  - All the *transfers* are of consistent asset types.
   *      - Issuance requires actually knowing *what* the asset types
   *        are, which may not be available before policy-running.
   *  - All the input and output TXOs are consistently selected by
   *    AssetVars (indicated by res_vars)
   */

  /*
   * -------- Now we can actually run the policy! (jeez) -------
   */

  /* Step 1: calculate resource type vars */
  for rt_op in check.rt_ops.iter() {
    dbg!("RT op");
    rt_vars.push(match rt_op {
                   ResourceTypeOp::Var(rv) => {
                     let ix: usize = rv.0.try_into().map_err(|_| fail!())?;
                     let asset_type: &AssetType = rt_vars.get(ix).ok_or_else(|| fail!())?;
                     *asset_type
                   }
                   ResourceTypeOp::TypeOfResource(res_var) => res_vars.get(res_var)
                                                                      .ok_or_else(|| fail!())?
                                                                      .record
                                                                      .asset_type
                                                                      .get_asset_type()
                                                                      .ok_or_else(|| fail!())?,
                 });
    dbg!(rt_vars.len());
    dbg!(rt_vars.last());
  }

  /* Step 2: Calculate identity ops */
  for id_op in check.id_ops.iter() {
    dbg!("ID op");
    id_vars.push(match id_op {
                   IdOp::Var(iv) => {
                     let ix: usize = iv.0.try_into().map_err(|_| fail!())?;
                     let id: &XfrPublicKey = id_vars.get(ix).ok_or_else(|| fail!())?;
                     *id
                   }
                   IdOp::OwnerOf(res_var) => {
                     res_vars.get(res_var)
                             .ok_or_else(|| fail!())?
                             .record
                             .public_key
                   }
                 })
  }

  /* Step 3: Calculate fraction & amount ops */
  {
    let mut frac_ix = 0;
    let mut amt_ix = 0;
    let mut needed_frac_ix = 0;
    let mut needed_amt_ix = 0;
    #[derive(Debug)]
    enum FracAmtPhase {
      Frac,
      Amt,
    };
    let mut phase = FracAmtPhase::Amt;

    while frac_ix < check.fraction_ops.len() || amt_ix < check.amount_ops.len() {
      debug_assert!(frac_ix <= check.fraction_ops.len());
      debug_assert!(amt_ix <= check.amount_ops.len());

      // needed_*_ix should only ever get updated to an index that
      // *could* be computed
      debug_assert!(needed_frac_ix == 0
                    || needed_frac_ix < frac_vars.len() + (check.fraction_ops.len() - frac_ix));
      debug_assert!(needed_amt_ix == 0
                    || needed_amt_ix < amt_vars.len() + (check.amount_ops.len() - amt_ix));

      dbg!(&phase);
      dbg!(&needed_frac_ix);
      dbg!(&needed_amt_ix);
      dbg!(&amt_vars.len());
      dbg!(&frac_vars.len());

      match phase {
        FracAmtPhase::Amt => {
          dbg!("Amount op");
          dbg!(check.amount_ops.get(amt_ix));
          match check.amount_ops.get(amt_ix) {
            None => {
              phase = FracAmtPhase::Frac;
              continue;
            }
            Some(AmountOp::Var(ix)) => {
              let ix: usize = ix.0.try_into().map_err(|_| fail!())?;
              amt_vars.push(*(amt_vars.get(ix).ok_or_else(|| fail!())?));
              amt_ix += 1;
            }
            Some(AmountOp::Const(n)) => {
              amt_vars.push(*n);
              amt_ix += 1;
            }
            Some(AmountOp::AmountOf(res_var)) => {
              if !res_var_inputs.contains(res_var) {
                return Err(fail!());
              }

              let n = res_vars.get(res_var)
                              .ok_or_else(|| fail!())?
                              .record
                              .amount
                              .get_amount()
                              .ok_or_else(|| fail!())?;
              amt_vars.push(n);
              amt_ix += 1;
            }
            Some(AmountOp::Plus(l, r)) => {
              let l: usize = l.0.try_into().map_err(|_| fail!())?;
              let r: usize = r.0.try_into().map_err(|_| fail!())?;
              let lv: u64 = *(amt_vars.get(l).ok_or_else(|| fail!())?);
              let rv: u64 = *(amt_vars.get(r).ok_or_else(|| fail!())?);
              amt_vars.push(lv.checked_add(rv).ok_or_else(|| fail!())?);
              amt_ix += 1;
            }
            Some(AmountOp::Minus(l, r)) => {
              let l: usize = l.0.try_into().map_err(|_| fail!())?;
              let r: usize = r.0.try_into().map_err(|_| fail!())?;
              let lv: u64 = *(amt_vars.get(l).ok_or_else(|| fail!())?);
              let rv: u64 = *(amt_vars.get(r).ok_or_else(|| fail!())?);
              amt_vars.push(lv.checked_sub(rv).ok_or_else(|| fail!())?);
              amt_ix += 1;
            }
            Some(AmountOp::Times(l, r)) => {
              let l: usize = l.0.try_into().map_err(|_| fail!())?;
              let r: usize = r.0.try_into().map_err(|_| fail!())?;
              let lv: u64 = *(amt_vars.get(l).ok_or_else(|| fail!())?);
              let rv: u64 = *(amt_vars.get(r).ok_or_else(|| fail!())?);
              amt_vars.push(lv.checked_mul(rv).ok_or_else(|| fail!())?);
              amt_ix += 1;
            }
            Some(AmountOp::Round(round_ix)) => {
              let round_ix = round_ix.0.try_into().map_err(|_| fail!())?;
              dbg!(&round_ix);
              dbg!(frac_vars.get(round_ix));
              match frac_vars.get(round_ix) {
                Some(fv) => {
                  let fv: &Fraction = fv;
                  let fv: I20F12 = fv.0;
                  amt_vars.push(fv.round().checked_to_num().ok_or_else(|| fail!())?);
                  amt_ix += 1;
                }
                None => {
                  // if the frac ops are waiting on a
                  // result we haven't computed yet,
                  // there's a circular dependency.
                  // Error.
                  if amt_vars.get(needed_amt_ix).is_none() {
                    return Err(fail!());
                  }

                  // If the needed fraction index can't
                  // possibly be available, error.
                  if round_ix >= frac_vars.len() + (check.fraction_ops.len() - frac_ix) {
                    return Err(fail!());
                  }

                  needed_frac_ix = round_ix;
                  phase = FracAmtPhase::Frac;
                }
              }
            }
          }
          dbg!(amt_vars.len());
          dbg!(amt_vars.last());
        }
        FracAmtPhase::Frac => {
          dbg!("Frac op");
          dbg!(check.fraction_ops.get(frac_ix));
          match check.fraction_ops.get(frac_ix) {
            None => {
              phase = FracAmtPhase::Amt;
              continue;
            }
            Some(FractionOp::Var(ix)) => {
              let ix: usize = ix.0.try_into().map_err(|_| fail!())?;
              frac_vars.push(*(frac_vars.get(ix).ok_or_else(|| fail!())?));
              frac_ix += 1;
            }
            Some(FractionOp::Const(v)) => {
              frac_vars.push(*v);
              frac_ix += 1;
            }
            Some(FractionOp::Plus(l, r)) => {
              let l: usize = l.0.try_into().map_err(|_| fail!())?;
              let r: usize = r.0.try_into().map_err(|_| fail!())?;
              let lv: Fraction = *(frac_vars.get(l).ok_or_else(|| fail!())?);
              let rv: Fraction = *(frac_vars.get(r).ok_or_else(|| fail!())?);
              frac_vars.push(Fraction(lv.0.checked_add(rv.0).ok_or_else(|| fail!())?));
              frac_ix += 1;
            }
            Some(FractionOp::Times(l, r)) => {
              let l: usize = l.0.try_into().map_err(|_| fail!())?;
              let r: usize = r.0.try_into().map_err(|_| fail!())?;
              let lv: Fraction = *(frac_vars.get(l).ok_or_else(|| fail!())?);
              let rv: Fraction = *(frac_vars.get(r).ok_or_else(|| fail!())?);
              frac_vars.push(Fraction(lv.0.checked_mul(rv.0).ok_or_else(|| fail!())?));
              frac_ix += 1;
            }
            Some(FractionOp::AmtTimes(a, f)) => {
              let a: usize = a.0.try_into().map_err(|_| fail!())?;
              let f: usize = f.0.try_into().map_err(|_| fail!())?;
              match amt_vars.get(a) {
                None => {
                  // if the amount ops are waiting on a
                  // result we haven't computed yet,
                  // there's a circular dependency.
                  // Error.
                  if frac_vars.get(needed_frac_ix).is_none() {
                    return Err(fail!());
                  }
                  // If the needed amount index can't
                  // possibly be available, error.
                  if amt_ix >= amt_vars.len() + (check.amount_ops.len() - amt_ix) {
                    return Err(fail!());
                  }

                  needed_amt_ix = a;
                  phase = FracAmtPhase::Amt;
                }
                Some(amt_val) => {
                  let fv: Fraction = *(frac_vars.get(f).ok_or_else(|| fail!())?);
                  let fv: I20F12 = fv.0;
                  let av: I20F12 = Fraction::checked_new(*amt_val, 1).ok_or_else(|| fail!())?.0;
                  frac_vars.push(Fraction(av.checked_mul(fv).ok_or_else(|| fail!())?));
                  frac_ix += 1;
                }
              }
            }
            Some(FractionOp::TimesAmt(f, a)) => {
              let a: usize = a.0.try_into().map_err(|_| fail!())?;
              let f: usize = f.0.try_into().map_err(|_| fail!())?;
              match amt_vars.get(a) {
                None => {
                  // if the amount ops are waiting on a
                  // result we haven't computed yet,
                  // there's a circular dependency.
                  // Error.
                  if frac_vars.get(needed_frac_ix).is_none() {
                    return Err(fail!());
                  }
                  // If the needed amount index can't
                  // possibly be available, error.
                  if amt_ix >= amt_vars.len() + (check.amount_ops.len() - amt_ix) {
                    return Err(fail!());
                  }

                  needed_amt_ix = a;
                  phase = FracAmtPhase::Amt;
                }
                Some(amt_val) => {
                  let fv: Fraction = *(frac_vars.get(f).ok_or_else(|| fail!())?);
                  let fv: I20F12 = fv.0;
                  let av: I20F12 = Fraction::checked_new(*amt_val, 1).ok_or_else(|| fail!())?.0;
                  frac_vars.push(Fraction(fv.checked_mul(av).ok_or_else(|| fail!())?));
                  frac_ix += 1;
                }
              }
            }
          }
          dbg!(frac_vars.len());
          dbg!(frac_vars.last());
        }
      }
    }
  }

  /* Step 4: Compute all the bool expressions. */
  /* NOTE: in the future we will have conditional expressions, and
   * everything will end up being the kind of back-and-forth mess that
   * the frac/amt stuff is right now, since all kinds of things can feed
   * back and forth through boolean expressionss and conditionals. We'll
   * probably actually want to build some sort of dependency graph +
   * topological sort so that the interpretation logic is simpler.
   */

  let mut bool_vars = Vec::<bool>::new();

  for op in check.bool_ops.iter() {
    dbg!("Bool op");
    match op {
      BoolOp::Const(v) => {
        bool_vars.push(*v);
      }
      BoolOp::IdEq(l, r) => {
        let l: usize = l.0.try_into().map_err(|_| fail!())?;
        let r: usize = r.0.try_into().map_err(|_| fail!())?;
        bool_vars.push(id_vars.get(l).ok_or_else(|| fail!())?
                       == id_vars.get(r).ok_or_else(|| fail!())?);
      }
      BoolOp::AmtEq(l, r) => {
        let l: usize = l.0.try_into().map_err(|_| fail!())?;
        let r: usize = r.0.try_into().map_err(|_| fail!())?;
        bool_vars.push(amt_vars.get(l).ok_or_else(|| fail!())?
                       == amt_vars.get(r).ok_or_else(|| fail!())?);
      }
      BoolOp::FracEq(l, r) => {
        let l: usize = l.0.try_into().map_err(|_| fail!())?;
        let r: usize = r.0.try_into().map_err(|_| fail!())?;
        bool_vars.push(frac_vars.get(l).ok_or_else(|| fail!())?
                       == frac_vars.get(r).ok_or_else(|| fail!())?);
      }
      BoolOp::ResourceTypeEq(l, r) => {
        let l: usize = l.0.try_into().map_err(|_| fail!())?;
        let r: usize = r.0.try_into().map_err(|_| fail!())?;
        bool_vars.push(rt_vars.get(l).ok_or_else(|| fail!())?
                       == rt_vars.get(r).ok_or_else(|| fail!())?);
      }
      BoolOp::Not(bv) => {
        let bv: usize = bv.0.try_into().map_err(|_| fail!())?;
        let v: bool = *(bool_vars.get(bv).ok_or_else(|| fail!())?);
        bool_vars.push(!v);
      }
      BoolOp::And(l, r) => {
        let l: usize = l.0.try_into().map_err(|_| fail!())?;
        let r: usize = r.0.try_into().map_err(|_| fail!())?;
        let lv = *(bool_vars.get(l).ok_or_else(|| fail!())?);
        let rv = *(bool_vars.get(r).ok_or_else(|| fail!())?);
        bool_vars.push(lv && rv);
      }
      BoolOp::Or(l, r) => {
        let l: usize = l.0.try_into().map_err(|_| fail!())?;
        let r: usize = r.0.try_into().map_err(|_| fail!())?;
        let lv = *(bool_vars.get(l).ok_or_else(|| fail!())?);
        let rv = *(bool_vars.get(r).ok_or_else(|| fail!())?);
        bool_vars.push(lv || rv);
      }
      BoolOp::AmtGe(l, r) => {
        let l: usize = l.0.try_into().map_err(|_| fail!())?;
        let r: usize = r.0.try_into().map_err(|_| fail!())?;
        let lv = *(amt_vars.get(l).ok_or_else(|| fail!())?);
        let rv = *(amt_vars.get(r).ok_or_else(|| fail!())?);
        bool_vars.push(lv >= rv);
      }
      BoolOp::FracGe(l, r) => {
        let l: usize = l.0.try_into().map_err(|_| fail!())?;
        let r: usize = r.0.try_into().map_err(|_| fail!())?;
        let lv = *(frac_vars.get(l).ok_or_else(|| fail!())?);
        let rv = *(frac_vars.get(r).ok_or_else(|| fail!())?);
        bool_vars.push(lv.0 >= rv.0);
      }
    }
  }

  /* Step 5: check assertions */
  for bv in check.assertions.iter() {
    dbg!("assertion");
    let bv: usize = bv.0.try_into().map_err(|_| fail!())?;
    let v: &bool = bool_vars.get(bv).ok_or_else(|| fail!())?;
    if !*v {
      return Err(fail!());
    }
  }

  /* Step 6: check for signatures */
  for iv in check.required_signatures.iter() {
    dbg!("signature");
    let iv: usize = iv.0.try_into().map_err(|_| fail!())?;
    let v: &XfrPublicKey = id_vars.get(iv).ok_or_else(|| fail!())?;
    dbg!("has signature?");
    dbg!(v);
    txn.check_has_signature(v).map_err(|_| fail!())?;
  }

  /* Step 7: consistency checks with asset records.
   *  (a) Check that asset type vars of issuances match
   *  (b) Check that asset types of transfers match
   *  (c) Check that amount sums of transfers match
   */

  // (a), (b)
  for op in real_ops.iter() {
    dbg!("op check");
    match op {
      // (a)
      RealTxnOp::Issue(rt_ix, outs) => {
        // should never happen
        if outs.is_empty() {
          return Err(fail!());
        }

        let rt_ix: usize = rt_ix.0.try_into().map_err(|_| fail!())?;
        let asset_type = rt_vars.get(rt_ix).ok_or_else(|| fail!())?;

        for (_, rv) in outs.iter() {
          let txo = res_vars.get(rv).ok_or_else(|| fail!())?;

          if txo.lien.is_some() {
            return Err(fail!());
          }

          // txo.record.asset_type should be established as non-None by the
          // first two checking loops.
          if *asset_type != txo.record.asset_type.get_asset_type().unwrap() {
            return Err(fail!());
          }
        }
      }
      // (b)
      RealTxnOp::Transfer(transfers) => {
        for (_, inp, out) in transfers {
          let inp_txo = res_vars.get(inp).ok_or_else(|| fail!())?;
          let inp_asset_type = resvar_types.get(inp).ok_or_else(|| fail!())?;
          let inp_asset_type = rt_vars.get(inp_asset_type.0 as usize)
                                      .ok_or_else(|| fail!())?;

          if inp_txo.lien.is_some() {
            return Err(fail!());
          }

          // txo.record.asset_type should be established as non-None by the
          // first two checking loops.
          if *inp_asset_type != inp_txo.record.asset_type.get_asset_type().unwrap() {
            return Err(fail!());
          }

          if let Some(real_out) = out {
            let out_txo = res_vars.get(real_out).ok_or_else(|| fail!())?;
            let out_asset_type = resvar_types.get(real_out).ok_or_else(|| fail!())?;
            let out_asset_type = rt_vars.get(out_asset_type.0 as usize)
                                        .ok_or_else(|| fail!())?;

            if out_txo.lien.is_some() {
              return Err(fail!());
            }

            // txo.record.asset_type should be established as non-None by the
            // first two checking loops.
            if *out_asset_type != out_txo.record.asset_type.get_asset_type().unwrap() {
              return Err(fail!());
            }
          }
        }
      }
    }
  }

  // (c)
  for (rv, tot_vars) in res_totals.iter() {
    dbg!("total check");
    if tot_vars.is_empty() {
      return Err(fail!());
    }
    let mut total: u64 = 0;

    for av in tot_vars.iter() {
      let av: usize = av.0.try_into().map_err(|_| fail!())?;
      let val: u64 = *(amt_vars.get(av).ok_or_else(|| fail!())?);
      total = total.checked_add(val).ok_or_else(|| fail!())?;
    }

    if total
       != res_vars.get(rv)
                  .ok_or_else(|| fail!())?
                  .record
                  .amount
                  .get_amount()
                  .ok_or_else(|| fail!())?
    {
      return Err(fail!());
    }
  }

  /*
   * At this point we have:
   *  - Validated the ResourceVar <-> TXO correspondence
   *  - Checked that the transactions match the given template
   *  - Checked that all stated transfers match in asset type
   *  - Computed all the various values within the policy, erroring out
   *    if anything has an ill-defined effect (eg overflow)
   *  - Checked that all required signatures are present.
   *  - Checked that all asserted boolean values came out as true.
   *  - Checked that resource-type expressions agree with the asset types
   *    used for issuance
   *  - Checked that amount values used for operations total correctly
   *
   *  Thus, the check has passed!
   */

  Ok(())
}

/*
 * How should this work?
 * Each op generates a var, the only possible dependency cycle is fraction
 * <-> amount so some "cycle detection" is necessary.
 *  - alg sketch:
 *      min_frac_index, min_amt_index
 *      which = frac | amt
 *      iterate forward on ops[which], do computation *unless* it depends
 *        on an index in the other list which is past the current computed
 *        list. If min_[which]_index is after our current position,
 *        fail.clone().
 *        Otherwise, set min_[other]_index to the thing we depend on, set
 *        which to other, continue.
 *
 *
 * We need to be able to decode the global variables from a DefineAsset
 * memo
 *
 * From a transaction, we need to be able to decode
 *  (a) which txn choice to use
 *  (b) which of the AssetRecords involved in the transaction correspond to
 *      the `ResourceVar`s the TxnCheck will use
 *  (c) Some info about combining multiple Transfer/Issue `TxnOp`s?
 *
 *      Followup:
 *          - Probably just require that all these things from the same txo
 *            are in sequence and do the naive thing.
 *
 * Important checks:
 *  - overflow -- always use checked_* methods
 *  - making sure everything's accounted for at the end
 *  -
 *
 * The other important thing here is that a policy should be able to
 * generate a transaction passing the policy.
 *
 * This should yield a test -- if you have a policy, and you sample
 * transactions generated from the policy, it should pass the validation.
 *
 */<|MERGE_RESOLUTION|>--- conflicted
+++ resolved
@@ -478,7 +478,11 @@
           } else {
             debug_assert!(!res_totals.contains_key(inp));
 
-            let inp_txo = trn.body.note.inputs.get(inp_ix).ok_or_else(|| fail!())?;
+            let inp_txo = trn.body
+                             .transfer
+                             .inputs
+                             .get(inp_ix)
+                             .ok_or_else(|| fail!())?;
             asset_type = inp_txo.asset_type.get_asset_type().ok_or_else(|| fail!())?;
 
             res_vars.insert(*inp,
@@ -503,7 +507,11 @@
             } else {
               debug_assert!(!res_totals.contains_key(out_res));
 
-              let out_txo = trn.body.note.outputs.get(out_ix).ok_or_else(|| fail!())?;
+              let out_txo = trn.body
+                               .transfer
+                               .outputs
+                               .get(out_ix)
+                               .ok_or_else(|| fail!())?;
 
               if asset_type != out_txo.asset_type.get_asset_type().ok_or_else(|| fail!())? {
                 return Err(fail!());
@@ -517,10 +525,6 @@
               out_ix += 1;
             }
           } else {
-<<<<<<< HEAD
-            let null_public_key = XfrPublicKey::zei_from_bytes(&[0; 32]);
-            let out_txo = trn.body.note.outputs.get(out_ix).ok_or_else(|| fail!())?;
-=======
             let null_public_key =
               XfrPublicKey::zei_from_bytes(&[0; 32]).map_err(|e| {
                                                       PlatformError::ZeiError(error_location!(), e)
@@ -530,7 +534,6 @@
                              .outputs
                              .get(out_ix)
                              .ok_or_else(|| fail!())?;
->>>>>>> cfc3d4e2
 
             // TODO(joe): maybe move this later?
             if out_txo.asset_type.get_asset_type().ok_or_else(|| fail!())? != asset_type {
@@ -545,10 +548,10 @@
           }
         }
 
-        if inp_ix < trn.body.note.inputs.len() {
+        if inp_ix < trn.body.transfer.inputs.len() {
           return Err(fail!());
         }
-        if out_ix < trn.body.note.outputs.len() {
+        if out_ix < trn.body.transfer.outputs.len() {
           return Err(fail!());
         }
       }
