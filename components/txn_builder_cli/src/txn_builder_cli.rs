#![deny(warnings)]
use clap::{App, Arg, SubCommand};
use credentials::{
  credential_issuer_key_gen, credential_reveal, credential_sign, credential_user_key_gen,
  credential_verify, CredIssuerPublicKey, CredIssuerSecretKey, Credential as ZeiCredential,
};
use env_logger::{Env, Target};
use ledger::data_model::errors::PlatformError;
use ledger::data_model::{AccountAddress, AssetTypeCode, TransferType, TxOutput, TxoRef, TxoSID};
use ledger::policies::{DebtMemo, Fraction};
use log::trace; // Other options: debug, info, warn
use rand_chacha::ChaChaRng;
use rand_core::SeedableRng;
use serde::{Deserialize, Serialize};
use std::env;
use std::fs::{self, File};
use std::io::prelude::*;
use std::path::{Path, PathBuf};
use std::process::exit;
use submission_server::{TxnHandle, TxnStatus};
use txn_builder::{BuildsTransactions, TransactionBuilder, TransferOperationBuilder};
use zei::api::anon_creds::ACRevealSig;
use zei::serialization::ZeiFromToBytes;
use zei::setup::PublicParams;
use zei::xfr::asset_record::AssetRecordType::NonConfidentialAmount_NonConfidentialAssetType;
use zei::xfr::asset_record::{build_blind_asset_record, open_blind_asset_record, AssetRecordType};
use zei::xfr::asset_tracer::gen_asset_tracer_keypair;
use zei::xfr::sig::{XfrKeyPair, XfrPublicKey};
use zei::xfr::structs::{
  AssetRecordTemplate, AssetTracerKeyPair, AssetTracerMemo, AssetTracingPolicy, BlindAssetRecord,
  /*IdentityRevealPolicy,*/ OpenAssetRecord, OwnerMemo,
};

extern crate exitcode;

// TODO (Keyao): Rename txn_builder_cli to txn_cli?

/// Initial data when the program starts.
const INIT_DATA: &str = r#"
{
  "asset_issuers": [
    {
      "id": 0,
      "name": "Izzie",
      "key_pair": "6bcd6c7421aca7df38f5be361ba2fad5affff287da0730ca14235abd23269991ed11ea990324e0f573cd11c5ad0af2be94d8856600e626b62e49b526eb36ca08",
      "tracer_key_pair": "7b22656e635f6b6579223a7b227265636f72645f646174615f656e635f6b6579223a5b3135362c3130322c3136332c35372c3230302c35322c37392c3134362c34372c3139352c33322c3130382c3138312c3231382c3233322c32302c3136352c3134382c3139322c32332c3132352c3231312c33352c39322c33372c37372c3135362c36342c3135342c3130312c3138342c385d2c2261747472735f656e635f6b6579223a22755874716e546532556474444d575a4c4779546336736c4d4439393136476c6d45324c615f373356574f5942345f6c63455254456c7956305966417176304758227d2c226465635f6b6579223a7b227265636f72645f646174615f6465635f6b6579223a5b37342c38332c3139352c3235312c3138382c38392c3135312c31342c3232392c3234382c39302c3234382c31392c3133352c39332c3235352c3139332c35382c3134342c37342c34362c38332c3137342c3132362c3130312c3235302c31332c3233342c3131302c39382c3230312c315d2c2261747472735f6465635f6b6579223a225a67356b4543754b735f2d7a784a54616a535f67336643574b52506234387443597a3037746c46623133383d227d7d"
    }
  ],
  "credential_issuers": [
    {
      "id": 0,
      "name": "Ivy",
      "key_pair": "5b7b2261635f7075625f6b6579223a7b2267656e32223a227136457444736c6f78684f5f757075704669444e6836774f77384b6134375a316663706b794a4c56486c52785454444d75673934787432636e4b5f35584c4b424247305679326370384b53686f5a4b48784a46505f78563837663239363358446f475447616a62717130382d336f5265597970756a6e2d776754565832555836222c22787832223a226c5a7557726f70446b30563835347149754377696f7564466a7275584144336d7158454e4559566a3249302d46717367537335655653646d367235326562375646336c5f46654831734436774b347a67383274576946485a714245317456485731705649454e4d57783652324d38594a476b324355314b6f36636f334e597179222c227a7a31223a22746e553179643133744a4742386b5469782d30785647573754717a31472d51667a726a5944746f6a74755f49494b6a69784237456553616e6274665a714c3930222c227a7a32223a2267474558547672795f39506d376461685442387134654e755037344f307a572d304b73747a3755456233415f616b3230764c5a624969474d37653579556e3636457939335673515a5056505976544c736a4d634f36775f42505a3142372d4b4d594d5f70356f4841445953632d6f3565636968423141487047774542365f357a222c22797932223a5b227044365265596a684d7071354f354934787038417a435a32594a634d49564545664138575972665371612d64615354574b756d414e6363456f4a31315a616a564446517275714c424866314c5a344e6c6b636b5534705a4656466c62766955745432364f61305272717a495563725652485750506645625247667665734a6a35225d7d2c226d6170223a7b226d696e5f6372656469745f73636f7265223a5b5b302c315d2c335d7d2c226e756d5f696e7465726e616c5f6174747273223a317d2c7b2261635f7365635f6b6579223a7b2267656e31223a22714c305a7a446c5a4f30683571487743376b4b2d57796e615a4d754b4152416c2d37424f31434f413475596b5f5538463349776871754e346b324168625f6637222c2278223a227533706f7071506979646e50627a4c69426b395935535a45514a727568766c6e4948504a305953587353453d222c2279223a5b226e615f3552763146706264384856454f57766e387a382d38747646354337546a416575376856467a674b513d225d7d2c226d6170223a7b226d696e5f6372656469745f73636f7265223a5b5b302c315d2c335d7d2c226e756d5f696e7465726e616c5f6174747273223a317d5d"
    }
  ],
  "lenders": [
    {
      "id": 0,
      "name": "Lenny",
      "key_pair": "023f37203a2476c42566a61cc55c3ca875dbb4cc41c0deb789f8e7bf881836384d4b18062f8502598de045ca7b69f067f59f93b16e3af8733a988adc2341f5c8",
      "min_credit_score": 500,
      "loans": []
    },
    {
      "id": 1,
      "name": "Luna",
      "key_pair": "65efc6564f1c5ee79f65635f249bb082ef5a89d077026c27479ae37db91e48dfe1e2cc04de1ba50705cb9cbba130ddc80f3c2646ddc865b7ab514e8ab77c2e7f",
      "min_credit_score": 680,
      "loans": []
    }
  ],
  "borrowers": [
    {
      "id": 0,
      "name": "Ben",
      "key_pair": "f6a12ca8ffc30a66ca140ccc7276336115819361186d3f535dd99f8eaaca8fce7d177f1e71b490ad0ce380f9578ab12bb0fc00a98de8f6a555c81d48c2039249",
      "credentials": [
          0,
          null,
          null
      ],
      "loans": [],
      "balance": 0,
      "fiat_utxo": null,
      "fiat_txn_file": null
    }
  ],
  "credentials": [
    {
      "id": 0,
      "borrower": 0,
      "credential_issuer": 0,
      "attribute": "MinCreditScore",
      "value": 650,
      "proof": null
    }
  ],
  "loans": [],
  "fiat_code": null,
  "sequence_number": 1
}"#;
/// Path to the data file.
const DATA_FILE: &str = "data.json";
/// Arbitrary choice of the maximum backup extension number.
const BACKUP_COUNT_MAX: i32 = 10000;
/// Port for querying values.
const QUERY_PORT: &str = "8668";
/// Port for submitting transactions.
const SUBMIT_PORT: &str = "8669";

/// Tuple of blind asset record and associated tracer and owner memos. Memos are optional.
pub type BlindAssetRecordAndMemos = (BlindAssetRecord, Option<AssetTracerMemo>, Option<OwnerMemo>);
/// Tuple of tracer and owner memos, optional.
pub type TracerAndOwnerMemos = (Option<AssetTracerMemo>, Option<OwnerMemo>);

//
// Credentials
//
// TODO (Keyao): Support more attributes
#[derive(Clone, Deserialize, Debug, Eq, PartialEq, Serialize)]
/// Credential attributes and their corresponding indices in the borrower's data.
/// # Examples
/// * `"credentials": [1, 3, 4]` in a borrower's data indicates:
///   * Credential ID of the borrower's MinCreditScore record is 1
///   * Credential ID of the borrower's MinIncome record is 3
///   * Credential ID of the borrower's Citizenship record is 4
enum CredentialIndex {
  /// Lower bound of the credit score
  MinCreditScore = 0,
  /// lower bound of the income
  MinIncome = 1,
  /// Country code of citizenship
  Citizenship = 2,
}

#[derive(Clone, Deserialize, Debug, Serialize)]
/// Borrower's credential record.
struct Credential {
  /// Credential ID
  id: u64,
  /// Borrower ID
  borrower: u64,
  /// Credential issuer ID
  credential_issuer: u64,
  /// Credential attribute, possible values defined in the enum `CredentialIndex`
  attribute: CredentialIndex,
  /// Credential value
  value: u64,
  /// Serialized credential proof, if exists
  proof: Option<String>,
}

impl Credential {
  fn new(id: u64,
         borrower: u64,
         credential_issuer: u64,
         attribute: CredentialIndex,
         value: u64)
         -> Self {
    Credential { id,
                 borrower,
                 credential_issuer,
                 attribute,
                 value,
                 proof: None }
  }
}

//
// Users
//
#[derive(Clone, Deserialize, Serialize)]
/// Asset issuer's account information.
struct AssetIssuer {
  /// AssetIssuer ID
  id: u64,
  /// Name
  name: String,
  /// Serialized key pair
  key_pair: String,
  /// Serialized asset tracer key pair
  tracer_key_pair: String,
}

impl AssetIssuer {
  fn new(id: usize, name: String) -> Result<Self, PlatformError> {
    // Generate asset issuer key pair
    let key_pair = XfrKeyPair::generate(&mut ChaChaRng::from_entropy());
    let key_pair_str = hex::encode(key_pair.zei_to_bytes());

    // Generate asset tracer key pair
    let tracer_key_pair = gen_asset_tracer_keypair(&mut ChaChaRng::from_entropy());
    let tracer_key_pair_str =
      serde_json::to_string(&tracer_key_pair).or_else(|_| Err(PlatformError::SerializationError))?;

    Ok(AssetIssuer { id: id as u64,
                     name,
                     key_pair: key_pair_str,
                     tracer_key_pair: hex::encode(tracer_key_pair_str) })
  }
}

#[derive(Clone, Deserialize, Serialize)]
/// Credential issuer's account information.
struct CredentialIssuer {
  /// Credential issuer ID
  id: u64,
  /// Name
  name: String,
  /// Serialized key pair
  key_pair: String,
}

impl CredentialIssuer {
  /// Constructs a credential issuer for the credit score attribute.
  // TODO (Keyao): Support more attributes.
  fn new(id: usize, name: String) -> Result<Self, PlatformError> {
    // TODO (Keyao): Value length is hard-coded to 3.
    let key_pair = credential_issuer_key_gen(&mut ChaChaRng::from_entropy(),
                                             &[("min_credit_score".to_string(), 3)]);
    let key_pair_str =
      serde_json::to_vec(&key_pair).or_else(|_| Err(PlatformError::SerializationError))?;
    Ok(CredentialIssuer { id: id as u64,
                          name,
                          key_pair: hex::encode(key_pair_str) })
  }
}

#[derive(Clone, Deserialize, Serialize)]
/// Lender's account information.
struct Lender {
  /// Lender ID
  id: u64,
  /// Name
  name: String,
  /// Serialized key pair
  key_pair: String,
  /// Minimum requirement on borrower's credit score
  min_credit_score: u64,
  /// List of loan IDs
  loans: Vec<u64>,
}

impl Lender {
  fn new(id: usize, name: String, min_credit_score: u64) -> Self {
    let key_pair = XfrKeyPair::generate(&mut ChaChaRng::from_entropy());
    let key_pair_str = hex::encode(key_pair.zei_to_bytes());
    Lender { id: id as u64,
             name,
             key_pair: key_pair_str,
             min_credit_score,
             loans: Vec::new() }
  }
}

#[derive(Clone, Deserialize, Serialize)]
/// Borrower's account information.
struct Borrower {
  /// Borrower ID
  id: u64,
  /// Name
  name: String,
  /// Serialized key pair
  key_pair: String,
  /// List of credential IDs, ordered by `CredentialIndex`
  /// # Examples
  /// * `"credentials": [1, 3, 4]` indicates:
  ///   * Credential ID of the MinCreditScore record is 1
  ///   * Credential ID of the MinIncome record is 3
  ///   * Credential ID of the Citizenship record is 4
  credentials: [Option<u64>; 3],
  /// List of loan IDs
  loans: Vec<u64>,
  /// Balance
  balance: u64,
  /// Fiat asset UTXO (unspent transaction output) SIDs, if any
  fiat_utxo: Option<TxoSID>,
  /// Path to the most recent fiat asset transaction file, if any
  fiat_txn_file: Option<String>,
}

impl Borrower {
  fn new(id: usize, name: String) -> Self {
    // Get the encoded key pair
    let key_pair = XfrKeyPair::generate(&mut ChaChaRng::from_entropy());
    let key_pair_str = hex::encode(key_pair.zei_to_bytes());

    // Construct the Borrower
    Borrower { id: id as u64,
               name,
               key_pair: key_pair_str,
               credentials: [None; 3],
               loans: Vec::new(),
               balance: 0,
               fiat_utxo: None,
               fiat_txn_file: None }
  }
}

//
// Loan
//
#[derive(Clone, Deserialize, Debug, PartialEq, Serialize)]
/// Loan statuses.
enum LoanStatus {
  /// The borrower has requested the loan, but the lender hasn't fulfill it
  Requested,
  /// The lender has declined the loan
  Declined,
  /// The lender has fulfilled the loan, but the borrower hasn't paid it off
  Active,
  /// The borrower has paid off the loan
  Complete,
}

#[derive(Clone, Deserialize, Debug, Serialize)]
/// Loan information.
struct Loan {
  /// Loan ID
  id: u64,
  /// Lender ID           
  lender: u64,
  /// Borrower ID          
  borrower: u64,
  /// Loan status, possible values defined in the enum `LoanStatus`
  status: LoanStatus,
  /// Total amount
  amount: u64,
  /// Outstanding balance
  balance: u64,
  /// Interest per 1000
  /// # Examples
  /// * `120`: interest rate is 0.12        
  interest_per_mille: u64,
  /// Loan duration
  duration: u64,
  /// Number of payments that have been made
  payments: u64,
  /// Serialized debt token code, if exists
  code: Option<String>,
  /// Debt asset UTXO (unspent transaction output) SIDs, if exists
  debt_utxo: Option<TxoSID>,
  /// Path to the most recent debt asset transaction file, if any
  debt_txn_file: Option<String>,
}

impl Loan {
  fn new(id: usize,
         lender: u64,
         borrower: u64,
         amount: u64,
         interest_per_mille: u64,
         duration: u64)
         -> Self {
    Loan { id: id as u64,
           lender,
           borrower,
           status: LoanStatus::Requested,
           amount,
           balance: amount,
           interest_per_mille,
           duration,
           payments: 0,
           code: None,
           debt_utxo: None,
           debt_txn_file: None }
  }
}

//
// Data
//
#[derive(Clone, Deserialize, Serialize)]
/// Information of users, loans, fiat token code, and sequence number.
struct Data {
  /// List of user records
  asset_issuers: Vec<AssetIssuer>,
  credential_issuers: Vec<CredentialIssuer>,
  lenders: Vec<Lender>,
  borrowers: Vec<Borrower>,

  /// List of loan records
  loans: Vec<Loan>,

  /// List of credential records
  credentials: Vec<Credential>,

  /// Serialized token code of fiat asset, if defined
  fiat_code: Option<String>,

  /// Sequence number of the next transaction
  sequence_number: u64,
}

impl Data {
  fn add_loan(&mut self,
              lender: u64,
              borrower: u64,
              amount: u64,
              interest_per_mille: u64,
              duration: u64)
              -> Result<(), PlatformError> {
    let id = self.loans.len();
    self.loans
        .push(Loan::new(id, lender, borrower, amount, interest_per_mille, duration));
    self.lenders[lender as usize].loans.push(id as u64);
    self.borrowers[borrower as usize].loans.push(id as u64);
    store_data_to_file(self.clone())
  }

  fn add_asset_issuer(&mut self, name: String) -> Result<(), PlatformError> {
    let id = self.asset_issuers.len();
    self.asset_issuers.push(AssetIssuer::new(id, name.clone())?);
    println!("{}'s id is {}.", name, id);
    store_data_to_file(self.clone())
  }

  fn get_asset_issuer_key_pair(&mut self, id: u64) -> Result<XfrKeyPair, PlatformError> {
    let key_pair_str = &self.asset_issuers[id as usize].key_pair;
    Ok(XfrKeyPair::zei_from_bytes(&hex::decode(key_pair_str).or_else(|_| {
                                     Err(PlatformError::DeserializationError)
                                   })?))
  }

  fn get_asset_tracer_key_pair(&mut self, id: u64) -> Result<AssetTracerKeyPair, PlatformError> {
    let tracer_key_pair_str = &self.asset_issuers[id as usize].tracer_key_pair;
    let tracer_key_pair_decode =
      hex::decode(tracer_key_pair_str).or_else(|_| Err(PlatformError::DeserializationError))?;
    let tracer_key_pair =
      serde_json::from_slice(&tracer_key_pair_decode).or_else(|_| {
                                                       Err(PlatformError::DeserializationError)
                                                     })?;
    Ok(tracer_key_pair)
  }

  fn add_credential_issuer(&mut self, name: String) -> Result<(), PlatformError> {
    let id = self.credential_issuers.len();
    self.credential_issuers
        .push(CredentialIssuer::new(id, name.clone())?);
    println!("{}'s id is {}.", name, id);
    store_data_to_file(self.clone())
  }

  fn get_credential_issuer_key_pair(
    &mut self,
    id: u64)
    -> Result<(CredIssuerPublicKey, CredIssuerSecretKey), PlatformError> {
    let key_pair_str = &self.credential_issuers[id as usize].key_pair;
    let key_pair_decode =
      hex::decode(key_pair_str).or_else(|_| Err(PlatformError::DeserializationError))?;
    let key_pair =
      serde_json::from_slice(&key_pair_decode).or_else(|_| {
                                                Err(PlatformError::DeserializationError)
                                              })?;
    Ok(key_pair)
  }

  fn add_lender(&mut self, name: String, min_credit_score: u64) -> Result<(), PlatformError> {
    let id = self.lenders.len();
    self.lenders
        .push(Lender::new(id, name.clone(), min_credit_score));
    println!("{}'s id is {}.", name, id);
    store_data_to_file(self.clone())
  }

  fn get_lender_key_pair(&mut self, id: u64) -> Result<XfrKeyPair, PlatformError> {
    let key_pair_str = &self.lenders[id as usize].key_pair;
    Ok(XfrKeyPair::zei_from_bytes(&hex::decode(key_pair_str).or_else(|_| {
                                     Err(PlatformError::DeserializationError)
                                   })?))
  }

  fn add_borrower(&mut self, name: String) -> Result<(), PlatformError> {
    let id = self.borrowers.len();
    self.borrowers.push(Borrower::new(id, name.clone()));
    println!("{}'s id is {}.", name, id);
    store_data_to_file(self.clone())
  }

  fn get_borrower_key_pair(&mut self, id: u64) -> Result<XfrKeyPair, PlatformError> {
    let key_pair_str = &self.borrowers[id as usize].key_pair;
    Ok(XfrKeyPair::zei_from_bytes(&hex::decode(key_pair_str).or_else(|_| {
                                     Err(PlatformError::DeserializationError)
                                   })?))
  }

  fn add_or_update_credential(&mut self,
                              borrower_id: u64,
                              credential_issuer_id: u64,
                              attribute: CredentialIndex,
                              value: u64)
                              -> Result<(), PlatformError> {
    // If there's an existing record, update the value and remove the proof
    // Otherwise, add the record directly
    if let Some(credential_id) =
      self.borrowers[borrower_id as usize].credentials[attribute.clone() as usize]
    {
      println!("Updating the credential record.");
      self.credentials[credential_id as usize].value = value;
      self.credentials[credential_id as usize].proof = None;
    } else {
      println!("Adding the credential record.");
      let credential_id = self.credentials.len();
      self.credentials.push(Credential::new(credential_id as u64,
                                            borrower_id,
                                            credential_issuer_id,
                                            attribute.clone(),
                                            value));
      self.borrowers[borrower_id as usize].credentials[attribute as usize] =
        Some(credential_id as u64);
    }

    // Update the data
    store_data_to_file(self.clone())
  }
}

/// Gets the initial data for the CLI.
fn get_init_data() -> Result<Data, PlatformError> {
  serde_json::from_str::<Data>(INIT_DATA).or(Err(PlatformError::DeserializationError))
}

/// Gets the sequence number and increments it.
fn get_and_update_sequence_number() -> Result<u64, PlatformError> {
  // Get the sequence number
  let mut data = load_data()?;
  let sequence_number = data.sequence_number;
  println!("Sequence number: {}", sequence_number);

  // Increment the sequence number
  data.sequence_number += 1;
  store_data_to_file(data)?;

  Ok(sequence_number)
}

//
// Load functions
//
/// Loads data.
/// * If the data file exists, loads data from it.
/// * Otherwise, stores the initial data to file and returns the data.
fn load_data() -> Result<Data, PlatformError> {
  let mut file;
  match File::open(DATA_FILE) {
    Ok(f) => {
      file = f;
    }
    Err(_) => {
      let data = get_init_data()?;
      store_data_to_file(data.clone())?;
      return Ok(data);
    }
  }
  let mut data = String::new();
  if file.read_to_string(&mut data).is_err() {
    Err(PlatformError::IoError(format!("Failed to read file: {}", "data")))
  } else {
    serde_json::from_str::<Data>(&data).or(Err(PlatformError::DeserializationError))
  }
}

/// Loads transaction record from file
/// # Arguments
/// * `file_path`: file path.
fn load_txn_from_file(file_path: &str) -> Result<TransactionBuilder, PlatformError> {
  let mut file;
  match File::open(file_path) {
    Ok(f) => {
      file = f;
    }
    Err(_) => {
      return Err(PlatformError::IoError(format!("File doesn't exist: {}. Try subcommand create.",
                                         file_path)));
    }
  }
  let mut txn = String::new();
  if file.read_to_string(&mut txn).is_err() {
    return Err(PlatformError::IoError(format!("Failed to read file: {}", file_path)));
  }
  println!("Parsing builder from file contents: \"{}\"", &txn);
  match serde_json::from_str(&txn) {
    Ok(builder) => Ok(builder),
    Err(_) => Err(PlatformError::DeserializationError),
  }
}

/// Split a string by comma (`,`).
/// # Arguments
/// * `string`: string to split
fn split_arg(string: &str) -> Vec<&str> {
  string.split(',').collect::<Vec<&str>>()
}

/// Loads UTXO (unspent transaction output) SIDs from file.
/// # Arguments
/// * `file_path`: file path
fn load_sids_from_file(file_path: &str) -> Result<Vec<u64>, PlatformError> {
  let mut file;
  match File::open(file_path) {
    Ok(f) => {
      file = f;
    }
    Err(_) => {
      return Err(PlatformError::IoError(format!("File doesn't exist: {}. Try subcommand store --sids.",file_path)));
    }
  }

  let mut sids_str = String::new();
  if let Err(error) = file.read_to_string(&mut sids_str) {
    return Err(PlatformError::IoError(format!("Failed to read file: {}: {}.", file_path, error)));
  }

  let mut sids = Vec::new();
  for sid_str in split_arg(&sids_str) {
    if sid_str == "" {
      break;
    }
    sids.push(parse_to_u64(sid_str)?);
  }

  Ok(sids)
}

<<<<<<< HEAD
/// Loads blind asset record and optional owner memo from transaction file
=======
/// Loads blind asset record and optional owner memo from transaction file.
>>>>>>> 2da8a8db
/// # Arguments
/// * `file_path`: file path to transaction record.
fn load_blind_asset_record_and_owner_memo_from_file(
  file_path: &str)
  -> Result<(BlindAssetRecord, Option<OwnerMemo>), PlatformError> {
  let mut file;
  match File::open(file_path) {
    Ok(f) => {
      file = f;
    }
    Err(_) => {
      return Err(PlatformError::IoError(format!("File doesn't exist: {}. Try subcommand create.",
                                         file_path)));
    }
  }
  let mut txn = String::new();
  if file.read_to_string(&mut txn).is_err() {
    return Err(PlatformError::IoError(format!("Failed to read file: {}", file_path)));
  }
  println!("Parsing builder from file contents: \"{}\"", &txn);
  let owner_records = match serde_json::from_str::<TransactionBuilder>(&txn) {
    Ok(builder) => builder.owner_records,
    Err(_) => return Err(PlatformError::DeserializationError),
  };
  Ok(((owner_records[0].0.clone()).0, owner_records[0].1.clone()))
}

<<<<<<< HEAD
/// Loads blind asset records and optional owner memos from transaction files
=======
/// Loads blind asset records and optional owner memos from transaction files.
>>>>>>> 2da8a8db
/// # Arguments
/// * `file_paths`: file paths to transaction records.
fn load_blind_asset_records_and_owner_memos_from_files(
  file_paths: &str)
  -> Result<Vec<(BlindAssetRecord, Option<OwnerMemo>)>, PlatformError> {
  let mut bars_and_owner_memos = Vec::new();
  for file_path in split_arg(file_paths) {
    let blind_asset_record_and_owner_memo =
      load_blind_asset_record_and_owner_memo_from_file(file_path)?;
    bars_and_owner_memos.push(blind_asset_record_and_owner_memo);
  }
  Ok(bars_and_owner_memos)
}

/// Loads the open asset record by getting the blind asset record and owner memo from transaction file.
/// # Arguments
/// * `file_path`: path to the transaction file.
/// * `key_pair`: key pair of the asset record.
fn load_open_asset_record_from_file(file_path: &str,
                                    key_pair: &XfrKeyPair)
                                    -> Result<OpenAssetRecord, PlatformError> {
  let (blind_asset_record, _owner_memo) =
    load_blind_asset_record_and_owner_memo_from_file(file_path)?;
  open_blind_asset_record(&blind_asset_record, &None, key_pair.get_sk_ref()).or_else(|error| {
                                                                            Err(PlatformError::ZeiError(error))
                                                                          })
}

/// Loads tracer and owner memos from memo files
/// # Arguments
/// * `file_paths`: file paths to the tracer and owner memos.
fn load_tracer_and_owner_memos_from_files(file_paths: &str)
                                          -> Result<Vec<TracerAndOwnerMemos>, PlatformError> {
  let mut tracer_and_owner_memos = Vec::new();
  for file_path in split_arg(file_paths) {
    let mut file;
    match File::open(file_path) {
      Ok(f) => {
        file = f;
      }
      Err(_) => {
        return Err(PlatformError::IoError(format!("File doesn't exist: {}. Use --store_memos.",
                                                  file_path)));
      }
    }
    let mut memos = String::new();
    if file.read_to_string(&mut memos).is_err() {
      return Err(PlatformError::IoError(format!("Failed to read file: {}", file_path)));
    }
    println!("Parsing tracer and owner memos from file contents: \"{}\"",
             &memos);
    match serde_json::from_str::<TracerAndOwnerMemos>(&memos) {
      Ok(memos) => {
        tracer_and_owner_memos.push(memos);
      }
      Err(_) => {
        return Err(PlatformError::DeserializationError);
      }
    }
  }
  Ok(tracer_and_owner_memos)
}

//
// Store functions
//
/// Stores the program data to `DATA_FILE`, when the program starts or the data is updated.
/// # Arguments
/// * `data`: data to store.
fn store_data_to_file(data: Data) -> Result<(), PlatformError> {
  if let Ok(as_json) = serde_json::to_string(&data) {
    if let Err(error) = fs::write(DATA_FILE, &as_json) {
      return Err(PlatformError::IoError(format!("Failed to create file {}: {}.",
                                                DATA_FILE, error)));
    };
  }
  Ok(())
}

/// Stores transaction record to file.
/// # Arguments
/// * `path_str`: file path to store the transaction record.
/// * `txn`: transaction builder.
fn store_txn_to_file(path_str: &str, txn: &TransactionBuilder) -> Result<(), PlatformError> {
  if let Ok(as_json) = serde_json::to_string(txn) {
    if let Err(error) = fs::write(path_str, &as_json) {
      return Err(PlatformError::IoError(format!("Failed to create file {}: {}.",
                                                path_str, error)));
    };
  }
  Ok(())
}

/// Stores SIDs to file.
/// # Arguments
/// * `path_str`: file path to store the key pair.
/// * `sids`: SIDs to store, separated by comma (`,`).
fn store_sids_to_file(path_str: &str, sids: &str) -> Result<(), PlatformError> {
  if let Err(error) = fs::write(path_str, sids) {
    return Err(PlatformError::IoError(format!("Failed to create file {}: {}.", path_str, error)));
  };
  Ok(())
}

/// Stores tracer and owner memos to file.
/// # Arguments
/// * `path_str`: file path to store the tracer and owner memos.
/// * `tracer_and_owner_memos`: tracer and owner memos to store.
fn store_tracer_and_owner_memos_to_file(path_str: &str,
                                        tracer_and_owner_memos: TracerAndOwnerMemos)
                                        -> Result<(), PlatformError> {
  if let Ok(as_json) = serde_json::to_string(&tracer_and_owner_memos) {
    if let Err(error) = fs::write(path_str, &as_json) {
      return Err(PlatformError::IoError(format!("Failed to create file {}: {}.",
                                                path_str, error)));
    };
  }
  Ok(())
}

/// Gets and stores tracer and owner memos to file.
/// # Arguments
/// * `path_str`: file path to store the tracer and owner memos.
/// * `pub_key`: issuer public key.
/// * `amount`: asset amount.
/// * `token_code`: asset token code.
/// * `record_type`: booleans representing whether the amount and asset are confidential.
fn get_and_store_memos_to_file(path_str: &str,
                               pub_key: XfrPublicKey,
                               amount: u64,
                               token_code: AssetTypeCode,
                               record_type: AssetRecordType,
                               policy: Option<AssetTracingPolicy>)
                               -> Result<(), PlatformError> {
  let (_, tracer_memo, owner_memo) =
    get_blind_asset_record_and_memos(pub_key, amount, token_code, record_type, policy)?;
  store_tracer_and_owner_memos_to_file(path_str, (tracer_memo, owner_memo))
}

//
// Path related helper functions
//
/// Creates the directory for the file if missing.
/// # Arguments
/// * `path_str`: string representation of the file path.
fn create_directory_if_missing(path_str: &str) -> Result<(), PlatformError> {
  let path = Path::new(path_str);
  if path.exists() {
    return Ok(());
  }

  if let Some(parent) = path.parent() {
    if parent.exists() {
      return Ok(());
    }
    if let Err(error) = fs::create_dir_all(&parent) {
      return Err(PlatformError::IoError(format!("Failed to create directory for the parent path of {}: {}", path_str, error)));
    }
  }

  Ok(())
}

/// Recursively finds a backup file name not currently in use.
///
/// All path components of path must exist and be readable.
///
/// Assumes:
/// * The extension of path can be replaced by n.
/// * It is safe to check the existence of the path after doing so.
/// * Recursion won't hurt us here.
///
/// # Arguments
/// * `path`: base path to look at.
/// * `n`: extension number to try and increment.
fn find_available_path(path: &Path, n: i32) -> Result<PathBuf, PlatformError> {
  if n < BACKUP_COUNT_MAX {
    let path_n = path.with_extension(&n.to_string());
    if path_n.exists() {
      find_available_path(path, n + 1)
    } else {
      Ok(path_n)
    }
  } else {
    Err(PlatformError::IoError(format!("Too many backups for {:?}. Use --path to specify another path.",
    path)))
  }
}

/// Derives a backup file path.
///
/// The path must not be empty and must not be dot (".").
///
/// # Arguments
/// * `path`: path to derive from.
fn next_path(path: &Path) -> Result<PathBuf, PlatformError> {
  fn add_backup_extension(path: &Path) -> Result<PathBuf, PlatformError> {
    let mut pb = PathBuf::from(path);
    if let Some(name) = path.file_name() {
      if let Some(name_str) = name.to_str() {
        pb.set_file_name(format!("{}.0", name_str));
        Ok(pb)
      } else {
        Err(PlatformError::IoError("Failed to convert the path to string.".to_owned()))
      }
    } else {
      Err(PlatformError::IoError("Failed to get the file name.".to_owned()))
    }
  }

  if let Some(ext) = path.extension() {
    let ext_str = if let Some(string) = ext.to_str() {
      string
    } else {
      return Err(PlatformError::IoError("Failed to convert the path to string.".to_owned()));
    };

    if let Ok(n) = ext_str.parse::<i32>() {
      // Has a numeric extension
      find_available_path(path, n)
    } else {
      // Doesn't have a numeric extension
      find_available_path(&add_backup_extension(&path)?, 0)
    }
  } else {
    // Doesn't have any extension.
    if path.components().next() == None {
      println!("Is empty: {:?}. Specify a file path.", path);
      Err(PlatformError::InputsError)
    } else if path.file_name() == None {
      println!("Is directory: {:?}. Specify a file path.", path);
      Err(PlatformError::InputsError)
    } else {
      find_available_path(&add_backup_extension(&path)?, 0)
    }
  }
}

/// Renames the file
/// # Arguments
/// * `path`: file path.
fn rename_existing_path(path: &Path) -> Result<(), PlatformError> {
  let next = next_path(path)?;
  trace!("Next path for {:?} is {:?}", &path, &next);
  if let Err(error) = fs::rename(path, next.as_path()) {
    return Err(PlatformError::IoError(format!("Failed to rename path: {}", error)));
  }
  Ok(())
}

/// Parses a string to u64.
/// # Arguments
/// * `val_str`: string representation of a value.
fn parse_to_u64(val_str: &str) -> Result<u64, PlatformError> {
  if let Ok(val) = val_str.trim().parse::<u64>() {
    Ok(val)
  } else {
    println!("Improperly formatted number.");
    Err(PlatformError::InputsError)
  }
}

/// Parses a string to a list of u64 values.
/// # Arguments
/// * `vals_str`: string representation of a list of values.
fn parse_to_u64_vec(vals_str: &str) -> Result<Vec<u64>, PlatformError> {
  let vals_vec = split_arg(vals_str);
  let mut vals = Vec::new();
  for val_str in vals_vec {
    if let Ok(val) = val_str.trim().parse::<u64>() {
      vals.push(val);
    } else {
      return Err(PlatformError::InputsError);
    }
  }
  Ok(vals)
}

fn air_assign(issuer_id: u64,
              address: &str,
              data: &str,
              txn_file: &str)
              -> Result<(), PlatformError> {
  let mut issuer_data = load_data()?;
  let issuer_key_pair = issuer_data.get_asset_issuer_key_pair(issuer_id)?;
  let mut txn_builder = TransactionBuilder::default();
  txn_builder.add_operation_air_assign(&issuer_key_pair, address, data)?;
  store_txn_to_file(&txn_file, &txn_builder)?;
  Ok(())
}

/// Defines an asset.
///
/// Note: the transaction isn't submitted until `submit` or `submit_and_get_sids` is called.
///
/// # Arguments
/// * `fiat_asset`: whether the asset is a fiat asset.
/// * `issuer_key_pair`: asset issuer's key pair.
/// * `token_code`: asset token code.
/// * `memo`: memo for defining the asset.
/// * `allow_updates`: whether updates are allowed.
/// * `traceable`: whether the asset is traceable.
/// * `txn_file`: path to store the transaction file.
fn define_asset(fiat_asset: bool,
                issuer_key_pair: &XfrKeyPair,
                token_code: AssetTypeCode,
                memo: &str,
                allow_updates: bool,
                traceable: bool,
                txn_file: &str)
                -> Result<TransactionBuilder, PlatformError> {
  let mut txn_builder = TransactionBuilder::default();
  txn_builder.add_operation_create_asset(issuer_key_pair,
                                         Some(token_code),
                                         allow_updates,
                                         traceable,
                                         &memo)?;
  store_txn_to_file(&txn_file, &txn_builder)?;

  // Update data
  let mut data = load_data()?;
  if fiat_asset {
    data.fiat_code = Some(token_code.to_base64());
    store_data_to_file(data)?;
  };
  Ok(txn_builder)
}

/// Issues and transfers asset.
/// # Arguments
/// * `issuer_key_pair`: asset issuer's key pair.
/// * `recipient_key_pair`: rercipient's key pair.
/// * `amount`: amount to issue and transfer.
/// * `token_code`: asset token code.
/// * `record_type`: booleans representing whether the amount and asset transfer are confidential.
///   Asset issuance is always nonconfidential.
/// * `memo_file`: path to store the tracer and owner memos, optional.
/// * `txn_file`: path to the transaction file.
/// * `tracing_policy`: asset tracing policy, if any.
fn issue_and_transfer_asset(issuer_key_pair: &XfrKeyPair,
                            recipient_key_pair: &XfrKeyPair,
                            amount: u64,
                            token_code: AssetTypeCode,
                            record_type: AssetRecordType,
                            memo_file: Option<&str>,
                            txn_file: &str,
                            tracing_policy: Option<AssetTracingPolicy>)
                            -> Result<TransactionBuilder, PlatformError> {
  // Asset issuance is always nonconfidential
  let (blind_asset_record, tracer_memo, owner_memo) =
    get_blind_asset_record_and_memos(issuer_key_pair.get_pk(),
                                     amount,
                                     token_code,
                                     AssetRecordType::from_booleans(record_type.is_confidential_amount(), false),
                                     tracing_policy.clone())?;
<<<<<<< HEAD
  // Transfer Operation
  let output_template = match tracing_policy {
    Some(policy) => AssetRecordTemplate::with_asset_tracking(amount,
                                                             token_code.val,
                                                             record_type,
                                                             recipient_key_pair.get_pk(),
                                                             policy),
    None => AssetRecordTemplate::with_no_asset_tracking(amount,
                                                        token_code.val,
                                                        record_type,
                                                        recipient_key_pair.get_pk()),
=======

  // Transfer Operation
  let output_template = if let Some(policy) = tracing_policy {
    AssetRecordTemplate::with_asset_tracking(amount,
                                             token_code.val,
                                             record_type,
                                             recipient_key_pair.get_pk(),
                                             policy)
  } else {
    AssetRecordTemplate::with_no_asset_tracking(amount,
                                                token_code.val,
                                                record_type,
                                                recipient_key_pair.get_pk())
>>>>>>> 2da8a8db
  };
  let xfr_op =
    TransferOperationBuilder::new().add_input(TxoRef::Relative(0),
                                              open_blind_asset_record(&blind_asset_record,
                                                                &owner_memo.clone(),
                                                                issuer_key_pair.get_sk_ref())?,
                                              amount)?
                                   .add_output(&output_template)?
                                   .balance()?
                                   .create(TransferType::Standard)?
                                   .sign(issuer_key_pair)?
                                   .transaction()?;

  // Issue and Transfer transaction
  let mut txn_builder = TransactionBuilder::default();
  txn_builder.add_operation_issue_asset(issuer_key_pair,
                                        &token_code,
                                        get_and_update_sequence_number()?,
                                        &[(TxOutput(blind_asset_record.clone()),
                                           owner_memo.clone())])?
             .add_operation(xfr_op)
             .transaction();

  if let Some(file) = memo_file {
    store_tracer_and_owner_memos_to_file(file, (tracer_memo, owner_memo))?;
  }
  store_txn_to_file(txn_file, &txn_builder)?;
  Ok(txn_builder)
}

/// Queries a value.
///
/// # Arguments
/// * `protocol`: either `https` or `http`.
/// * `host`: either `testnet.findora.org` or `localhost`.
/// * `port`: either `QUERY_PORT` or `SUBMIT_PORT`.
/// * `route`: route to query.
/// * `value`: value to look up.
///
/// # Examples
/// * To query the BlindAssetRecord with utxo_sid 100 from https://testnet.findora.org:
/// ```
/// query("https", "testnet.findora.org", QUERY_PORT, "utxo_sid", "100")
/// ```
fn query(protocol: &str,
         host: &str,
         port: &str,
         route: &str,
         value: &str)
         -> Result<String, PlatformError> {
  let mut res = if let Ok(response) =
    reqwest::get(&format!("{}://{}:{}/{}/{}", protocol, host, port, route, value))
  {
    response
  } else {
    return Err(PlatformError::SubmissionServerError(Some("Failed to query.".to_owned())));
  };

  // Log body
  println!("Querying status: {}", res.status());
  let text =
    res.text().or_else(|_| {
                 Err(PlatformError::SubmissionServerError(Some("Failed to query.".to_owned())))
               })?;
  println!("Querying result: {}", text);

  Ok(text)
}

/// Submits a transaction.
///
/// Either this function or `submit_and_get_sids` should be called after a transaction is composed by any of the following:
/// * `air_assign`
/// * `define_asset`
/// * `issue_asset`
/// * `transfer_asset`
/// * `issue_and_transfer_asset`
///
/// # Arguments
/// * `protocol`: either `https` or `http`.
/// * `host`: either `testnet.findora.org` or `localhost`.
/// * `txn_builder`: transation builder.
fn submit(protocol: &str,
          host: &str,
          txn_builder: TransactionBuilder)
          -> Result<(), PlatformError> {
  // Submit transaction
  let client = reqwest::Client::new();
  let txn = txn_builder.transaction();
  let mut res =
    client.post(&format!("{}://{}:{}/{}",
                         protocol, host, SUBMIT_PORT, "submit_transaction"))
          .json(&txn)
          .send()
          .or_else(|_| {
            Err(PlatformError::SubmissionServerError(Some("Failed to submit.".to_owned())))
          })?;
  // Log body
  println!("Submission response: {}",
           res.json::<TxnHandle>().expect("<Invalid JSON>"));
  println!("Submission status: {}", res.status());
  Ok(())
}

/// Submits a transaction and gets the UTXO (unspent transaction output) SIDs.
///
/// Either this function or `submit` should be called after a transaction is composed by any of the following:
/// * `air_assign`
/// * `define_asset`
/// * `issue_asset`
/// * `transfer_asset`
/// * `issue_and_transfer_asset`
///
/// # Arguments
/// * `protocol`: either `https` or `http`.
/// * `host`: either `testnet.findora.org` or `localhost`.
/// * `txn_builder`: transation builder.
fn submit_and_get_sids(protocol: &str,
                       host: &str,
                       txn_builder: TransactionBuilder)
                       -> Result<Vec<TxoSID>, PlatformError> {
  // Submit transaction
  let client = reqwest::Client::new();
  let txn = txn_builder.transaction();
  let mut res =
    client.post(&format!("{}://{}:{}/{}",
                         protocol, host, SUBMIT_PORT, "submit_transaction"))
          .json(&txn)
          .send()
          .or_else(|_| {
            Err(PlatformError::SubmissionServerError(Some("Failed to submit.".to_owned())))
          })?;
  println!("here 1139");

  // Log body
  let handle = res.json::<TxnHandle>().expect("<Invalid JSON>");
  println!("here 1142");
  println!("Submission response: {}", handle);
  println!("Submission status: {}", res.status());

  // Return sid
  let res = query(protocol, host, SUBMIT_PORT, "txn_status", &handle.0)?;
  match serde_json::from_str::<TxnStatus>(&res).or_else(|_| {
                                                 Err(PlatformError::DeserializationError)
                                               })? {
    TxnStatus::Committed((_sid, txos)) => Ok(txos),
    _ => Err(PlatformError::DeserializationError),
  }
}

/// Gets the blind asset record and associated memos.
/// # Arguments
/// * `pub_key`: public key of the asset record.
/// * `amount`: amount of the asset record.
/// * `token_code`: token code of the asset rercord.
/// * `asset_record_type`: booleans representing whether the amount and asset are confidential.
/// * `tracing_policy`: asset tracing policy, optional.
fn get_blind_asset_record_and_memos(pub_key: XfrPublicKey,
                                    amount: u64,
                                    token_code: AssetTypeCode,
                                    asset_record_type: AssetRecordType,
                                    tracing_policy: Option<AssetTracingPolicy>)
                                    -> Result<BlindAssetRecordAndMemos, PlatformError> {
  let template = if let Some(policy) = tracing_policy {
    AssetRecordTemplate::with_asset_tracking(amount,
                                             token_code.val,
                                             asset_record_type,
                                             pub_key,
                                             policy)
  } else {
    AssetRecordTemplate::with_no_asset_tracking(amount, token_code.val, asset_record_type, pub_key)
  };
  let mut prng = ChaChaRng::from_entropy();
  let params = PublicParams::new();
  Ok(build_blind_asset_record(&mut prng, &params.pc_gens, &template, None))
}

/// Merges two asset records.
/// # Arguments
/// * `key_pair`: key pair of the two records.
/// * `sid1`: SID of the first record.
/// * `sid2`: SID of the second record.
/// * `blind_asset_record1`: blind asset record of the first record.
/// * `blind_asset_record2`: blind asset record of the second record.
/// * `token_code`: asset token code of the two records.
/// * `tracing_policy`: asset tracing policy, optional.
fn merge_records(key_pair: &XfrKeyPair,
                 sid1: TxoRef,
                 sid2: TxoRef,
                 blind_asset_record1: (BlindAssetRecord, Option<OwnerMemo>),
                 blind_asset_record2: (BlindAssetRecord, Option<OwnerMemo>),
                 token_code: AssetTypeCode,
                 tracing_policy: Option<AssetTracingPolicy>)
                 -> Result<TransactionBuilder, PlatformError> {
  let oar1 = open_blind_asset_record(&blind_asset_record1.0,
                                     &blind_asset_record1.1,
                                     key_pair.get_sk_ref())?;
  let oar2 = open_blind_asset_record(&blind_asset_record2.0,
                                     &blind_asset_record2.1,
                                     key_pair.get_sk_ref())?;
  if oar1.get_record_type() != oar2.get_record_type() {
    return Err(PlatformError::InputsError);
  }
  let amount1 = *oar1.get_amount();
  let amount2 = *oar2.get_amount();

  // Transfer Operation
  let template = if let Some(policy) = tracing_policy {
    AssetRecordTemplate::with_asset_tracking(amount1 + amount2,
                                             token_code.val,
                                             oar1.get_record_type(),
                                             key_pair.get_pk(),
                                             policy)
  } else {
    AssetRecordTemplate::with_no_asset_tracking(amount1 + amount2,
                                                token_code.val,
                                                oar1.get_record_type(),
                                                key_pair.get_pk())
  };
  let xfr_op = TransferOperationBuilder::new().add_input(sid1, oar1, amount1)?
                                              .add_input(sid2, oar2, amount2)?
                                              .add_output(&template)?
                                              .create(TransferType::Standard)?
                                              .sign(key_pair)?
                                              .transaction()?;

  // Merge records
  let mut txn_builder = TransactionBuilder::default();
  txn_builder.add_operation(xfr_op).transaction();
  Ok(txn_builder)
}

/// Loads funds.
/// # Arguments
/// * `issuer_id`: issuer ID.
/// * `recipient_id`: recipient's ID.
/// * `amount`: amount to load.
/// * `memo_file`: path to store the tracer and owner memos, optional.
/// * `txn_file`: path to store the transaction file.
/// * `protocol`: either `https` or `http`.
/// * `host`: either `testnet.findora.org` or `localhost`.
fn load_funds(issuer_id: u64,
              recipient_id: u64,
              amount: u64,
              memo_file: Option<&str>,
              txn_file: &str,
              protocol: &str,
              host: &str)
              -> Result<(), PlatformError> {
  // Get data
  let mut data = load_data()?;
  let issuer_key_pair = &data.clone().get_asset_issuer_key_pair(issuer_id)?;
  let recipient = &data.borrowers.clone()[recipient_id as usize];
  let recipient_key_pair = &data.clone().get_borrower_key_pair(recipient_id)?;

  // Get or define fiat asset
  let token_code = if let Some(code) = &data.clone().fiat_code {
    AssetTypeCode::new_from_base64(code)?
  } else {
    let fiat_code = AssetTypeCode::gen_random();
    let txn_builder = define_asset(true,
                                   issuer_key_pair,
                                   fiat_code,
                                   "Fiat asset",
                                   false,
                                   false,
                                   txn_file)?;
    // Store data before submitting the transaction to avoid data overwriting
    let data = load_data()?;
    submit(protocol, host, txn_builder)?;
    store_data_to_file(data)?;
    fiat_code
  };

  // Issue and transfer asset
  let txn_builder =
    issue_and_transfer_asset(issuer_key_pair,
                             recipient_key_pair,
                             amount,
                             token_code,
                             AssetRecordType::NonConfidentialAmount_NonConfidentialAssetType,
                             memo_file,
                             txn_file,
                             None)?;

  // Submit transaction and get the new record
  let sid_new = submit_and_get_sids(protocol, host, txn_builder)?[0];
  let res_new = query(protocol,
                      host,
                      QUERY_PORT,
                      "utxo_sid",
                      &format!("{}", sid_new.0))?;
  let blind_asset_record_new =
    serde_json::from_str::<BlindAssetRecord>(&res_new).or_else(|_| {
                                                        Err(PlatformError::DeserializationError)
                                                      })?;

  // Merge records
  let sid_merged = if let Some(sid_pre) = recipient.fiat_utxo {
    let res_pre = query(protocol,
                        host,
                        QUERY_PORT,
                        "utxo_sid",
                        &format!("{}", sid_pre.0))?;
    let blind_asset_record_pre =
      serde_json::from_str::<BlindAssetRecord>(&res_pre).or_else(|_| {
                                                          Err(PlatformError::DeserializationError)
                                                        })?;
    let txn_builder = merge_records(recipient_key_pair,
                                    TxoRef::Absolute(sid_pre),
                                    TxoRef::Absolute(sid_new),
                                    (blind_asset_record_pre, None), // no associated owner memo with blind asset record
                                    (blind_asset_record_new, None), // no associated owner memo with blind asset record
                                    token_code,
                                    None)?;

    // Store the transaction to file so that the merged blind asset record and owner memo can be retrieved
    store_txn_to_file(txn_file, &txn_builder)?;
    submit_and_get_sids(protocol, host, txn_builder)?[0]
  } else {
    sid_new
  };

  // Update data
  data = load_data()?;
  data.borrowers[recipient_id as usize].balance = recipient.balance + amount;
  data.borrowers[recipient_id as usize].fiat_utxo = Some(sid_merged);
  store_data_to_file(data)
}

<<<<<<< HEAD
/// Gets the open asset record by the blind asset record and owner memo loaded from transaction file
=======
/// Querys the blind asset record by querying the UTXO (unspent transaction output) SID.
>>>>>>> 2da8a8db
/// # Arguments
/// * `txn_file`: path to the transaction file.
/// * `key_pair`: key pair of the asset record.
<<<<<<< HEAD
fn get_open_asset_record(txn_file: &str,
                         key_pair: &XfrKeyPair)
                         -> Result<OpenAssetRecord, PlatformError> {
  let (blind_asset_record, owner_memo) =
    load_blind_asset_record_and_owner_memo_from_file(txn_file)?;
  open_blind_asset_record(&blind_asset_record, &owner_memo, key_pair.get_sk_ref()).or_else(|error| {
                                          Err(PlatformError::ZeiError(error))
                                        })
=======
/// * `owner_memo`: Memo associated with utxo.
fn query_open_asset_record(protocol: &str,
                           host: &str,
                           sid: TxoSID,
                           key_pair: &XfrKeyPair,
                           owner_memo: &Option<OwnerMemo>)
                           -> Result<OpenAssetRecord, PlatformError> {
  let res = query(protocol,
                  host,
                  QUERY_PORT,
                  "utxo_sid",
                  &format!("{}", sid.0))?;
  let blind_asset_record =
    serde_json::from_str::<BlindAssetRecord>(&res).or_else(|_| {
                                                    Err(PlatformError::DeserializationError)
                                                  })?;
  open_blind_asset_record(&blind_asset_record, owner_memo,key_pair.get_sk_ref()).or_else(|error| {
                                                                 Err(PlatformError::ZeiError(error))
                                                               })
>>>>>>> 2da8a8db
}

// TODO (Keyao): Restore commented-out code below when attributes besides minimum credit score are supported.

// /// Relation types, used to represent the credential requirement types.
// enum RelationType {
//   // /// Requirement: attribute value == requirement
//   // Equal,
//   /// Requirement: attribute value >= requirement
//   AtLeast,
// }

// /// Proves the credential value.
// /// # Arguments
// /// * `reveal_sig`: signature to verify, constructed by calling `ac_reveal`.
// /// * `ac_issuer_pk`: credential issuer's public key, constructed by calling `ac_keygen_issuer`.
// /// * `value`: credential value.
// /// * `requirement`: required value on the credential attribute.
// /// * `relation_type`: relation between the credenital and required values, possible values defined in the enum `RelationType`.
// fn prove(reveal_sig: &ACRevealSig,
//          cred_issuer_pk: &CredIssuerPublicKey,
//          attributes: &[(String, &[u8])],
//          requirement: u64,
//          relation_type: RelationType)
//          -> Result<(), PlatformError> {
//   // 1. Prove that the attribut meets the requirement
//   match relation_type {
//     // //    Case 1. "Equal" requirement
//     // //    E.g. prove that the country code is the same as the requirement
//     // RelationType::Equal => {
//     //   if value != requirement {
//     //     println!("Value should be: {}.", requirement);
//     //     return Err(PlatformError::InputsError);
//     //   }
//     // }
//     //    Case 2. "AtLeast" requirement
//     //    E.g. prove that the credit score is at least the required value
//     RelationType::AtLeast => {
//       if (attributes[0].1 as u64) < requirement {
//         println!("Value should be at least: {}.", requirement);
//         return Err(PlatformError::InputsError);
//       }
//     }
//   }

//   // 2. Prove that the attribute is true
//   //    E.g. verify the lower bound of the credit score
//   credential_verify(cred_issuer_pk,
//                     &attributes,
//                     &reveal_sig.sig_commitment,
//                     &reveal_sig.pok).or_else(|error| Err(PlatformError::ZeiError(error)))
// }

/// Fulfills a loan.
/// # Arguments
/// * `loan_id`: loan ID.
/// * `issuer_id`: issuer ID.
/// * `txn_file`: path to store the transaction file.
/// * `protocol`: either `https` or `http`.
/// * `host`: either `testnet.findora.org` or `locaohost`.
fn fulfill_loan(loan_id: u64,
                issuer_id: u64,
                txn_file: &str,
                protocol: &str,
                host: &str)
                -> Result<(), PlatformError> {
  // Get data
  let mut data = load_data()?;
  let issuer_key_pair = &data.clone().get_asset_issuer_key_pair(issuer_id)?;
  let loan = &data.loans.clone()[loan_id as usize];

  // Check if loan has been fulfilled
  match loan.status {
    LoanStatus::Declined => {
      println!("Loan {} has already been declined.", loan_id);
      return Err(PlatformError::InputsError);
    }
    LoanStatus::Active => {
      println!("Loan {} has already been fulfilled.", loan_id);
      return Err(PlatformError::InputsError);
    }
    LoanStatus::Complete => {
      println!("Loan {} has already been paid off.", loan_id);
      return Err(PlatformError::InputsError);
    }
    _ => {}
  }

  let lender_id = loan.lender;
  let lender = &data.lenders.clone()[lender_id as usize];
  let lender_key_pair = &data.get_lender_key_pair(loan.lender)?;
  let borrower_id = loan.borrower;
  let borrower = &data.borrowers.clone()[borrower_id as usize];
  let borrower_key_pair = &data.get_borrower_key_pair(borrower_id)?;
  let amount = loan.amount;

  // Credential check
  // TODO (Keyao): Add requirements about other credential attributes, and attest them too
  let credential_id =
    if let Some(id) = borrower.credentials[CredentialIndex::MinCreditScore as usize] {
      id as usize
    } else {
      println!("Minimum credit score is required. Use create credential.");
      return Err(PlatformError::InputsError);
    };
  let credential = &data.credentials.clone()[credential_id as usize];
  let credential_issuer_id = credential.credential_issuer;
  let requirement = lender.min_credit_score;

  // Check if the credential value meets the requirement
  let value_u64 = credential.value;
  if value_u64 < requirement {
    // Update loans data
    data.loans[loan_id as usize].status = LoanStatus::Declined;
    store_data_to_file(data)?;
    println!("Credit score should be at least: {}.", requirement);
    return Err(PlatformError::InputsError);
  }

  // If the proof exists and the proved value is valid, attest with the proof
  // Otherwise, prove and attest the value
  let (credential_issuer_public_key, credential_issuer_secret_key) =
    data.get_credential_issuer_key_pair(credential_issuer_id)?;
  let value_str = value_u64.to_string();
  let value = value_str.as_bytes();
  let attributes = [("min_credit_score".to_string(), value)];
  if let Some(proof) = &credential.proof {
    println!("Attesting with the existing proof.");
    let reveal_sig =
      serde_json::from_str::<ACRevealSig>(proof).or_else(|_| {
                                                  Err(PlatformError::DeserializationError)
                                                })?;
    if let Err(error) = credential_verify(&credential_issuer_public_key,
                                          &attributes,
                                          &reveal_sig.sig_commitment,
                                          &reveal_sig.pok)
    {
      // Update loans data
      data.loans[loan_id as usize].status = LoanStatus::Declined;
      store_data_to_file(data)?;
      return Err(PlatformError::ZeiError(error));
    }
  } else {
    println!("Proving before attesting.");
    let mut prng: ChaChaRng = ChaChaRng::from_entropy();
    let (user_pk, user_sk) =
      credential_user_key_gen(&mut prng, &credential_issuer_public_key.clone());
    let signature = credential_sign(&mut prng,
                                    &credential_issuer_secret_key,
                                    &user_pk,
                                    &attributes).unwrap();
    let credential = ZeiCredential { attributes: vec![("min_credit_score".to_string(),
                                                       value.to_vec())],
                                     issuer_pub_key: credential_issuer_public_key.clone(),
                                     signature };
    let reveal_sig =
      credential_reveal(&mut prng,
                        &user_sk,
                        &credential,
                        &["min_credit_score".to_string()]).or_else(|error| {
                                                            Err(PlatformError::ZeiError(error))
                                                          })?;
    credential_verify(&credential_issuer_public_key,
                      &attributes,
                      &reveal_sig.sig_commitment,
                      &reveal_sig.pok).or_else(|error| Err(PlatformError::ZeiError(error)))?;

    // Update credentials data
    data.credentials[credential_id as usize].proof =
      Some(serde_json::to_string(&reveal_sig).or_else(|_| Err(PlatformError::SerializationError))?);
    store_data_to_file(data)?;
    data = load_data()?;
  }

  // Get or define fiat asset
  let fiat_code = if let Some(code) = data.fiat_code.clone() {
    println!("Fiat code: {}", code);
    AssetTypeCode::new_from_base64(&code)?
  } else {
    let fiat_code = AssetTypeCode::gen_random();
    let txn_builder = define_asset(true,
                                   issuer_key_pair,
                                   fiat_code,
                                   "Fiat asset",
                                   false,
                                   true,
                                   txn_file)?;
    // Store data before submitting the transaction to avoid data overwriting
    let data = load_data()?;
    submit(protocol, host, txn_builder)?;
    store_data_to_file(data)?;
    fiat_code
  };

  // Get tracing policy
  // TODO (Keyao): Support identity tracing
  let tracer_enc_keys = data.get_asset_tracer_key_pair(issuer_id)?.enc_key;
  let tracing_policy = AssetTracingPolicy { enc_keys: tracer_enc_keys,
                                            asset_tracking: true,
                                            identity_tracking: None };

  // Issue and transfer fiat token
<<<<<<< HEAD
  let tracer_enc_key = data.clone().get_asset_tracer_key_pair(issuer_id)?.enc_key;
  // TODO (Keyao): Support identity tracing
  // let identity_policy = IdentityRevealPolicy { cred_issuer_pub_key:
  //                                                credential_issuer_public_key.ac_pub_key,
  //                                              reveal_map: vec![true] };
  let tracing_policy = AssetTracingPolicy { enc_keys: tracer_enc_key,
                                            asset_tracking: true,
                                            // identity_tracking: Some(identity_policy) };
                                            identity_tracking: None };
=======
  let mut fiat_txn_file = txn_file.to_owned();
  fiat_txn_file.push_str(&format!(".fiat.{}", borrower_id));
>>>>>>> 2da8a8db
  let txn_builder =
    issue_and_transfer_asset(issuer_key_pair,
                             lender_key_pair,
                             amount,
                             fiat_code,
                             AssetRecordType::NonConfidentialAmount_NonConfidentialAssetType,
                             None,
<<<<<<< HEAD
                             txn_file,
                             Some(tracing_policy.clone()))?;
  let fiat_sid = submit_and_get_sids(protocol, host, txn_builder)?[0];
  println!("Fiat sid: {}", fiat_sid.0);
  let fiat_open_asset_record = get_open_asset_record(txn_file, lender_key_pair)?;
=======
                             &fiat_txn_file,
                             Some(tracing_policy.clone()))?;
  let fiat_sid = submit_and_get_sids(protocol, host, txn_builder)?[0];
  println!("Fiat sid: {}", fiat_sid.0);
  let owner_memo = None; // no owner memo
  let fiat_open_asset_record =
    query_open_asset_record(protocol, host, fiat_sid, lender_key_pair, &owner_memo)?;
>>>>>>> 2da8a8db

  // Define debt asset
  let debt_code = AssetTypeCode::gen_random();
  println!("Generated debt code: {}",
           serde_json::to_string(&debt_code.val).or_else(|_| {
                                                  Err(PlatformError::SerializationError)
                                                })?);
  let memo = DebtMemo { interest_rate: Fraction::new(loan.interest_per_mille, 1000),
                        fiat_code,
                        loan_amount: amount };
  let memo_str = serde_json::to_string(&memo).or_else(|_| Err(PlatformError::SerializationError))?;
<<<<<<< HEAD
  if let Err(e) = txn_builder.add_operation_create_asset(&borrower_key_pair,
                                                         Some(debt_code),
                                                         false,
                                                         true,
                                                         &memo_str)
  {
    println!("Failed to add operation to transaction.");
    return Err(e);
  }
=======
  let txn_builder = define_asset(false,
                                 borrower_key_pair,
                                 debt_code,
                                 &memo_str,
                                 false,
                                 true,
                                 txn_file)?;
>>>>>>> 2da8a8db
  // Store data before submitting the transaction to avoid data overwriting
  let data = load_data()?;
  submit(protocol, host, txn_builder)?;
  store_data_to_file(data)?;

  // Issue and transfer debt token
  let mut debt_txn_file = txn_file.to_owned();
  debt_txn_file.push_str(&format!(".debt.{}", loan_id));
  let txn_builder =
    issue_and_transfer_asset(borrower_key_pair,
                             borrower_key_pair,
                             amount,
                             debt_code,
                             AssetRecordType::NonConfidentialAmount_NonConfidentialAssetType,
                             None,
<<<<<<< HEAD
                             txn_file,
                             Some(tracing_policy.clone()))?;
  let debt_sid = submit_and_get_sids(protocol, host, txn_builder)?[0];
  println!("Debt sid: {}", debt_sid.0);
  let debt_open_asset_record = get_open_asset_record(txn_file, borrower_key_pair)?;
=======
                             &debt_txn_file,
                             Some(tracing_policy.clone()))?;
  let debt_sid = submit_and_get_sids(protocol, host, txn_builder)?[0];
  println!("Debt sid: {}", debt_sid.0);
  let debt_open_asset_record = load_open_asset_record_from_file(&debt_txn_file, borrower_key_pair)?;
>>>>>>> 2da8a8db

  // Initiate loan
  let lender_template =
    AssetRecordTemplate::with_asset_tracking(amount,
                                             debt_code.val,
                                             NonConfidentialAmount_NonConfidentialAssetType,
                                             lender_key_pair.get_pk(),
                                             tracing_policy.clone());
  let borrower_template =
    AssetRecordTemplate::with_asset_tracking(amount,
                                             fiat_code.val,
                                             NonConfidentialAmount_NonConfidentialAssetType,
                                             borrower_key_pair.get_pk(),
                                             tracing_policy);
  let xfr_op = TransferOperationBuilder::new().add_input(TxoRef::Absolute(fiat_sid),
                                                         fiat_open_asset_record,
                                                         amount)?
                                              .add_input(TxoRef::Absolute(debt_sid),
                                                         debt_open_asset_record,
                                                         amount)?
                                              .add_output(&lender_template)?
                                              .add_output(&borrower_template)?
                                              .create(TransferType::Standard)?
                                              .sign(lender_key_pair)?
                                              .sign(borrower_key_pair)?
                                              .transaction()?;
  println!("here 1589");

  let mut txn_builder = TransactionBuilder::default();
  txn_builder.add_operation(xfr_op).transaction();
<<<<<<< HEAD
  println!("here 1590");
  // Submit transaction and get the new record
  let sids_new = submit_and_get_sids(protocol, host, txn_builder)?;
  println!("here 1621");
  let res_new = query(protocol,
                      host,
                      QUERY_PORT,
                      "utxo_sid",
                      &format!("{}", sids_new[1].0))?;
  let blind_asset_record_new =
    serde_json::from_str::<BlindAssetRecord>(&res_new).or_else(|_| {
                                                        Err(PlatformError::DeserializationError)
                                                      })?;
  println!("here 1602");

  // Merge records
  let fiat_sid_merged = if let Some(sid_pre) = borrower.fiat_utxo {
=======

  // Submit transaction
  let sids_new = submit_and_get_sids(protocol, host, txn_builder)?;

  // Merge records
  let fiat_sid_merged = if let Some(sid_pre) = borrower.fiat_utxo {
    // Get the original fiat record
>>>>>>> 2da8a8db
    let res_pre = query(protocol,
                        host,
                        QUERY_PORT,
                        "utxo_sid",
                        &format!("{}", sid_pre.0))?;
    let blind_asset_record_pre =
      serde_json::from_str::<BlindAssetRecord>(&res_pre).or_else(|_| {
                                                          Err(PlatformError::DeserializationError)
                                                        })?;
    // Get the new fiat record
    let res_new = query(protocol,
                        host,
                        QUERY_PORT,
                        "utxo_sid",
                        &format!("{}", sids_new[1].0))?;
    let blind_asset_record_new =
      serde_json::from_str::<BlindAssetRecord>(&res_new).or_else(|_| {
                                                          Err(PlatformError::DeserializationError)
                                                        })?;
    let txn_builder = merge_records(borrower_key_pair,
                                    TxoRef::Absolute(sid_pre),
                                    TxoRef::Absolute(sids_new[1]),
                                    (blind_asset_record_pre, None),
                                    (blind_asset_record_new, None),
                                    fiat_code,
                                    None)?;
    submit_and_get_sids(protocol, host, txn_builder)?[0]
  } else {
    sids_new[1]
  };
  println!("New debt utxo sid: {}, fiat utxo sid: {}.",
           sids_new[0].0, fiat_sid_merged.0);

  // Update data
  let mut data = load_data()?;
  data.fiat_code = Some(fiat_code.to_base64());
  data.loans[loan_id as usize].status = LoanStatus::Active;
  data.loans[loan_id as usize].code = Some(debt_code.to_base64());
  data.loans[loan_id as usize].debt_utxo = Some(sids_new[0]);
<<<<<<< HEAD
  data.borrowers[borrower_id as usize].balance = borrower.balance + amount;
  data.borrowers[borrower_id as usize].fiat_utxo = Some(fiat_sid_merged);
=======
  data.loans[loan_id as usize].debt_txn_file = Some(debt_txn_file);
  data.borrowers[borrower_id as usize].balance = borrower.balance + amount;
  data.borrowers[borrower_id as usize].fiat_utxo = Some(fiat_sid_merged);
  data.borrowers[borrower_id as usize].fiat_txn_file = Some(fiat_txn_file);
>>>>>>> 2da8a8db
  store_data_to_file(data)
}

/// Pays loan.
/// # Arguments
/// * `loan_id`: loan ID.
/// * `amount`: amount to pay.
/// * `protocol`: either `https` or `http`.
/// * `host`: either `testnet.findora.org` or `localhost`.
fn pay_loan(loan_id: u64, amount: u64, protocol: &str, host: &str) -> Result<(), PlatformError> {
  // Get data
  let mut data = load_data()?;
  let loan = &data.loans.clone()[loan_id as usize];

  // Check if it's valid to pay
  match loan.status {
    LoanStatus::Requested => {
      println!("Loan {} hasn't been fulfilled yet. Use issuer fulfill_loan.",
               loan_id);
      return Err(PlatformError::InputsError);
    }
    LoanStatus::Declined => {
      println!("Loan {} has been declined.", loan_id);
      return Err(PlatformError::InputsError);
    }
    LoanStatus::Complete => {
      println!("Loan {} has been paid off.", loan_id);
      return Err(PlatformError::InputsError);
    }
    _ => {}
  }

  let lender_id = loan.lender;
  let borrower_id = loan.borrower;
  let borrower = &data.borrowers.clone()[borrower_id as usize];
  let lender_key_pair = &data.get_lender_key_pair(lender_id)?;
  let borrower_key_pair = &data.get_borrower_key_pair(borrower_id)?;

  // Check if funds are sufficient
  if amount > borrower.balance {
    println!("Insufficient funds. Use --load_funds to load more funds.");
    return Err(PlatformError::InputsError);
  }

  // Check if the amount meets the minimum requirement, i.e., the fee
  let fee =
    ledger::policies::calculate_fee(loan.balance, Fraction::new(loan.interest_per_mille, 1000));
  if amount < fee {
    println!("Payment amount should be at least: {}", fee);
    return Err(PlatformError::InputsError);
  }

  // Get the amount to burn the balance, and the total amount the borrow will spend
  let mut amount_to_burn = amount - fee;
  if amount_to_burn > loan.balance {
    println!("Paying {} is enough.", loan.balance);
    amount_to_burn = loan.balance;
  }
  let amount_to_spend = amount_to_burn + fee;
  println!("The borrower will spend {} to burn {}.",
           amount_to_spend, amount_to_burn);

  // Get fiat and debt sids
  let fiat_sid = if let Some(sid) = borrower.fiat_utxo {
    sid
  } else {
    println!("Missing fiat utxo in the borrower record. Try --fulfill_loan.");
    return Err(PlatformError::InputsError);
  };
  let debt_sid = if let Some(sid) = loan.debt_utxo {
    sid
  } else {
    println!("Missing debt utxo in the loan record. Try --fulfill_loan.");
    return Err(PlatformError::InputsError);
  };
<<<<<<< HEAD

  // Get fiat and debt open asset records
  let fiat_open_asset_record = if let Some(file) = &borrower.fiat_txn_file {
    get_open_asset_record(file, lender_key_pair)?
  } else {
    println!("Missing fiat asset transaction file in the borrower record. Try --fulfill_loan.");
    return Err(PlatformError::InputsError);
  };
  let debt_open_asset_record = if let Some(file) = &loan.debt_txn_file {
    get_open_asset_record(file, borrower_key_pair)?
  } else {
    println!("Missing debt asset transaction file in the loan record. Try --fulfill_loan.");
    return Err(PlatformError::InputsError);
  };
=======
  let fiat_open_asset_record =
    query_open_asset_record(protocol, host, fiat_sid, lender_key_pair, &None)?;
  let debt_open_asset_record =
    query_open_asset_record(protocol, host, debt_sid, borrower_key_pair, &None)?;
>>>>>>> 2da8a8db

  // Get fiat and debt codes
  let fiat_code = if let Some(code) = data.clone().fiat_code {
    AssetTypeCode::new_from_base64(&code)?
  } else {
    println!("Missing fiat code. Try --active_loan.");
    return Err(PlatformError::InputsError);
  };
  let debt_code = if let Some(code) = &loan.code {
    AssetTypeCode::new_from_base64(&code)?
  } else {
    println!("Missing debt code in the loan record. Try --fulfill_loan.");
    return Err(PlatformError::InputsError);
  };

  println!("Fiat code: {}", serde_json::to_string(&fiat_code.val)?);
  println!("Debt code: {}", serde_json::to_string(&debt_code.val)?);

  let spend_template =
    AssetRecordTemplate::with_no_asset_tracking(amount_to_spend,
                                                fiat_code.val,
                                                NonConfidentialAmount_NonConfidentialAssetType,
                                                lender_key_pair.get_pk());
  let burn_template =
    AssetRecordTemplate::with_no_asset_tracking(amount_to_burn,
                                                debt_code.val,
                                                NonConfidentialAmount_NonConfidentialAssetType,
                                                XfrPublicKey::zei_from_bytes(&[0; 32]));
  let lender_template =
    AssetRecordTemplate::with_no_asset_tracking(loan.balance - amount_to_burn,
                                                debt_code.val,
                                                NonConfidentialAmount_NonConfidentialAssetType,
                                                lender_key_pair.get_pk());
  let borrower_template =
    AssetRecordTemplate::with_no_asset_tracking(borrower.balance - amount_to_spend,
                                                fiat_code.val,
                                                NonConfidentialAmount_NonConfidentialAssetType,
                                                borrower_key_pair.get_pk());
  let op = TransferOperationBuilder::new().add_input(TxoRef::Absolute(debt_sid),
                                                     debt_open_asset_record,
                                                     amount_to_burn)?
                                          .add_input(TxoRef::Absolute(fiat_sid),
                                                     fiat_open_asset_record,
                                                     amount_to_spend)?
                                          .add_output(&spend_template)?
                                          .add_output(&burn_template)?
                                          .add_output(&lender_template)?
                                          .add_output(&borrower_template)?
                                          .create(TransferType::DebtSwap)?
                                          .sign(borrower_key_pair)?
                                          .transaction()?;
  let mut txn_builder = TransactionBuilder::default();
  txn_builder.add_operation(op).transaction();

  // Submit transaction and update data
  let sids = submit_and_get_sids(protocol, host, txn_builder)?;

  data = load_data()?;
  let balance = loan.balance - amount_to_burn;
  if balance == 0 {
    data.loans[loan_id as usize].status = LoanStatus::Complete;
  }
  data.loans[loan_id as usize].balance = balance;
  data.loans[loan_id as usize].payments = loan.payments + 1;
  data.loans[loan_id as usize].debt_utxo = Some(sids[2]);
  data.borrowers[borrower_id as usize].balance = borrower.balance - amount_to_spend;
  data.borrowers[borrower_id as usize].fiat_utxo = Some(sids[3]);

  store_data_to_file(data)
}

/// Uses environment variable RUST_LOG to select log level and filters output by module or regex.
///
/// By default, log everything "trace" level or greater to stdout.
///
/// # Examples
/// ```
/// RUST_LOG=ledger::data_model=info,main=trace/rec[ie]+ve ./main
/// ```
// TODO Verify that this comment is correct.
// TODO switch to using from_default_env()
fn init_logging() {
  env_logger::from_env(Env::default().default_filter_or("trace")).target(Target::Stdout)
                                                                 .init();
}

/// Matches the PlatformError with an exitcode and exits.
/// * SerializationError: exits with code `DATAERR`.
/// * DeserializationError: exits with code `DATAERR`.
/// * IoError:
///   * If the input file doesn't exist: exits with code `NOINPUT`.
///     * Note: make sure the error message contains "File doesn't exist:" when constructing the PlatformError.
///   * If the input file isn't readable: exits with code `NOINPUT`.
///     * Note: make sure the error message contains "Failed to read" when constructing the PlatformError.
///   * If the output file or directory can't be created: exits with code `CANTCREAT`.
///     * Note: make sure the error message contains "Failed to create" when constructing the PlatformError.
///   * Otherwise: exits with code `IOERR`.
/// * SubmissionServerError: exits with code `UNAVAILABLE`.
/// * Otherwise: exits with code `USAGE`.
fn match_error_and_exit(error: PlatformError) {
  match error {
    PlatformError::SerializationError => exit(exitcode::DATAERR),
    PlatformError::DeserializationError => exit(exitcode::DATAERR),
    PlatformError::IoError(io_error) => {
      if io_error.contains("File doesn't exist:") || io_error.contains("Failed to read") {
        exit(exitcode::NOINPUT)
      }
      if io_error.contains("Failed to create") {
        exit(exitcode::CANTCREAT)
      }
      exit(exitcode::IOERR)
    }
    _ => exit(exitcode::USAGE),
  }
}

/// If `process_inputs` returns an error, calls `match_error_and_exit` and exits with appropriate code.
fn main() {
  init_logging();
  let inputs = App::new("Transaction Builder")
    .version("0.0.1")
    .about("Copyright 2019 © Findora. All rights reserved.")
    .arg(Arg::with_name("config")
      .short("c")
      .long("config")
      .value_name("PATH/TO/FILE")
      .help("Specify a custom config file (default: \"$FINDORA_DIR/config.toml\")")
      .takes_value(true))
    .arg(Arg::with_name("findora_dir")
      .short("d")
      .long("dir")
      .value_name("PATH")
      .help("Directory for configuaration, security, and temporary files; must be writable")
      .takes_value(true)
      .env("FINDORA_DIR"))
    .arg(Arg::with_name("key_pair_path")
      .short("k")
      .long("key_pair")
      .value_name("PATH/TO/FILE")
      .help("Path to key pair)")
      .takes_value(true))
    .arg(Arg::with_name("txn")
      .long("txn")
      .value_name("FILE")
      .help("Use a name transaction file (will always be under findora_dir)")
      .takes_value(true))
    .subcommand(SubCommand::with_name("asset_issuer")
      .subcommand(SubCommand::with_name("sign_up")
        .arg(Arg::with_name("name")
          .short("n")
          .long("name")
          .required(true)
          .takes_value(true)
          .help("Asset issuer's name.")))
      .arg(Arg::with_name("id")
        .short("i")
        .long("id")
        .takes_value(true)
        .help("Asset issuer id."))
      .subcommand(SubCommand::with_name("store_sids")
        .arg(Arg::with_name("file")
          .short("f")
          .long("file")
          .required(true)
          .takes_value(true)
          .help("Path to store the sids."))
        .arg(Arg::with_name("indices")
          .short("i")
          .long("indices")
          .required(true)
          .takes_value(true)
          .help("Sids. Separate by comma (\",\").")))
      .subcommand(SubCommand::with_name("store_memos")
        .arg(Arg::with_name("file")
          .short("f")
          .long("file")
          .required(true)
          .takes_value(true)
          .help("Path to store the tracer and owner memos."))
        .arg(Arg::with_name("amount")
          .short("a")
          .long("amount")
          .required(true)
          .takes_value(true)
          .help("Asset amount."))
        .arg(Arg::with_name("confidential_amount")
          .short("m")
          .long("confidential_amount")
          .takes_value(false)
          .help("If specified, the amount will be confidential."))
        .arg(Arg::with_name("token_code")
          .short("t")
          .long("token_code")
          .required(true)
          .takes_value(true)
          .help("Asset token code.")))
      .subcommand(SubCommand::with_name("air_assign")
        .arg(Arg::with_name("address")
          .short("k")
          .long("address")
          .help("Required: address or key of AIR entry")
          .takes_value(true))
        .arg(Arg::with_name("data")
          .short("v")
          .long("data")
          .takes_value(true)
          .help("Required: Data to be stored. The transaction will fail if no asset with the token code exists.")))
      .subcommand(SubCommand::with_name("define_asset")
        .arg(Arg::with_name("fiat")
          .short("f")
          .long("fiat")
          .takes_value(false)
          .help("Indicate the asset is a fiat asset."))
        .arg(Arg::with_name("token_code")
          .long("token_code")
          .short("c")
          .help("Explicit 16 character token code for the new asset; must be a unique name. If specified code is already in use, transaction will fail. If not specified, will display automatically generated token code.")
          .takes_value(true))
        .arg(Arg::with_name("allow_updates")
          .short("u")
          .long("allow_updates")
          .help("If specified, updates may be made to asset memo"))
        .arg(Arg::with_name("traceable")
          .short("trace")
          .long("traceable")
          .help("If specified, asset transfers can be traced by the issuer "))
        .arg(Arg::with_name("memo")
          .short("m")
          .long("memo")
          .required(true)
          .takes_value(true)
          .help("Memo as Json, with escaped quotation marks"))
        .arg(Arg::with_name("confidential")
          .short("xx")
          .long("confidential")
          .help("Make memo confidential"))
        .arg(Arg::with_name("with_policy")
          .short("p")
          .help("TODO: add support for policies")))
      .subcommand(SubCommand::with_name("issue_asset")
        .arg(Arg::with_name("token_code")
          .short("c")
          .long("token_code")
          .required(true)
          .takes_value(true)
          .help("Token code of the asset to be issued. The transaction will fail if no asset with the token code exists."))
        .arg(Arg::with_name("amount")
          .short("amt")
          .long("amount")
          .required(true)
          .takes_value(true)
          .help("Amount of tokens to issue."))
        .arg(Arg::with_name("confidential_amount")
          .short("m")
          .long("confidential_amount")
          .takes_value(false)
          .help("If specified, the amount will be confidential.")))
      .subcommand(SubCommand::with_name("transfer_asset")
        .arg(Arg::with_name("recipients")
          .short("r")
          .long("recipients")
          .required(true)
          .takes_value(true)
          .help("Recipients' ids. Separate by comma (\",\")."))
        .arg(Arg::with_name("sids_file")
          .short("s")
          .long("sids_file")
          .required(true)
          .takes_value(true)
          .help("Path to the input sids."))
        .arg(Arg::with_name("issuance_txn_files")
          .short("f")
          .long("issuance_txn_files")
          .required(true)
          .takes_value(true)
          .help("Paths to the asset issuance transactions."))
        .arg(Arg::with_name("input_amounts")
          .short("iamts")
          .long("input_amounts")
          .required(true)
          .takes_value(true)
          .help("Amount to transfer from each record. Separate by comma (\",\")."))
        .arg(Arg::with_name("output_amounts")
          .short("oamts")
          .long("output_amounts")
          .required(true)
          .takes_value(true)
          .help("Amount to transfer to each account. Separate by comma (\",\").")))
      .subcommand(SubCommand::with_name("issue_and_transfer_asset")
        .arg(Arg::with_name("recipient")
          .short("r")
          .long("recipient")
          .required(true)
          .takes_value(true)
          .help("Recipient's id."))
        .arg(Arg::with_name("amount")
          .short("amt")
          .long("amount")
          .required(true)
          .takes_value(true)
          .help("Amount of tokens to issue and transfer."))
        .arg(Arg::with_name("token_code")
          .short("tc")
          .long("token_code")
          .required(true)
          .takes_value(true)
          .help("Token code of the asset."))
        .arg(Arg::with_name("confidential_amount")
          .short("m")
          .long("confidential_amount")
          .takes_value(false)
          .help("If specified, the amount will be confidential."))
        .arg(Arg::with_name("confidential_asset")
          .short("s")
          .long("confidential_asset")
          .takes_value(false)
          .help("If specified, the asset transfer will be confidential."))
        .arg(Arg::with_name("memo_file")
          .short("f")
          .long("memo_file")
          .takes_value(true)
          .help("If specified, will store the tracer and owner memos to the path.")))
      .subcommand(SubCommand::with_name("trace_and_verify_asset")
        .arg(Arg::with_name("memo_file")
          .short("f")
          .long("memo_file")
          .required(true)
          .takes_value(true)
          .help("Path to the tracer and owner memos."))
        .arg(Arg::with_name("expected_amount")
          .short("a")
          .long("expected_amount")
          .required(true)
          .takes_value(true)
          .help("Expected asset amount to verify."))))
    .subcommand(SubCommand::with_name("credential_issuer")
      .subcommand(SubCommand::with_name("sign_up")
        .arg(Arg::with_name("name")
          .short("n")
          .long("name")
          .required(true)
          .takes_value(true)
          .help("Credential issuer's name.")))
      .arg(Arg::with_name("id")
        .short("i")
        .long("id")
        .takes_value(true)
        .help("Credential issuer id.")))
    .subcommand(SubCommand::with_name("lender")
      .subcommand(SubCommand::with_name("sign_up")
        .arg(Arg::with_name("name")
          .short("n")
          .long("name")
          .required(true)
          .takes_value(true)
          .help("Lender's name."))
        .arg(Arg::with_name("min_credit_score")
          .short("m")
          .long("min_credit_score")
          .required(true)
          .takes_value(true)
          .help("Minimum credit score requirement.")))
      .arg(Arg::with_name("id")
        .short("i")
        .long("id")
        .takes_value(true)
        .help("Lender id."))
      .subcommand(SubCommand::with_name("view_loan")
        .arg(Arg::with_name("loan")
          .short("l")
          .long("loan")
          .takes_value(true)
          .help("Display the loan with the specified id only."))
        .arg(Arg::with_name("filter")
          .short("f")
          .long("filter")
          .takes_value(true)
          .possible_values(&["requested", "fulfilled", "declined", "active", "complete"])
          .help("Display the loan with the specified status only."))
        .help("By default, display all loans of this lender."))
      .subcommand(SubCommand::with_name("fulfill_loan")
        .arg(Arg::with_name("loan")
          .short("l")
          .long("loan")
          .required(true)
          .takes_value(true)
          .help("Loan id."))
        .arg(Arg::with_name("issuer")
          .short("i")
          .long("issuer")
          .required(true)
          .takes_value(true)
          .help("Asset issuer id."))
        .arg(Arg::with_name("http")
          .long("http")
          .takes_value(false)
          .help("Specify that http, not https should be used."))
        .arg(Arg::with_name("localhost")
          .long("localhost")
          .takes_value(false)
          .help("Specify that localhost, not testnet.findora.org should be used."))))
    .subcommand(SubCommand::with_name("borrower")
      .subcommand(SubCommand::with_name("sign_up")
        .arg(Arg::with_name("name")
          .short("n")
          .long("name")
          .required(true)
          .takes_value(true)
          .help("Borrower's name.")))
      .arg(Arg::with_name("id")
        .short("i")
        .long("id")
        .takes_value(true)
        .help("Borrower id."))
      .subcommand(SubCommand::with_name("load_funds")
        .arg(Arg::with_name("issuer")
          .short("i")
          .long("issuer")
          .takes_value(true)
          .help("Required: issuer id."))
        .arg(Arg::with_name("amount")
          .short("a")
          .long("amount")
          .required(true)
          .takes_value(true)
          .help("Amount to transfer to the recipient."))
        .arg(Arg::with_name("memo_file")
          .short("f")
          .long("memo_file")
          .takes_value(true)
          .help("If specified, will store the tracer and owner memos to the path."))
        .arg(Arg::with_name("http")
          .long("http")
          .takes_value(false)
          .help("Specify that http, not https should be used."))
        .arg(Arg::with_name("localhost")
          .long("localhost")
          .takes_value(false)
          .help("Specify that localhost, not testnet.findora.org should be used.")))
      .subcommand(SubCommand::with_name("view_loan")
        .arg(Arg::with_name("loan")
          .short("l")
          .long("loan")
          .takes_value(true)
          .help("Display the loan with the specified id only."))
        .arg(Arg::with_name("filter")
          .short("f")
          .long("filter")
          .takes_value(true)
          .possible_values(&["requested", "fulfilled", "declined", "active", "complete"])
          .help("Display the loan with the specified status only."))
        .help("By default, display all loans of this borrower."))
      .subcommand(SubCommand::with_name("request_loan")
        .arg(Arg::with_name("lender")
          .short("l")
          .long("lender")
          .required(true)
          .takes_value(true)
          .help("Lender id."))
        .arg(Arg::with_name("amount")
          .short("a")
          .long("amount")
          .required(true)
          .takes_value(true)
          .help("Amount of the loan."))
        .arg(Arg::with_name("interest_per_mille")
          .short("i")
          .long("interest_per_mille")
          .required(true)
          .takes_value(true)
          .help("Interest per mille. The interest rate will be interest_per_mille/1000."))
        .arg(Arg::with_name("duration")
          .short("d")
          .long("duration")
          .required(true)
          .takes_value(true)
          .help("Payment duration")))
      .subcommand(SubCommand::with_name("pay_loan")
        .arg(Arg::with_name("loan")
          .short("l")
          .long("loan")
          .required(true)
          .takes_value(true)
          .help("Loan id."))
        .arg(Arg::with_name("amount")
          .short("a")
          .long("amount")
          .required(true)
          .takes_value(true)
          .help("Payment amount."))
        .arg(Arg::with_name("http")
          .long("http")
          .takes_value(false)
          .help("Specify that http, not https should be used."))
        .arg(Arg::with_name("localhost")
          .long("localhost")
          .takes_value(false)
          .help("Specify that localhost, not testnet.findora.org should be used.")))
      .subcommand(SubCommand::with_name("view_credential")
        .arg(Arg::with_name("credential")
          .short("c")
          .long("credential")
          .takes_value(true)
          .help("Display the credential with the specified id only."))
        .help("By default, display all credentials of this borrower."))
      .subcommand(SubCommand::with_name("create_or_overwrite_credential")
        .arg(Arg::with_name("credential_issuer")
          .short("c")
          .long("credential_issuer")
          .required(true)
          .takes_value(true)
          .help("Credential issuer id."))
        .arg(Arg::with_name("attribute")
          .short("a")
          .long("attribute")
          .required(true)
          .takes_value(true)
          .possible_values(&["min_credit_score", "min_income", "citizenship"])
          .help("Credential attribute."))
        .arg(Arg::with_name("value")
          .short("v")
          .long("value")
          .required(true)
          .takes_value(true)
          .help("Value of the credential record."))
        .help("Create or overwrite a credential record."))
      .subcommand(SubCommand::with_name("get_asset_record")
        .arg(Arg::with_name("sid")
          .long("sid")
          .short("s")
          .takes_value(true)
          .help("Asset sid."))
        .arg(Arg::with_name("memo_file")
          .short("f")
          .long("memo_file")
          .required(true)
          .takes_value(true)
          .help("Path to the tracer and owner memos."))
        .arg(Arg::with_name("http")
          .long("http")
          .takes_value(false)
          .help("Specify that http, not https should be used."))
        .arg(Arg::with_name("localhost")
          .long("localhost")
          .takes_value(false)
          .help("Specify that localhost, not testnet.findora.org should be used."))))
    .subcommand(SubCommand::with_name("create_txn_builder")
      .about("By default, will rename previous file with a .<number> suffix")
      .arg(Arg::with_name("name")
        .short("n")
        .long("name")
        .value_name("FILE")
        .help("Specify a name for newly created transaction file")
        .takes_value(true))
      .arg(Arg::with_name("overwrite")
        .long("force")
        .alias("overwrite")
        .short("f")
        .help("If specified, the existing file with the same name will be overwritten.")))
    .subcommand(SubCommand::with_name("serialize"))
    .subcommand(SubCommand::with_name("drop"))
    .subcommand(SubCommand::with_name("submit")
      .arg(Arg::with_name("get_sids")
        .long("get_sids")
        .short("g")
        .takes_value(false)
        .help("If specified, will query the utxo sids."))
      .arg(Arg::with_name("sids_file")
        .long("sids_file")
        .short("s")
        .takes_value(true)
        .help("If specified, will store the utxo sids to the file."))
      .arg(Arg::with_name("http")
        .long("http")
        .takes_value(false)
        .help("Specify that http, not https should be used."))
      .arg(Arg::with_name("localhost")
        .long("localhost")
        .takes_value(false)
        .help("Specify that localhost, not testnet.findora.org should be used.")))
    .get_matches();
  if let Err(error) = process_inputs(inputs) {
    match_error_and_exit(error);
  }
}

/// Processes input commands and arguments.
/// # Arguments
/// * `inputs`: input subcommands and arguments.
fn process_inputs(inputs: clap::ArgMatches) -> Result<(), PlatformError> {
  let _config_file_path: String;
  let txn_file: String;
  let findora_dir = if let Some(dir) = inputs.value_of("findora_dir") {
    dir.to_string()
  } else if let Ok(dir) = env::var("FINDORA_DIR") {
    dir
  } else {
    let home_dir = if let Some(dir) = dirs::home_dir() {
      dir
    } else {
      return Err(PlatformError::IoError("Failed to get the home directory.".to_owned()));
    };
    let dir_str = if let Some(string) = home_dir.to_str() {
      string
    } else {
      return Err(PlatformError::IoError("Failed to convert the path to string.".to_owned()));
    };
    format!("{}/.findora", dir_str)
  };

  if let Some(cfg) = inputs.value_of("config") {
    _config_file_path = cfg.to_string();
  } else {
    _config_file_path = format!("{}/config.toml", findora_dir);
  }

  if let Some(txn_store) = inputs.value_of("txn") {
    txn_file = txn_store.to_string();
  } else {
    txn_file = format!("{}/txn/default.txn", findora_dir);
  }

  match inputs.subcommand() {
    ("asset_issuer", Some(asset_issuer_matches)) => {
      process_asset_issuer_cmd(asset_issuer_matches, &txn_file)
    }
    ("credential_issuer", Some(credential_issuer_matches)) => {
      process_credential_issuer_cmd(credential_issuer_matches)
    }
    ("lender", Some(issuer_matches)) => process_lender_cmd(issuer_matches, &txn_file),
    ("borrower", Some(issuer_matches)) => process_borrower_cmd(issuer_matches, &txn_file),
    ("create_txn_builder", Some(create_txn_builder_matches)) => {
      process_create_txn_builder_cmd(create_txn_builder_matches, &txn_file)
    }
    ("serialize", Some(_serialize_matches)) => {
      let txn_builder = load_txn_from_file(&txn_file).or_else(|e| {
                          println!("Failed to load txn builder from file {}.", txn_file);
                          Err(e)
                        })?;
      match serde_json::to_string(txn_builder.transaction()) {
        Ok(as_json) => {
          println!("{}", as_json);
          Ok(())
        }
        Err(_) => {
          println!("Failed to serialize txn.");
          Err(PlatformError::SerializationError)
        }
      }
    }
    ("drop", Some(_drop_matches)) => match std::fs::remove_file(&txn_file) {
      Ok(_) => {
        println!("Deleted transaction file {}", txn_file);
        Ok(())
      }
      Err(e) => Err(PlatformError::IoError(format!("Error deleting file: {:?} ", e))),
    },
    ("submit", Some(submit_matches)) => process_submit_cmd(submit_matches, &txn_file),
    _ => {
      println!("Subcommand missing or not recognized. Try --help");
      Err(PlatformError::InputsError)
    }
  }
}

/// Processes the `asset_issuer` subcommand.
///
/// Subcommands under `asset_issuer`
/// * `sign_up`
/// * `store_sids`
/// * `define_asset`
/// * `issue_asset`
/// * `transfer_asset`
/// * `issue_and_transfer_asset`
///
/// # Arguments
/// * `asset_issuer_matches`: subcommands and arguments under the `asset_issuer` subcommand.
/// * `txn_file`: path to store the transaction file.
fn process_asset_issuer_cmd(asset_issuer_matches: &clap::ArgMatches,
                            txn_file: &str)
                            -> Result<(), PlatformError> {
  match asset_issuer_matches.subcommand() {
    ("sign_up", Some(sign_up_matches)) => {
      let name = if let Some(name_arg) = sign_up_matches.value_of("name") {
        name_arg.to_owned()
      } else {
        println!("Name is required to sign up an asset issuer account. Use --name.");
        return Err(PlatformError::InputsError);
      };
      let mut data = load_data()?;
      data.add_asset_issuer(name)
    }
    ("store_sids", Some(store_sids_matches)) => {
      let file = if let Some(file_arg) = store_sids_matches.value_of("file") {
        file_arg
      } else {
        println!("Path is required to store the sids. Use --path.");
        return Err(PlatformError::InputsError);
      };
      let sids = if let Some(indices_arg) = store_sids_matches.value_of("indices") {
        indices_arg
      } else {
        println!("Indices are required to store the sids. Use --indices.");
        return Err(PlatformError::InputsError);
      };
      store_sids_to_file(file, sids)
    }
    ("store_memos", Some(store_bar_and_memos_matches)) => {
      let mut data = load_data()?;
      let (issuer_pub_key, policy) = if let Some(id_arg) = asset_issuer_matches.value_of("id") {
        let issuer_id = parse_to_u64(id_arg)?;
        let issuer_pub_key = data.get_asset_issuer_key_pair(issuer_id)?.get_pk();
        let tracer_enc_keys = data.get_asset_tracer_key_pair(issuer_id)?.enc_key;
        let policy = AssetTracingPolicy { enc_keys: tracer_enc_keys,
                                          asset_tracking: true,
                                          identity_tracking: None };
        (issuer_pub_key, policy)
      } else {
        println!("Asset issuer id is required to store the tracer and owner memos. Use asset_issuer --id.");
        return Err(PlatformError::InputsError);
      };
      let amount = if let Some(amount_arg) = store_bar_and_memos_matches.value_of("amount") {
        parse_to_u64(amount_arg)?
      } else {
        println!("Asset amount is required to store the tracer and owner memos. Use --amount.");
        return Err(PlatformError::InputsError);
      };
      let confidential_amount = store_bar_and_memos_matches.is_present("confidential_amount");
      let record_type = AssetRecordType::from_booleans(confidential_amount, false);
      let token_code = if let Some(token_code) = store_bar_and_memos_matches.value_of("token_code")
      {
        AssetTypeCode::new_from_base64(token_code)?
      } else {
        println!("Asset token code is required to store the tracer and owner memos. Use --token_code.");
        return Err(PlatformError::InputsError);
      };
      let file = if let Some(file_arg) = store_bar_and_memos_matches.value_of("file") {
        file_arg
      } else {
        println!("Path is required to store the tracer and owner memos. Use --path.");
        return Err(PlatformError::InputsError);
      };
      get_and_store_memos_to_file(file,
                                  issuer_pub_key,
                                  amount,
                                  token_code,
                                  record_type,
                                  Some(policy))
    }
    ("air_assign", Some(air_assign_matches)) => {
      let issuer_id = if let Some(id_arg) = asset_issuer_matches.value_of("id") {
        parse_to_u64(id_arg)?
      } else {
        println!("Asset issuer id is required for AIR assigning. Use asset_issuer --id.");
        return Err(PlatformError::InputsError);
      };
      match (air_assign_matches.value_of("address"), air_assign_matches.value_of("data")) {
        (Some(address), Some(data)) => air_assign(issuer_id, address, data, txn_file),
        (_, _) => {
          println!("Missing address or data.");
          Err(PlatformError::InputsError)
        }
      }
    }
    ("define_asset", Some(define_asset_matches)) => {
      let fiat_asset = define_asset_matches.is_present("fiat");
      let mut data = load_data()?;
      let issuer_key_pair = if let Some(id_arg) = asset_issuer_matches.value_of("id") {
        let issuer_id = parse_to_u64(id_arg)?;
        data.get_asset_issuer_key_pair(issuer_id)?
      } else {
        println!("Asset issuer id is required to define an asset. Use asset_issuer --id.");
        return Err(PlatformError::InputsError);
      };
      let token_code = define_asset_matches.value_of("token_code");
      let memo = if let Some(memo) = define_asset_matches.value_of("memo") {
        memo
      } else {
        "{}"
      };
      let allow_updates = define_asset_matches.is_present("allow_updates");
      let traceable = define_asset_matches.is_present("traceable");
      let asset_token: AssetTypeCode;
      if let Some(token_code) = token_code {
        asset_token = AssetTypeCode::new_from_base64(token_code)?;
      } else {
        asset_token = AssetTypeCode::gen_random();
        println!("Creating asset with token code {:?}: {:?}",
                 asset_token.to_base64(),
                 asset_token.val);
      }
      match define_asset(fiat_asset,
                         &issuer_key_pair,
                         asset_token,
                         &memo,
                         allow_updates,
                         traceable,
                         txn_file)
      {
        Ok(_) => Ok(()),
        Err(error) => Err(error),
      }
    }
    ("issue_asset", Some(issue_asset_matches)) => {
      let mut data = load_data()?;
      let (key_pair, tracer_enc_keys) = if let Some(id_arg) = asset_issuer_matches.value_of("id") {
        let issuer_id = parse_to_u64(id_arg)?;
        (data.get_asset_issuer_key_pair(issuer_id)?,
         data.get_asset_tracer_key_pair(issuer_id)?.enc_key)
      } else {
        println!("Asset issuer id is required to issue and transfer asset. Use asset_issuer --id.");
        return Err(PlatformError::InputsError);
      };
      let token_code = if let Some(token_code_arg) = issue_asset_matches.value_of("token_code") {
        AssetTypeCode::new_from_base64(token_code_arg)?
      } else {
        println!("Token code is required to issue asset. Use --token_code.");
        return Err(PlatformError::InputsError);
      };
      let amount = if let Some(amount_arg) = issue_asset_matches.value_of("amount") {
        parse_to_u64(amount_arg)?
      } else {
        println!("Amount is required to issue asset. Use --amount.");
        return Err(PlatformError::InputsError);
      };
      let confidential_amount = issue_asset_matches.is_present("confidential_amount");
      let mut txn_builder = TransactionBuilder::default();
      if let Err(e) =
        txn_builder.add_basic_issue_asset(&key_pair,
                                          Some(AssetTracingPolicy { enc_keys: tracer_enc_keys,
                                                                    asset_tracking: true,
                                                                    identity_tracking: None }),
                                          &token_code,
                                          get_and_update_sequence_number()?,
                                          amount,
                                          AssetRecordType::from_booleans(confidential_amount,
                                                                         false))
      {
        println!("Failed to add basic issue asset.");
        return Err(e);
      }
      store_txn_to_file(&txn_file, &txn_builder)
    }
    ("transfer_asset", Some(transfer_asset_matches)) => {
      let mut data = load_data()?;
      let issuer_key_pair = if let Some(id_arg) = asset_issuer_matches.value_of("id") {
        let issuer_id = parse_to_u64(id_arg)?;
        data.get_asset_issuer_key_pair(issuer_id)?
      } else {
        println!("Asset issuer id is required to transfer asset. Use asset_issuer --id.");
        return Err(PlatformError::InputsError);
      };
      // Compose transfer_from for add_basic_transfer_asset
      let mut txo_refs = Vec::new();
      if let Some(sids_file_arg) = transfer_asset_matches.value_of("sids_file") {
        for sid in load_sids_from_file(sids_file_arg)? {
          txo_refs.push(TxoRef::Absolute(TxoSID(sid)));
        }
      } else {
        println!("Sids are required to transfer asset. Use --sids_file.");
        return Err(PlatformError::InputsError);
      }
      let bars_and_owner_memos = if let Some(issuance_txn_files_arg) =
        transfer_asset_matches.value_of("issuance_txn_files")
      {
        load_blind_asset_records_and_owner_memos_from_files(issuance_txn_files_arg)?
      } else {
        println!("Blind asset records and associated memos are required to transfer asset. Use --asset_files.");
        return Err(PlatformError::InputsError);
      };
      let input_amounts =
        if let Some(input_amounts_arg) = transfer_asset_matches.value_of("input_amounts") {
          parse_to_u64_vec(input_amounts_arg)?
        } else {
          println!("Input amounts are required to transfer asset. Use --input_amounts.");
          return Err(PlatformError::InputsError);
        };
      let mut count = txo_refs.len();
      if input_amounts.len() != count || bars_and_owner_memos.len() != count {
        println!("Size of input sids and input amounts should match.");
        return Err(PlatformError::InputsError);
      }
      let mut transfer_from = Vec::new();
      let mut txo_refs_iter = txo_refs.iter();
      let mut bars_and_owner_memos_iter = bars_and_owner_memos.iter();
      let mut input_amounts_iter = input_amounts.iter();
      while count > 0 {
        let txo_refs_next = if let Some(txo_ref) = txo_refs_iter.next() {
          txo_ref
        } else {
          println!("More txo ref expected.");
          return Err(PlatformError::InputsError);
        };
        let (blind_asset_record_next, owner_memo_next) =
          if let Some(bar_and_owner_memo) = bars_and_owner_memos_iter.next() {
            bar_and_owner_memo
          } else {
            println!("More blind asset record and owner memo expected.");
            return Err(PlatformError::InputsError);
          };
        let input_amount_next = if let Some(input_amount) = input_amounts_iter.next() {
          *input_amount
        } else {
          println!("More input amount expected.");
          return Err(PlatformError::InputsError);
        };
        let transfer_from_next =
          (txo_refs_next, blind_asset_record_next, input_amount_next, owner_memo_next);
        transfer_from.push(transfer_from_next);
        count -= 1;
      }

      // Compose transfer_to for add_basic_transfer_asset
      let mut recipient_addresses = Vec::new();
      if let Some(recipients) = transfer_asset_matches.value_of("recipients") {
        let recipient_ids = parse_to_u64_vec(recipients)?;
        for id in recipient_ids {
          let recipient_pub_key = data.get_borrower_key_pair(id)?.get_pk();
          recipient_addresses.push(AccountAddress { key: recipient_pub_key });
        }
      } else {
        println!("Recipient ids are required to transfer asset. Use --recipients.");
        return Err(PlatformError::InputsError);
      }
      let output_amounts =
        if let Some(output_amounts_arg) = transfer_asset_matches.value_of("output_amounts") {
          parse_to_u64_vec(output_amounts_arg)?
        } else {
          println!("Output amounts are required to transfer asset. Use --output_amounts.");
          return Err(PlatformError::InputsError);
        };
      let mut count = output_amounts.len();
      if recipient_addresses.len() != count {
        println!("Size of output amounts and addresses should match.");
        return Err(PlatformError::InputsError);
      }
      let mut transfer_to = Vec::new();
      let mut output_amounts_iter = output_amounts.iter();
      let mut addresses_iter = recipient_addresses.iter();
      while count > 0 {
        let output_amount_next = if let Some(output_amount) = output_amounts_iter.next() {
          *output_amount
        } else {
          println!("More output amount expected.");
          return Err(PlatformError::InputsError);
        };
        let address_next = if let Some(address) = addresses_iter.next() {
          address
        } else {
          println!("More address expected.");
          return Err(PlatformError::InputsError);
        };
        transfer_to.push((output_amount_next, address_next));
        count -= 1;
      }

      // Transfer asset
      let mut txn_builder = TransactionBuilder::default();
      if let Err(e) =
        txn_builder.add_basic_transfer_asset(&issuer_key_pair, &transfer_from[..], &transfer_to[..])
      {
        println!("Failed to add operation to transaction.");
        return Err(e);
      };
      store_txn_to_file(&txn_file, &txn_builder)
    }
    ("issue_and_transfer_asset", Some(issue_and_transfer_matches)) => {
      let mut data = load_data()?;
      let issuer_key_pair = if let Some(id_arg) = asset_issuer_matches.value_of("id") {
        let issuer_id = parse_to_u64(id_arg)?;
        data.get_asset_issuer_key_pair(issuer_id)?
      } else {
        println!("Asset issuer id is required to issue and transfer asset. Use asset_issuer --id.");
        return Err(PlatformError::InputsError);
      };
      let recipient_key_pair =
        if let Some(id_arg) = issue_and_transfer_matches.value_of("recipient") {
          let recipient_id = parse_to_u64(id_arg)?;
          data.get_borrower_key_pair(recipient_id)?
        } else {
          println!("Recipient id is required to issue and transfer asset. Use --recipient.");
          return Err(PlatformError::InputsError);
        };
      let amount = if let Some(amount_arg) = issue_and_transfer_matches.value_of("amount") {
        parse_to_u64(amount_arg)?
      } else {
        println!("Amount is required to issue and transfer asset. Use --amount.");
        return Err(PlatformError::InputsError);
      };
      let token_code =
        if let Some(token_code_arg) = issue_and_transfer_matches.value_of("token_code") {
          AssetTypeCode::new_from_base64(token_code_arg)?
        } else {
          println!("Token code is required to issue asset. Use --token_code.");
          return Err(PlatformError::InputsError);
        };
      let confidential_amount = issue_and_transfer_matches.is_present("confidential_amount");
      let record_type = AssetRecordType::from_booleans(confidential_amount, false);
      let asset_file = issue_and_transfer_matches.value_of("asset_file");

      issue_and_transfer_asset(&issuer_key_pair,
                               &recipient_key_pair,
                               amount,
                               token_code,
                               record_type,
                               asset_file,
                               txn_file,
                               None)?;
      Ok(())
    }
    ("trace_and_verify_asset", Some(trace_and_verify_asset_matches)) => {
      let mut data = load_data()?;
      let tracer_dec_keys = if let Some(id_arg) = asset_issuer_matches.value_of("id") {
        let issuer_id = parse_to_u64(id_arg)?;
        data.get_asset_tracer_key_pair(issuer_id)?
            .dec_key
            .record_data_dec_key
      } else {
        println!("Asset issuer id is required to trace the asset. Use asset_issuer --id.");
        return Err(PlatformError::InputsError);
      };
      let tracer_and_owner_memos =
        if let Some(memo_file_arg) = trace_and_verify_asset_matches.value_of("memo_file") {
          load_tracer_and_owner_memos_from_files(memo_file_arg)?
        } else {
          println!("Owner memo is required to trace the asset. Use --memo_file.");
          return Err(PlatformError::InputsError);
        };
      let tracer_memo = if let Some(memo) = tracer_and_owner_memos[0].clone().0 {
        memo
      } else {
        println!("The asset isn't traceable.");
        return Err(PlatformError::InputsError);
      };
      let expected_amount = if let Some(expected_amount_arg) =
        trace_and_verify_asset_matches.value_of("expected_amount")
      {
        parse_to_u64(expected_amount_arg)?
      } else {
        println!("Expected amount is required to verify the asset. Use --expected_amount.");
        return Err(PlatformError::InputsError);
      };
      tracer_memo.verify_amount(&tracer_dec_keys, expected_amount)
                 .or_else(|error| Err(PlatformError::ZeiError(error)))
    }
    _ => {
      println!("Subcommand missing or not recognized. Try asset_issuer --help");
      Err(PlatformError::InputsError)
    }
  }
}

/// Sets the protocol and host.
///
/// Environment variables `PROTOCOL` and `SERVER_HOST` set the protocol and host,
/// which can be overwritten by CLI subcommands.
///
/// By default, the protocol is `https` and the host is `testnet.findora.org`.
fn protocol_host(matches: &clap::ArgMatches) -> (&'static str, &'static str) {
  let protocol = if matches.is_present("http") {
    "http"
  } else {
    std::option_env!("PROTOCOL").unwrap_or("https")
  };
  let host = if matches.is_present("localhost") {
    // Use localhost
    "localhost"
  } else {
    // Default to testnet.findora.org
    std::option_env!("SERVER_HOST").unwrap_or("testnet.findora.org")
  };
  (protocol, host)
}

/// Processes the `credential_issuer` subcommand.
///
/// Subcommands under `credential_issuer`
/// * `sign_up`
///
/// # Arguments
/// * `credential_issuer_matches`: subcommands and arguments under the `credential_issuer` subcommand.
fn process_credential_issuer_cmd(credential_issuer_matches: &clap::ArgMatches)
                                 -> Result<(), PlatformError> {
  match credential_issuer_matches.subcommand() {
    ("sign_up", Some(sign_up_matches)) => {
      let name = if let Some(name_arg) = sign_up_matches.value_of("name") {
        name_arg.to_owned()
      } else {
        println!("Name is required to sign up a credential issuer account. Use --name.");
        return Err(PlatformError::InputsError);
      };
      let mut data = load_data()?;
      data.add_credential_issuer(name)
    }
    _ => {
      println!("Subcommand missing or not recognized. Try credential_issuer --help");
      Err(PlatformError::InputsError)
    }
  }
}

/// Processes the `lender` subcommand.
///
/// Subcommands under `lender`
/// * `sign_up`
/// * `view_loan`
/// * `fulfill_loan`
///
/// # Arguments
/// * `lender_matches`: subcommands and arguments under the `lender` subcommand.
/// * `txn_file`: path to store the transaction file.
fn process_lender_cmd(lender_matches: &clap::ArgMatches,
                      txn_file: &str)
                      -> Result<(), PlatformError> {
  let mut data = load_data()?;
  match lender_matches.subcommand() {
    ("sign_up", Some(sign_up_matches)) => {
      let name = if let Some(name_arg) = sign_up_matches.value_of("name") {
        name_arg.to_owned()
      } else {
        println!("Name is required to sign up a lender account. Use --name.");
        return Err(PlatformError::InputsError);
      };
      let min_credit_score = if let Some(min_credit_score_arg) =
        sign_up_matches.value_of("min_credit_score")
      {
        parse_to_u64(min_credit_score_arg)?
      } else {
        println!("Minimum credit score requirement is required to sign up a lender account. Use --min_credit_score.");
        return Err(PlatformError::InputsError);
      };
      data.add_lender(name, min_credit_score)
    }
    ("view_loan", Some(view_loan_matches)) => {
      let lender_id = if let Some(id_arg) = lender_matches.value_of("id") {
        parse_to_u64(id_arg)?
      } else {
        println!("Lender id is required to get loan information. Use lender --id.");
        return Err(PlatformError::InputsError);
      };
      if let Some(loan_arg) = view_loan_matches.value_of("loan") {
        let loan_id = parse_to_u64(loan_arg)?;
        let loan = data.loans[loan_id as usize].clone();
        if loan.lender != lender_id {
          println!("Lender {} doesn't own loan {}.", lender_id, loan_id);
          return Err(PlatformError::InputsError);
        }
        println!("Displaying loan {}: {:?}.", loan_id, loan);
        return Ok(());
      }
      let mut loans = Vec::new();
      let loan_ids = data.lenders[lender_id as usize].loans.clone();
      if let Some(filter) = view_loan_matches.value_of("filter") {
        for id in loan_ids {
          match filter {
            "requested" => {
              if data.loans[id as usize].status == LoanStatus::Requested {
                loans.push(data.loans[id as usize].clone());
              }
            }
            "fulfilled" => {
              if data.loans[id as usize].status == LoanStatus::Active
                 || data.loans[id as usize].status == LoanStatus::Complete
              {
                loans.push(data.loans[id as usize].clone());
              }
            }
            "declined" => {
              if data.loans[id as usize].status == LoanStatus::Declined {
                loans.push(data.loans[id as usize].clone());
              }
            }
            "active" => {
              if data.loans[id as usize].status == LoanStatus::Active {
                loans.push(data.loans[id as usize].clone());
              }
            }
            "complete" => {
              if data.loans[id as usize].status == LoanStatus::Complete {
                loans.push(data.loans[id as usize].clone());
              }
            }
            _ => {
              loans.push(data.loans[id as usize].clone());
            }
          }
        }
      } else {
        for id in loan_ids {
          loans.push(data.loans[id as usize].clone());
        }
      }
      println!("Displaying {} loan(s): {:?}", loans.len(), loans);
      Ok(())
    }
    ("fulfill_loan", Some(fulfill_loan_matches)) => {
      let loan_id = if let Some(loan_arg) = fulfill_loan_matches.value_of("loan") {
        parse_to_u64(loan_arg)?
      } else {
        println!("Loan id is required to fulfill the loan. Use --loan.");
        return Err(PlatformError::InputsError);
      };
      if let Some(id_arg) = lender_matches.value_of("id") {
        let lender_id = parse_to_u64(id_arg)?;
        let loan = data.loans[loan_id as usize].clone();
        if loan.lender != lender_id {
          println!("Lender {} doesn't own loan {}.", lender_id, loan_id);
          return Err(PlatformError::InputsError);
        }
      } else {
        println!("Lender id is required to fulfill a loan. Use lender --id.");
        return Err(PlatformError::InputsError);
      };
      let issuer_id = if let Some(issuer_arg) = fulfill_loan_matches.value_of("issuer") {
        parse_to_u64(issuer_arg)?
      } else {
        println!("Asset issuer id is required to fulfill the loan. Use --issuer.");
        return Err(PlatformError::InputsError);
      };
      let (protocol, host) = protocol_host(fulfill_loan_matches);
      fulfill_loan(loan_id, issuer_id, txn_file, protocol, host)
    }
    _ => {
      println!("Subcommand missing or not recognized. Try lender --help");
      Err(PlatformError::InputsError)
    }
  }
}

/// Processes the `borrower` subcommand.
///
/// Subcommands under `borrower`
/// * `sign_up`
/// * `load_funds`
/// * `view_loan`
/// * `request_loan`
/// * `pay_loan`
/// * `view_credential`
/// * `create_or_overwrite_credential`
/// * `get_asset_record`
///
/// # Arguments
/// * `borrower_matches`: subcommands and arguments under the `borrower` subcommand.
/// * `txn_file`: path to store the transaction file.
fn process_borrower_cmd(borrower_matches: &clap::ArgMatches,
                        txn_file: &str)
                        -> Result<(), PlatformError> {
  let mut data = load_data()?;
  match borrower_matches.subcommand() {
    ("sign_up", Some(sign_up_matches)) => {
      let name = if let Some(name_arg) = sign_up_matches.value_of("name") {
        name_arg.to_owned()
      } else {
        println!("Name is required to sign up a lender account. Use --name.");
        return Err(PlatformError::InputsError);
      };
      data.add_borrower(name)
    }
    ("load_funds", Some(load_funds_matches)) => {
      let borrower_id = if let Some(id_arg) = borrower_matches.value_of("id") {
        parse_to_u64(id_arg)?
      } else {
        println!("Borrower id is required to load funds. Use borrower --id.");
        return Err(PlatformError::InputsError);
      };
      process_load_funds_cmd(borrower_id, load_funds_matches, txn_file)
    }
    ("view_loan", Some(view_loan_matches)) => {
      let borrower_id = if let Some(id_arg) = borrower_matches.value_of("id") {
        parse_to_u64(id_arg)?
      } else {
        println!("Borrower id is required to get loan information. Use borrower --id.");
        return Err(PlatformError::InputsError);
      };
      if let Some(loan_arg) = view_loan_matches.value_of("loan") {
        let loan_id = parse_to_u64(loan_arg)?;
        let loan = data.loans[loan_id as usize].clone();
        if loan.borrower != borrower_id {
          println!("Borrower {} doesn't own loan {}.", borrower_id, loan_id);
          return Err(PlatformError::InputsError);
        }
        println!("Displaying loan {}: {:?}.", loan_id, loan);
        return Ok(());
      }
      let mut loans = Vec::new();
      let loan_ids = data.borrowers[borrower_id as usize].loans.clone();
      if let Some(filter) = view_loan_matches.value_of("filter") {
        for id in loan_ids {
          match filter {
            "requested" => {
              if data.loans[id as usize].status == LoanStatus::Requested {
                loans.push(data.loans[id as usize].clone());
              }
            }
            "fulfilled" => {
              if data.loans[id as usize].status == LoanStatus::Active
                 || data.loans[id as usize].status == LoanStatus::Complete
              {
                loans.push(data.loans[id as usize].clone());
              }
            }
            "declined" => {
              if data.loans[id as usize].status == LoanStatus::Declined {
                loans.push(data.loans[id as usize].clone());
              }
            }
            "active" => {
              if data.loans[id as usize].status == LoanStatus::Active {
                loans.push(data.loans[id as usize].clone());
              }
            }
            "complete" => {
              if data.loans[id as usize].status == LoanStatus::Complete {
                loans.push(data.loans[id as usize].clone());
              }
            }
            _ => {
              loans.push(data.loans[id as usize].clone());
            }
          }
        }
      } else {
        for id in loan_ids {
          loans.push(data.loans[id as usize].clone());
        }
      }
      println!("Displaying {} loan(s): {:?}", loans.len(), loans);
      Ok(())
    }
    ("request_loan", Some(request_loan_matches)) => {
      let borrower_id = if let Some(id_arg) = borrower_matches.value_of("id") {
        parse_to_u64(id_arg)?
      } else {
        println!("Borrower id is required to request a loan. Use borrower --id.");
        return Err(PlatformError::InputsError);
      };
      let lender_id = if let Some(lender_arg) = request_loan_matches.value_of("lender") {
        parse_to_u64(lender_arg)?
      } else {
        println!("Lender id is required to request the loan. Use --lender.");
        return Err(PlatformError::InputsError);
      };
      let amount = if let Some(amount_arg) = request_loan_matches.value_of("amount") {
        parse_to_u64(amount_arg)?
      } else {
        println!("Amount is required to request the loan. Use --amount.");
        return Err(PlatformError::InputsError);
      };
      let interest_per_mille =
        if let Some(interest_per_mille_arg) = request_loan_matches.value_of("interest_per_mille") {
          parse_to_u64(interest_per_mille_arg)?
        } else {
          println!("Interest per mille is required to request the loan. Use --interest_per_mille.");
          return Err(PlatformError::InputsError);
        };
      let duration = if let Some(duration_arg) = request_loan_matches.value_of("duration") {
        parse_to_u64(duration_arg)?
      } else {
        println!("Duration is required to request the loan. Use --amount.");
        return Err(PlatformError::InputsError);
      };
      let mut data = load_data()?;
      data.add_loan(lender_id, borrower_id, amount, interest_per_mille, duration)
    }
    ("pay_loan", Some(pay_loan_matches)) => {
      let borrower_id = if let Some(id_arg) = borrower_matches.value_of("id") {
        parse_to_u64(id_arg)?
      } else {
        println!("Borrower id is required to pay off the loan. Use borrower --id.");
        return Err(PlatformError::InputsError);
      };
      if let Some(loan_arg) = pay_loan_matches.value_of("loan") {
        let loan_id = parse_to_u64(loan_arg)?;
        let loan = data.loans[loan_id as usize].clone();
        if loan.borrower != borrower_id {
          println!("Borrower {} doesn't own loan {}.", borrower_id, loan_id);
          return Err(PlatformError::InputsError);
        }
      } else {
        println!("Loan id is required to pay the loan.");
        return Err(PlatformError::InputsError);
      }
      process_pay_loan_cmd(pay_loan_matches)
    }
    ("view_credential", Some(view_credential_matches)) => {
      let borrower_id = if let Some(id_arg) = borrower_matches.value_of("id") {
        parse_to_u64(id_arg)?
      } else {
        println!("Borrower id is required to get credential information. Use borrower --id.");
        return Err(PlatformError::InputsError);
      };
      if let Some(credential_arg) = view_credential_matches.value_of("credential") {
        let credential_id = parse_to_u64(credential_arg)?;
        let credential = data.loans[credential_id as usize].clone();
        if credential.borrower != borrower_id {
          println!("Borrower {} doesn't own credential {}.",
                   borrower_id, credential_id);
          return Err(PlatformError::InputsError);
        }
        println!("Displaying credential {}: {:?}.", credential_id, credential);
        return Ok(());
      }
      let mut credentials = Vec::new();
      let credential_ids = data.borrowers[borrower_id as usize].credentials;
      for cred_id in credential_ids.iter() {
        if let Some(id) = cred_id {
          credentials.push(data.credentials[*id as usize].clone());
        }
      }
      println!("Displaying {} credential(s): {:?}",
               credentials.len(),
               credentials);
      Ok(())
    }
    ("create_or_overwrite_credential", Some(create_or_overwrite_credential_matches)) => {
      let borrower_id = if let Some(id_arg) = borrower_matches.value_of("id") {
        parse_to_u64(id_arg)?
      } else {
        println!("Borrower id is required to get credential information. Use borrower --id.");
        return Err(PlatformError::InputsError);
      };
      let credential_issuer_id = if let Some(credential_issuer_arg) =
        create_or_overwrite_credential_matches.value_of("credential_issuer")
      {
        parse_to_u64(credential_issuer_arg)?
      } else {
        println!("Credential issuer id is required to get credential information. Use --credential_issuer.");
        return Err(PlatformError::InputsError);
      };
      let attribute =
        if let Some(attribute_arg) = create_or_overwrite_credential_matches.value_of("attribute") {
          match attribute_arg {
            "min_credit_score" => CredentialIndex::MinCreditScore,
            "min_income" => CredentialIndex::MinIncome,
            _ => CredentialIndex::Citizenship,
          }
        } else {
          println!("Credential attribute is required to create the credential. Use --attribute.");
          return Err(PlatformError::InputsError);
        };
      let value = if let Some(value_arg) = create_or_overwrite_credential_matches.value_of("value")
      {
        parse_to_u64(value_arg)?
      } else {
        println!("Credential value is required to create the credential. Use --value.");
        return Err(PlatformError::InputsError);
      };
      let mut data = load_data()?;
      data.add_or_update_credential(borrower_id, credential_issuer_id, attribute, value)
    }
    ("get_asset_record", Some(get_asset_record_matches)) => {
      let borrower_id = if let Some(id_arg) = borrower_matches.value_of("id") {
        parse_to_u64(id_arg)?
      } else {
        println!("Borrower id is required to get the asset record. Use borrower --id.");
        return Err(PlatformError::InputsError);
      };
      let mut data = load_data()?;
      let borrower_name = data.borrowers[borrower_id as usize].name.clone();
      let key_pair = data.get_borrower_key_pair(borrower_id)?;
      let sid = if let Some(sid_arg) = get_asset_record_matches.value_of("sid") {
        TxoSID(parse_to_u64(sid_arg)?)
      } else {
        println!("Sid is required to get the asset record. Use borrower --sid.");
        return Err(PlatformError::InputsError);
      };
      let tracer_and_owner_memos =
        if let Some(memo_file_arg) = get_asset_record_matches.value_of("memo_file") {
          load_tracer_and_owner_memos_from_files(memo_file_arg)?
        } else {
          println!("Owner memo is required to get the asset record. Use --memo_file.");
          return Err(PlatformError::InputsError);
        };
      // Get protocol and host.
      let (protocol, host) = protocol_host(get_asset_record_matches);
      let res = query(protocol,
                      host,
                      QUERY_PORT,
                      "utxo_sid",
                      &format!("{}", sid.0))?;
      let blind_asset_record =
        serde_json::from_str::<BlindAssetRecord>(&res).or_else(|_| {
                                                        Err(PlatformError::DeserializationError)
                                                      })?;
      let asset_record =
<<<<<<< HEAD
        open_blind_asset_record(&blind_asset_record,
                                &tracer_and_owner_memos[0].1,
                                key_pair.get_sk_ref()).or_else(|error| {
                                                        Err(PlatformError::ZeiError(error))
                                                      })?;
=======
        query_open_asset_record(protocol, host, sid, &key_pair, &tracer_and_owner_memos[0].1)?;
>>>>>>> 2da8a8db
      println!("{} owns {} of asset {:?}.",
               borrower_name,
               asset_record.get_amount(),
               asset_record.get_asset_type());
      Ok(())
    }
    _ => {
      println!("Subcommand missing or not recognized. Try borrower --help");
      Err(PlatformError::InputsError)
    }
  }
}

/// Creates the directory for the file, and renames the file with the same path if it exists.
/// # Arguments
/// * `path_str`: string representation of the file path.
/// * `overwrite`: whether to overwrite or find the available path if the file exists.
fn create_directory_and_rename_path(path_str: &str, overwrite: bool) -> Result<(), PlatformError> {
  let path = Path::new(&path_str);
  create_directory_if_missing(&path_str)?;
  if path.exists() && !overwrite {
    rename_existing_path(&path)?;
  }
  Ok(())
}

/// Processes the `create_txn_builder` subcommand.
/// # Arguments
/// * `create_matches`: subcommands and arguments under the `create_txn_builder` subcommand.
/// * `txn_file`: path to store the transaction file.
fn process_create_txn_builder_cmd(create_matches: &clap::ArgMatches,
                                  txn_file: &str)
                                  -> Result<(), PlatformError> {
  let name = create_matches.value_of("name");
  let overwrite = create_matches.is_present("overwrite");
  let file_str = if let Some(name) = name {
    name.to_string()
  } else {
    txn_file.to_string()
  };
  let expand_str = shellexpand::tilde(&file_str).to_string();
  create_directory_and_rename_path(&expand_str, overwrite)?;
  let txn_builder = TransactionBuilder::default();
  store_txn_to_file(&expand_str, &txn_builder)
}

/// Processes the `submit` subcommand.
/// # Arguments
/// * `submit_matches`: subcommands and arguments under the `submit` subcommand.
/// * `txn_file`: path to store the transaction file.
fn process_submit_cmd(submit_matches: &clap::ArgMatches,
                      txn_file: &str)
                      -> Result<(), PlatformError> {
  let (protocol, host) = protocol_host(submit_matches);
  let txn_builder = load_txn_from_file(txn_file)?;
  if submit_matches.is_present("get_sids") || submit_matches.is_present("sids_file") {
    let sids = submit_and_get_sids(protocol, host, txn_builder)?;
    println!("Utxo: {:?}", sids);
    if let Some(path) = submit_matches.value_of("sids_file") {
      let mut sids_str = "".to_owned();
      for sid in sids {
        sids_str.push_str(&format!("{},", sid.0));
      }
      store_sids_to_file(path, &sids_str)?;
    }
    Ok(())
  } else {
    submit(protocol, host, txn_builder)
  }
}

/// Processes the `borrower load_funds` subcommand.
/// # Arguments
/// * `borrower_id`: borrower ID.
/// * `load_funds_matches`: subcommands and arguments under the `load_funds` subcommand.
/// * `txn_file`: path to store the transaction file.
fn process_load_funds_cmd(borrower_id: u64,
                          load_funds_matches: &clap::ArgMatches,
                          txn_file: &str)
                          -> Result<(), PlatformError> {
  let issuer_id = if let Some(issuer_arg) = load_funds_matches.value_of("issuer") {
    if let Ok(id) = issuer_arg.parse::<u64>() {
      id
    } else {
      println!("Improperly formatted issuer id.");
      return Err(PlatformError::InputsError);
    }
  } else {
    println!("Asset issuer id is required to load funds. Use --issuer.");
    return Err(PlatformError::InputsError);
  };
  let amount = if let Some(amount_arg) = load_funds_matches.value_of("amount") {
    parse_to_u64(amount_arg)?
  } else {
    println!("Amount is required to load funds. Use --amount.");
    return Err(PlatformError::InputsError);
  };
  let memo_file = load_funds_matches.value_of("memo_file");
  let (protocol, host) = protocol_host(load_funds_matches);
  load_funds(issuer_id,
             borrower_id,
             amount,
             memo_file,
             txn_file,
             protocol,
             host)
}

/// Processes the `borrower pay_loan` subcommand.
/// # Arguments
/// * `pay_loan_matches`: subcommands and arguments under the `pay_loan` subcommand.
fn process_pay_loan_cmd(pay_loan_matches: &clap::ArgMatches) -> Result<(), PlatformError> {
  let loan_id = if let Some(loan_arg) = pay_loan_matches.value_of("loan") {
    parse_to_u64(loan_arg)?
  } else {
    println!("Loan id is required to pay the loan. Use --loan.");
    return Err(PlatformError::InputsError);
  };
  let amount = if let Some(amount_arg) = pay_loan_matches.value_of("amount") {
    parse_to_u64(amount_arg)?
  } else {
    println!("Amount is required to pay the loan. Use --amount.");
    return Err(PlatformError::InputsError);
  };
  let (protocol, host) = protocol_host(pay_loan_matches);

  pay_loan(loan_id, amount, protocol, host)
}

#[cfg(test)]
mod tests {
  use super::*;
  use ledger_standalone::LedgerStandalone;

  const PROTOCOL: &str = "http";
  const HOST: &str = "localhost";

  fn check_next_path(input: &str, expected: &str) {
    let as_path = Path::new(input);
    if let Ok(result) = next_path(as_path) {
      let as_str = result.to_str().unwrap();
      if as_str != expected {
        panic!("{} failed:  {}", input, as_str);
      }
    }
  }

  // Note: creates and removes a file of the given name.
  // If such a file was present, it gets overwritten
  // and then removed.
  fn check_next_path_typical(input: &str, expected: &str) {
    trace!("check_next_path_typical({}, {})", input, expected);
    if let Err(e) = fs::write(input, "txn_builder_cli next_path() test detritus") {
      panic!("write error: {:?}", e);
    }
    check_next_path(input, expected);
    if let Err(e) = fs::remove_file(input) {
      panic!("remove_file error: {:?}", e);
    }
  }

  fn check_next_path_nonextant(input: &str, expected: &str) {
    check_next_path(input, expected)
  }

  #[test]
  fn test_next_path() {
    check_next_path_typical("1000", "1000.0");
    check_next_path_nonextant("1000", "1000.0");

    check_next_path_typical("abc", "abc.0");
    check_next_path_nonextant("abc", "abc.0");

    check_next_path_typical("abc.def", "abc.def.0");
    check_next_path_nonextant("abc.def", "abc.def.0");

    check_next_path_typical("a.12", "a.13");
    check_next_path_nonextant("a.12", "a.12");

    check_next_path_typical(".12", ".12.0");
    check_next_path_nonextant(".12", ".12.0");

    check_next_path_typical("abc.12", "abc.13");
    check_next_path_nonextant("abc.12", "abc.12");

    check_next_path_typical("abc.0", "abc.1");
    check_next_path_nonextant("abc.0", "abc.0");
  }

  #[test]
  fn test_store_and_load_sids() {
    let paths = vec!["sids1", "sids2", "sids3"];
    let sids = vec!["1,2,4", "1,2, 4", "1,a,4"];

    for i in 0..3 {
      store_sids_to_file(paths[i], sids[i]).unwrap();
    }

    let expected_txo_refs = vec![1, 2, 4];

    assert_eq!(load_sids_from_file(paths[0]).unwrap(), expected_txo_refs);
    assert_eq!(load_sids_from_file(paths[1]).unwrap(), expected_txo_refs);
    assert_eq!(load_sids_from_file(paths[2]),
               Err(PlatformError::InputsError));

    paths.into_iter()
         .map(|path| fs::remove_file(path).unwrap())
         .collect()
  }

  #[test]
  fn test_parse_to_u64_vec() {
    let amounts_arg = "1, 2,4";
    let expected_amounts = vec![1, 2, 4];

    assert_eq!(parse_to_u64_vec(amounts_arg).unwrap(), expected_amounts);
  }

  #[test]
  fn test_define_asset() {
    // Create txn builder and key pair
    let txn_builder_path = "tb_define";
    let mut prng: ChaChaRng = ChaChaRng::from_entropy();
    let issuer_key_pair = XfrKeyPair::generate(&mut prng);

    // Define asset
    let res = define_asset(false,
                           &issuer_key_pair,
                           AssetTypeCode::gen_random(),
                           "Define asset",
                           false,
                           false,
                           txn_builder_path);

    let _ = fs::remove_file(DATA_FILE);
    fs::remove_file(txn_builder_path).unwrap();

    assert!(res.is_ok());
  }

  #[test]
  fn test_issue_and_transfer_asset() {
    // Create txn builder and key pairs
    let txn_builder_path = "tb_issue_and_transfer";
    let mut prng: ChaChaRng = ChaChaRng::from_entropy();
    let issuer_key_pair = XfrKeyPair::generate(&mut prng);
    let recipient_key_pair = XfrKeyPair::generate(&mut prng);

    // Issue and transfer asset
    let code = AssetTypeCode::gen_random();
    let amount = 1000;
    assert!(issue_and_transfer_asset(&issuer_key_pair,
                                     &recipient_key_pair,
                                     amount,
                                     code,
                                     AssetRecordType::NonConfidentialAmount_NonConfidentialAssetType,
                                     None,
                                     txn_builder_path,None).is_ok());

    let _ = fs::remove_file(DATA_FILE);
    fs::remove_file(txn_builder_path).unwrap();
  }

  #[test]
  fn test_merge_records() {
    // Create key pair
    let mut prng: ChaChaRng = ChaChaRng::from_entropy();
    let key_pair = XfrKeyPair::generate(&mut prng);

    // Build blind asset records
    let code = AssetTypeCode::gen_random();
    let asset_record_type = NonConfidentialAmount_NonConfidentialAssetType;
    let (bar1, _, memo1) = get_blind_asset_record_and_memos(key_pair.get_pk(),
                                                            1000,
                                                            code,
                                                            asset_record_type,
                                                            None).unwrap();
    let (bar2, _, memo2) = get_blind_asset_record_and_memos(key_pair.get_pk(),
                                                            500,
                                                            code,
                                                            asset_record_type,
                                                            None).unwrap();

    // Merge records
    assert!(merge_records(&key_pair,
                          TxoRef::Absolute(TxoSID(1)),
                          TxoRef::Absolute(TxoSID(2)),
                          (bar1, memo1),
                          (bar2, memo2),
                          code,
                          None).is_ok());
  }

  #[test]
  #[ignore]
  // Test funds loading, loan request, fulfilling and repayment
  fn test_request_fulfill_and_pay_loan() {
    let ledger_standalone = LedgerStandalone::new();
    ledger_standalone.poll_until_ready().unwrap();

    // Create txn builder
    let txn_builder_path = "tb_load_funds";

    // Load funds
    let funds_amount = 1000;
    load_funds(0, 0, funds_amount, None, txn_builder_path, PROTOCOL, HOST).unwrap();
    let data = load_data().unwrap();

    assert_eq!(data.borrowers[0].balance, funds_amount);

    fs::remove_file(txn_builder_path).unwrap();
    let _ = fs::remove_file(DATA_FILE);

    // Request a loan
    let txn_builder_path = "tb_loan";
    let loan_amount = 1200;
    let mut data = load_data().unwrap();
    data.add_loan(0, 0, loan_amount, 100, 8).unwrap();

    assert_eq!(data.loans.len(), 1);

    // Fulfill the loan request
    fulfill_loan(0, 0, txn_builder_path, PROTOCOL, HOST).unwrap();
    data = load_data().unwrap();

    assert_eq!(data.loans[0].status, LoanStatus::Active);
    assert_eq!(data.loans[0].balance, loan_amount);

    // Pay loan
    let payment_amount = 200;
    pay_loan(0, payment_amount, PROTOCOL, HOST).unwrap();
    data = load_data().unwrap();

    let _ = fs::remove_file(DATA_FILE);
    fs::remove_file(txn_builder_path).unwrap();

    assert_eq!(data.loans[0].payments, 1);
  }
}<|MERGE_RESOLUTION|>--- conflicted
+++ resolved
@@ -622,11 +622,7 @@
   Ok(sids)
 }
 
-<<<<<<< HEAD
-/// Loads blind asset record and optional owner memo from transaction file
-=======
 /// Loads blind asset record and optional owner memo from transaction file.
->>>>>>> 2da8a8db
 /// # Arguments
 /// * `file_path`: file path to transaction record.
 fn load_blind_asset_record_and_owner_memo_from_file(
@@ -654,11 +650,7 @@
   Ok(((owner_records[0].0.clone()).0, owner_records[0].1.clone()))
 }
 
-<<<<<<< HEAD
-/// Loads blind asset records and optional owner memos from transaction files
-=======
 /// Loads blind asset records and optional owner memos from transaction files.
->>>>>>> 2da8a8db
 /// # Arguments
 /// * `file_paths`: file paths to transaction records.
 fn load_blind_asset_records_and_owner_memos_from_files(
@@ -1014,19 +1006,6 @@
                                      token_code,
                                      AssetRecordType::from_booleans(record_type.is_confidential_amount(), false),
                                      tracing_policy.clone())?;
-<<<<<<< HEAD
-  // Transfer Operation
-  let output_template = match tracing_policy {
-    Some(policy) => AssetRecordTemplate::with_asset_tracking(amount,
-                                                             token_code.val,
-                                                             record_type,
-                                                             recipient_key_pair.get_pk(),
-                                                             policy),
-    None => AssetRecordTemplate::with_no_asset_tracking(amount,
-                                                        token_code.val,
-                                                        record_type,
-                                                        recipient_key_pair.get_pk()),
-=======
 
   // Transfer Operation
   let output_template = if let Some(policy) = tracing_policy {
@@ -1040,7 +1019,6 @@
                                                 token_code.val,
                                                 record_type,
                                                 recipient_key_pair.get_pk())
->>>>>>> 2da8a8db
   };
   let xfr_op =
     TransferOperationBuilder::new().add_input(TxoRef::Relative(0),
@@ -1371,24 +1349,10 @@
   store_data_to_file(data)
 }
 
-<<<<<<< HEAD
-/// Gets the open asset record by the blind asset record and owner memo loaded from transaction file
-=======
 /// Querys the blind asset record by querying the UTXO (unspent transaction output) SID.
->>>>>>> 2da8a8db
 /// # Arguments
 /// * `txn_file`: path to the transaction file.
 /// * `key_pair`: key pair of the asset record.
-<<<<<<< HEAD
-fn get_open_asset_record(txn_file: &str,
-                         key_pair: &XfrKeyPair)
-                         -> Result<OpenAssetRecord, PlatformError> {
-  let (blind_asset_record, owner_memo) =
-    load_blind_asset_record_and_owner_memo_from_file(txn_file)?;
-  open_blind_asset_record(&blind_asset_record, &owner_memo, key_pair.get_sk_ref()).or_else(|error| {
-                                          Err(PlatformError::ZeiError(error))
-                                        })
-=======
 /// * `owner_memo`: Memo associated with utxo.
 fn query_open_asset_record(protocol: &str,
                            host: &str,
@@ -1408,7 +1372,6 @@
   open_blind_asset_record(&blind_asset_record, owner_memo,key_pair.get_sk_ref()).or_else(|error| {
                                                                  Err(PlatformError::ZeiError(error))
                                                                })
->>>>>>> 2da8a8db
 }
 
 // TODO (Keyao): Restore commented-out code below when attributes besides minimum credit score are supported.
@@ -1611,20 +1574,8 @@
                                             identity_tracking: None };
 
   // Issue and transfer fiat token
-<<<<<<< HEAD
-  let tracer_enc_key = data.clone().get_asset_tracer_key_pair(issuer_id)?.enc_key;
-  // TODO (Keyao): Support identity tracing
-  // let identity_policy = IdentityRevealPolicy { cred_issuer_pub_key:
-  //                                                credential_issuer_public_key.ac_pub_key,
-  //                                              reveal_map: vec![true] };
-  let tracing_policy = AssetTracingPolicy { enc_keys: tracer_enc_key,
-                                            asset_tracking: true,
-                                            // identity_tracking: Some(identity_policy) };
-                                            identity_tracking: None };
-=======
   let mut fiat_txn_file = txn_file.to_owned();
   fiat_txn_file.push_str(&format!(".fiat.{}", borrower_id));
->>>>>>> 2da8a8db
   let txn_builder =
     issue_and_transfer_asset(issuer_key_pair,
                              lender_key_pair,
@@ -1632,13 +1583,6 @@
                              fiat_code,
                              AssetRecordType::NonConfidentialAmount_NonConfidentialAssetType,
                              None,
-<<<<<<< HEAD
-                             txn_file,
-                             Some(tracing_policy.clone()))?;
-  let fiat_sid = submit_and_get_sids(protocol, host, txn_builder)?[0];
-  println!("Fiat sid: {}", fiat_sid.0);
-  let fiat_open_asset_record = get_open_asset_record(txn_file, lender_key_pair)?;
-=======
                              &fiat_txn_file,
                              Some(tracing_policy.clone()))?;
   let fiat_sid = submit_and_get_sids(protocol, host, txn_builder)?[0];
@@ -1646,7 +1590,6 @@
   let owner_memo = None; // no owner memo
   let fiat_open_asset_record =
     query_open_asset_record(protocol, host, fiat_sid, lender_key_pair, &owner_memo)?;
->>>>>>> 2da8a8db
 
   // Define debt asset
   let debt_code = AssetTypeCode::gen_random();
@@ -1658,17 +1601,6 @@
                         fiat_code,
                         loan_amount: amount };
   let memo_str = serde_json::to_string(&memo).or_else(|_| Err(PlatformError::SerializationError))?;
-<<<<<<< HEAD
-  if let Err(e) = txn_builder.add_operation_create_asset(&borrower_key_pair,
-                                                         Some(debt_code),
-                                                         false,
-                                                         true,
-                                                         &memo_str)
-  {
-    println!("Failed to add operation to transaction.");
-    return Err(e);
-  }
-=======
   let txn_builder = define_asset(false,
                                  borrower_key_pair,
                                  debt_code,
@@ -1676,7 +1608,6 @@
                                  false,
                                  true,
                                  txn_file)?;
->>>>>>> 2da8a8db
   // Store data before submitting the transaction to avoid data overwriting
   let data = load_data()?;
   submit(protocol, host, txn_builder)?;
@@ -1692,19 +1623,11 @@
                              debt_code,
                              AssetRecordType::NonConfidentialAmount_NonConfidentialAssetType,
                              None,
-<<<<<<< HEAD
-                             txn_file,
-                             Some(tracing_policy.clone()))?;
-  let debt_sid = submit_and_get_sids(protocol, host, txn_builder)?[0];
-  println!("Debt sid: {}", debt_sid.0);
-  let debt_open_asset_record = get_open_asset_record(txn_file, borrower_key_pair)?;
-=======
                              &debt_txn_file,
                              Some(tracing_policy.clone()))?;
   let debt_sid = submit_and_get_sids(protocol, host, txn_builder)?[0];
   println!("Debt sid: {}", debt_sid.0);
   let debt_open_asset_record = load_open_asset_record_from_file(&debt_txn_file, borrower_key_pair)?;
->>>>>>> 2da8a8db
 
   // Initiate loan
   let lender_template =
@@ -1735,25 +1658,6 @@
 
   let mut txn_builder = TransactionBuilder::default();
   txn_builder.add_operation(xfr_op).transaction();
-<<<<<<< HEAD
-  println!("here 1590");
-  // Submit transaction and get the new record
-  let sids_new = submit_and_get_sids(protocol, host, txn_builder)?;
-  println!("here 1621");
-  let res_new = query(protocol,
-                      host,
-                      QUERY_PORT,
-                      "utxo_sid",
-                      &format!("{}", sids_new[1].0))?;
-  let blind_asset_record_new =
-    serde_json::from_str::<BlindAssetRecord>(&res_new).or_else(|_| {
-                                                        Err(PlatformError::DeserializationError)
-                                                      })?;
-  println!("here 1602");
-
-  // Merge records
-  let fiat_sid_merged = if let Some(sid_pre) = borrower.fiat_utxo {
-=======
 
   // Submit transaction
   let sids_new = submit_and_get_sids(protocol, host, txn_builder)?;
@@ -1761,7 +1665,6 @@
   // Merge records
   let fiat_sid_merged = if let Some(sid_pre) = borrower.fiat_utxo {
     // Get the original fiat record
->>>>>>> 2da8a8db
     let res_pre = query(protocol,
                         host,
                         QUERY_PORT,
@@ -1801,15 +1704,10 @@
   data.loans[loan_id as usize].status = LoanStatus::Active;
   data.loans[loan_id as usize].code = Some(debt_code.to_base64());
   data.loans[loan_id as usize].debt_utxo = Some(sids_new[0]);
-<<<<<<< HEAD
-  data.borrowers[borrower_id as usize].balance = borrower.balance + amount;
-  data.borrowers[borrower_id as usize].fiat_utxo = Some(fiat_sid_merged);
-=======
   data.loans[loan_id as usize].debt_txn_file = Some(debt_txn_file);
   data.borrowers[borrower_id as usize].balance = borrower.balance + amount;
   data.borrowers[borrower_id as usize].fiat_utxo = Some(fiat_sid_merged);
   data.borrowers[borrower_id as usize].fiat_txn_file = Some(fiat_txn_file);
->>>>>>> 2da8a8db
   store_data_to_file(data)
 }
 
@@ -1885,27 +1783,12 @@
     println!("Missing debt utxo in the loan record. Try --fulfill_loan.");
     return Err(PlatformError::InputsError);
   };
-<<<<<<< HEAD
 
   // Get fiat and debt open asset records
-  let fiat_open_asset_record = if let Some(file) = &borrower.fiat_txn_file {
-    get_open_asset_record(file, lender_key_pair)?
-  } else {
-    println!("Missing fiat asset transaction file in the borrower record. Try --fulfill_loan.");
-    return Err(PlatformError::InputsError);
-  };
-  let debt_open_asset_record = if let Some(file) = &loan.debt_txn_file {
-    get_open_asset_record(file, borrower_key_pair)?
-  } else {
-    println!("Missing debt asset transaction file in the loan record. Try --fulfill_loan.");
-    return Err(PlatformError::InputsError);
-  };
-=======
   let fiat_open_asset_record =
     query_open_asset_record(protocol, host, fiat_sid, lender_key_pair, &None)?;
   let debt_open_asset_record =
     query_open_asset_record(protocol, host, debt_sid, borrower_key_pair, &None)?;
->>>>>>> 2da8a8db
 
   // Get fiat and debt codes
   let fiat_code = if let Some(code) = data.clone().fiat_code {
@@ -3381,25 +3264,8 @@
         };
       // Get protocol and host.
       let (protocol, host) = protocol_host(get_asset_record_matches);
-      let res = query(protocol,
-                      host,
-                      QUERY_PORT,
-                      "utxo_sid",
-                      &format!("{}", sid.0))?;
-      let blind_asset_record =
-        serde_json::from_str::<BlindAssetRecord>(&res).or_else(|_| {
-                                                        Err(PlatformError::DeserializationError)
-                                                      })?;
       let asset_record =
-<<<<<<< HEAD
-        open_blind_asset_record(&blind_asset_record,
-                                &tracer_and_owner_memos[0].1,
-                                key_pair.get_sk_ref()).or_else(|error| {
-                                                        Err(PlatformError::ZeiError(error))
-                                                      })?;
-=======
         query_open_asset_record(protocol, host, sid, &key_pair, &tracer_and_owner_memos[0].1)?;
->>>>>>> 2da8a8db
       println!("{} owns {} of asset {:?}.",
                borrower_name,
                asset_record.get_amount(),
