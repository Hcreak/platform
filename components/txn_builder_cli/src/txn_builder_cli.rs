--- conflicted
+++ resolved
@@ -2495,15 +2495,9 @@
       }
       let mut credentials = Vec::new();
       let credential_ids = data.borrowers[borrower_id as usize].credentials;
-<<<<<<< HEAD
-      for credential_id in &credential_ids {
-        if let Some(id) = credential_id {
-          credentials.push(data.credentials[*id as usize].clone());
-=======
       for cred_id in credential_ids.iter() {
         if let Some(id) = *cred_id {
           credentials.push(data.credentials[id as usize].clone());
->>>>>>> 53b477df
         }
       }
       println!("Displaying {} credential(s): {:?}",
