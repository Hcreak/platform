#![deny(warnings)]
use clap::{App, Arg, SubCommand};
use env_logger::{Env, Target};
use ledger::data_model::errors::PlatformError;
use ledger::data_model::{AccountAddress, AssetTypeCode, TransferType, TxOutput, TxoRef, TxoSID};
use ledger::policies::{DebtMemo, Fraction};
use log::trace; // Other options: debug, info, warn
use rand_chacha::ChaChaRng;
use rand_core::SeedableRng;
use serde::{Deserialize, Serialize};
use std::env;
use std::fs::{self, File};
use std::io::prelude::*;
use std::path::{Path, PathBuf};
use std::process::exit;
use std::process::Command;
use std::thread;
use submission_server::{TxnHandle, TxnStatus};
use txn_builder::{BuildsTransactions, TransactionBuilder, TransferOperationBuilder};
use zei::api::anon_creds::{
  ac_keygen_issuer, ac_keygen_user, ac_reveal, ac_sign, ac_verify, ACIssuerPublicKey,
  ACIssuerSecretKey, ACRevealSig, Credential as ZeiCredential,
};
use zei::serialization::ZeiFromToBytes;
use zei::setup::PublicParams;
use zei::xfr::asset_record::{build_blind_asset_record, open_asset_record, AssetRecordType};
use zei::xfr::sig::{XfrKeyPair, XfrPublicKey};
use zei::xfr::structs::{AssetRecord, BlindAssetRecord, OpenAssetRecord};
extern crate exitcode;

// TODO (Keyao): Rename txn_builder_cli to txn_cli?

/// Initial data when the program starts.
const INIT_DATA: &str = r#"
{
  "asset_issuers": [
    {
      "id": 0,
      "name": "Izzie",
      "key_pair": "76b8e0ada0f13d90405d6ae55386bd28bdd219b8a08ded1aa836efcc8b770dc720fdbac9b10b7587bba7b5bc163bce69e796d71e4ed44c10fcb4488689f7a144"
    }
  ],
  "credential_issuers": [
    {
      "id": 0,
      "name": "Ivy",
      "key_pair": "5b7b2267656e32223a22696c47526c434b5f6a5263786d654b54674742326d66645266317a716a31695a6457513231526e48626c36695634674b52696a66516e52776243663742485a6446504b57476a4166727a3241683246513865594d33333037434f76384466574f43626442434562754638323957334574433739505977756874704c535f7a4c6b222c22787832223a22746b3349514d5f364c36466759726d3635494f3848424d547a307937783970654263394977784567354d48414b5f494e5a333150794e4130546a4a68444c534343494a65513547556a414c3537452d535430356876347a415a454b62396b48666e2d36704b667965446a555f3156776b4e5a76746f32754e6536687a317a4f47222c227a7a31223a22736236774947674d6a453257706e58704e72736b4732546c566d4738375872714456726a6a6f3641627a536242677633666277337474394a5370524147415f38222c227a7a32223a226c716136424a656a334d6662726c5677736d537076747a46664f316e6a4a396f727879703959343646387548366f716f79536e5053777472493537396c596876446e4b646c4b6c556c46684f7867563238734c6d66784a42335558643347674235736f535147304930457873416373495754706c6461456d3847424761675153222c22797932223a5b22676d476f4c7052676a6e4b426b4c6b766a493752317052534a655f4a7274784d412d34454d57663036737a544e4e61433530795437346e3874344b634b574366452d644a4435356d4c69554f31336b44646d497a3073466553566b5f4b6e7038587179566c634e51354b6a5a6f5858394e5730505554355266554a4f73435165225d7d2c7b2267656e31223a226b3133334d413766654f324471377a384837797a4a314d56415342486f66315a34684f33566874454b63322d7149685848366855526c36634531584159573248222c2278223a22784c774c4361354c303042494c5331475034464373474f39734b664964413741424b7667536251415672413d222c2279223a5b227455526f44353762325269486f766f6d4342797a3364796c564364792d6e71594a6379324e7472334a706b3d225d7d5d"
    }
  ],
  "lenders": [
    {
      "id": 0,
      "name": "Lenny",
      "key_pair": "023f37203a2476c42566a61cc55c3ca875dbb4cc41c0deb789f8e7bf881836384d4b18062f8502598de045ca7b69f067f59f93b16e3af8733a988adc2341f5c8",
      "min_credit_score": 500,
      "loans": []
    },
    {
      "id": 1,
      "name": "Luna",
      "key_pair": "65efc6564f1c5ee79f65635f249bb082ef5a89d077026c27479ae37db91e48dfe1e2cc04de1ba50705cb9cbba130ddc80f3c2646ddc865b7ab514e8ab77c2e7f",
      "min_credit_score": 680,
      "loans": []
    }
  ],
  "borrowers": [
    {
      "id": 0,
      "name": "Ben",
      "key_pair": "f6a12ca8ffc30a66ca140ccc7276336115819361186d3f535dd99f8eaaca8fce7d177f1e71b490ad0ce380f9578ab12bb0fc00a98de8f6a555c81d48c2039249",
      "credentials": [
          0,
          null,
          null
      ],
      "loans": [],
      "balance": 0,
      "utxo": null
    }
  ],
  "credentials": [
    {
      "id": 0,
      "borrower": 0,
      "credential_issuer": 0,
      "attribute": "MinCreditScore",
      "value": 650,
      "proof": null
    }
  ],
  "loans": [],
  "fiat_code": null,
  "sequence_number": 1
}"#;
/// Path to the data file.
const DATA_FILE: &str = "data.json";
/// Arbitrary choice of the maximum backup extension number.
const BACKUP_COUNT_MAX: i32 = 10000;
/// Port for querying values.
const QUERY_PORT: &str = "8668";
/// Port for submitting transactions.
const SUBMIT_PORT: &str = "8669";
/// Path to the standalone ledger.
const LEDGER_STANDALONE: &str = "../../target/debug/ledger_standalone";

//
// Credentials
//
// TODO (Keyao): Support more attributes
#[derive(Clone, Deserialize, Debug, Eq, PartialEq, Serialize)]
/// Credential attributes and their corresponding indices in the borrower's data.
/// # Examples
/// * `"credentials": [1, 3, 4]` in a borrower's data indicates:
///   * Credential ID of the borrower's MinCreditScore record is 1
///   * Credential ID of the borrower's MinIncome record is 3
///   * Credential ID of the borrower's Citizenship record is 4
enum CredentialIndex {
  /// Lower bound of the credit score
  MinCreditScore = 0,
  /// lower bound of the income
  MinIncome = 1,
  /// Country code of citizenship
  Citizenship = 2,
}

#[derive(Clone, Deserialize, Debug, Serialize)]
/// Borrower's credential record.
struct Credential {
  /// Credential ID
  id: u64,
  /// Borrower ID
  borrower: u64,
  /// CredentialIssuer ID
  credential_issuer: u64,
  /// Credential attribute, possible values defined in the enum `CredentialIndex`
  attribute: CredentialIndex,
  /// Credential value
  value: u64,
  /// Serialized credential proof, if exists
  proof: Option<String>,
}

impl Credential {
  fn new(id: u64,
         borrower: u64,
         credential_issuer: u64,
         attribute: CredentialIndex,
         value: u64)
         -> Self {
    Credential { id,
                 borrower,
                 credential_issuer,
                 attribute,
                 value,
                 proof: None }
  }
}

//
// Users
//
#[derive(Clone, Deserialize, Serialize)]
/// AssetIssuer's account information.
struct AssetIssuer {
  /// AssetIssuer ID
  id: u64,
  /// Name
  name: String,
  /// Serialized key pair
  key_pair: String,
}

impl AssetIssuer {
  fn new(id: usize, name: String) -> Self {
    let key_pair = XfrKeyPair::generate(&mut ChaChaRng::from_entropy());
    let key_pair_str = hex::encode(key_pair.zei_to_bytes());
    AssetIssuer { id: id as u64,
                  name,
                  key_pair: key_pair_str }
  }
}

#[derive(Clone, Deserialize, Serialize)]
/// CredentialIssuer's account information.
struct CredentialIssuer {
  /// CredentialIssuer ID
  id: u64,
  /// Name
  name: String,
  /// Serialized key pair
  key_pair: String,
}

impl CredentialIssuer {
  fn new(id: usize, name: String) -> Result<Self, PlatformError> {
    let key_pair = ac_keygen_issuer::<_>(&mut ChaChaRng::from_entropy(), 1);
    let key_pair_str =
      serde_json::to_vec(&key_pair).or_else(|_| Err(PlatformError::SerializationError))?;
    Ok(CredentialIssuer { id: id as u64,
                          name,
                          key_pair: hex::encode(key_pair_str) })
  }
}

#[derive(Clone, Deserialize, Serialize)]
/// Lender's account information.
struct Lender {
  /// Lender ID
  id: u64,
  /// Name
  name: String,
  /// Serialized key pair
  key_pair: String,
  /// Minimum requirement on borrower's credit score
  min_credit_score: u64,
  /// List of loan IDs
  loans: Vec<u64>,
}

impl Lender {
  fn new(id: usize, name: String, min_credit_score: u64) -> Self {
    let key_pair = XfrKeyPair::generate(&mut ChaChaRng::from_entropy());
    let key_pair_str = hex::encode(key_pair.zei_to_bytes());
    Lender { id: id as u64,
             name,
             key_pair: key_pair_str,
             min_credit_score,
             loans: Vec::new() }
  }
}

#[derive(Clone, Deserialize, Serialize)]
/// Borrower's account information.
struct Borrower {
  /// Borrower ID
  id: u64,
  /// Name
  name: String,
  /// Serialized key pair
  key_pair: String,
  /// List of credential IDs, ordered by `CredentialIndex`
  /// # Examples
  /// * `"credentials": [1, 3, 4]` indicates:
  ///   * Credential ID of the MinCreditScore record is 1
  ///   * Credential ID of the MinIncome record is 3
  ///   * Credential ID of the Citizenship record is 4
  credentials: [Option<u64>; 3],
  /// List of loan IDs
  loans: Vec<u64>,
  /// Balance
  balance: u64,
  /// List of UTXO (unspent transaction output) SIDs, if any
  utxo: Option<TxoSID>,
}

impl Borrower {
  fn new(id: usize, name: String) -> Self {
    // Get the encoded key pair
    let key_pair = XfrKeyPair::generate(&mut ChaChaRng::from_entropy());
    let key_pair_str = hex::encode(key_pair.zei_to_bytes());

    // Construct the Borrower
    Borrower { id: id as u64,
               name,
               key_pair: key_pair_str,
               credentials: [None; 3],
               loans: Vec::new(),
               balance: 0,
               utxo: None }
  }
}

//
// Loan
//
#[derive(Clone, Deserialize, Debug, PartialEq, Serialize)]
/// Loan statuses.
enum LoanStatus {
  /// The borrower has requested the loan, but the lender hasn't fulfill it
  Requested,
  /// The lender has declined the loan
  Declined,
  /// The lender has fulfilled the loan, but the borrower hasn't paid it off
  Active,
  /// The borrower has paid off the loan
  Complete,
}

#[derive(Clone, Deserialize, Debug, Serialize)]
/// Loan information.
struct Loan {
  /// Loan ID
  id: u64,
  /// Lender ID           
  lender: u64,
  /// Borrower ID          
  borrower: u64,
  /// Loan status, possible values defined in the enum `LoanStatus`
  status: LoanStatus,
  /// Total amount
  amount: u64,
  /// Outstanding balance
  balance: u64,
  /// Interest per 1000
  /// # Examples
  /// * `120`: interest rate is 0.12        
  interest_per_mille: u64,
  /// Loan duration
  duration: u64,
  /// Number of payments that have been made
  payments: u64,
  /// Serialized debt token code, if exists
  code: Option<String>,
  /// Debt UTXO (unspent transaction output) SIDs, if exists
  utxo: Option<TxoSID>,
}

impl Loan {
  fn new(id: usize,
         lender: u64,
         borrower: u64,
         amount: u64,
         interest_per_mille: u64,
         duration: u64)
         -> Self {
    Loan { id: id as u64,
           lender,
           borrower,
           status: LoanStatus::Requested,
           amount,
           balance: amount,
           interest_per_mille,
           duration,
           payments: 0,
           code: None,
           utxo: None }
  }
}

//
// Data
//
#[derive(Clone, Deserialize, Serialize)]
/// Information of users, loans, fiat token code, and sequence number.
struct Data {
  /// List of user records
  asset_issuers: Vec<AssetIssuer>,
  credential_issuers: Vec<CredentialIssuer>,
  lenders: Vec<Lender>,
  borrowers: Vec<Borrower>,

  /// List of loan records
  loans: Vec<Loan>,

  /// List of credential records
  credentials: Vec<Credential>,

  /// Serialized token code of fiat asset, if defined
  fiat_code: Option<String>,

  /// Sequence number of the next transaction
  sequence_number: u64,
}

impl Data {
  fn add_loan(&mut self,
              lender: u64,
              borrower: u64,
              amount: u64,
              interest_per_mille: u64,
              duration: u64)
              -> Result<(), PlatformError> {
    let id = self.loans.len();
    self.loans
        .push(Loan::new(id, lender, borrower, amount, interest_per_mille, duration));
    self.lenders[lender as usize].loans.push(id as u64);
    self.borrowers[borrower as usize].loans.push(id as u64);
    store_data_to_file(self.clone())
  }

  fn add_asset_issuer(&mut self, name: String) -> Result<(), PlatformError> {
    let id = self.asset_issuers.len();
    self.asset_issuers.push(AssetIssuer::new(id, name.clone()));
    println!("{}'s id is {}.", name, id);
    store_data_to_file(self.clone())
  }

  fn get_asset_issuer_key_pair(&mut self, id: u64) -> Result<XfrKeyPair, PlatformError> {
    let key_pair_str = &self.asset_issuers[id as usize].key_pair;
    Ok(XfrKeyPair::zei_from_bytes(&hex::decode(key_pair_str).or_else(|_| {
                                     Err(PlatformError::DeserializationError)
                                   })?))
  }

  fn add_credential_issuer(&mut self, name: String) -> Result<(), PlatformError> {
    let id = self.credential_issuers.len();
    self.credential_issuers
        .push(CredentialIssuer::new(id, name.clone())?);
    println!("{}'s id is {}.", name, id);
    store_data_to_file(self.clone())
  }

  fn get_credential_issuer_key_pair(
    &mut self,
    id: u64)
    -> Result<(ACIssuerPublicKey, ACIssuerSecretKey), PlatformError> {
    let key_pair_str = &self.credential_issuers[id as usize].key_pair;
    let key_pair_decode =
      hex::decode(key_pair_str).or_else(|_| Err(PlatformError::DeserializationError))?;
    let key_pair =
      serde_json::from_slice(&key_pair_decode).or_else(|_| {
                                                Err(PlatformError::DeserializationError)
                                              })?;
    Ok(key_pair)
  }

  fn add_lender(&mut self, name: String, min_credit_score: u64) -> Result<(), PlatformError> {
    let id = self.lenders.len();
    self.lenders
        .push(Lender::new(id, name.clone(), min_credit_score));
    println!("{}'s id is {}.", name, id);
    store_data_to_file(self.clone())
  }

  fn get_lender_key_pair(&mut self, id: u64) -> Result<XfrKeyPair, PlatformError> {
    let key_pair_str = &self.lenders[id as usize].key_pair;
    Ok(XfrKeyPair::zei_from_bytes(&hex::decode(key_pair_str).or_else(|_| {
                                     Err(PlatformError::DeserializationError)
                                   })?))
  }

  fn add_borrower(&mut self, name: String) -> Result<(), PlatformError> {
    let id = self.borrowers.len();
    self.borrowers.push(Borrower::new(id, name.clone()));
    println!("{}'s id is {}.", name, id);
    store_data_to_file(self.clone())
  }

  fn get_borrower_key_pair(&mut self, id: u64) -> Result<XfrKeyPair, PlatformError> {
    let key_pair_str = &self.borrowers[id as usize].key_pair;
    Ok(XfrKeyPair::zei_from_bytes(&hex::decode(key_pair_str).or_else(|_| {
                                     Err(PlatformError::DeserializationError)
                                   })?))
  }

  fn add_or_update_credential(&mut self,
                              borrower_id: u64,
                              credential_issuer_id: u64,
                              attribute: CredentialIndex,
                              value: u64)
                              -> Result<(), PlatformError> {
    // If there's an existing record, update the value and remove the proof
    // Otherwise, add the record directly
    if let Some(credential_id) =
      self.borrowers[borrower_id as usize].credentials[attribute.clone() as usize]
    {
      println!("Updating the credential record.");
      self.credentials[credential_id as usize].value = value;
      self.credentials[credential_id as usize].proof = None;
    } else {
      println!("Adding the credential record.");
      let credential_id = self.credentials.len();
      self.credentials.push(Credential::new(credential_id as u64,
                                            borrower_id,
                                            credential_issuer_id,
                                            attribute.clone(),
                                            value));
      self.borrowers[borrower_id as usize].credentials[attribute as usize] =
        Some(credential_id as u64);
    }

    // Update the data
    store_data_to_file(self.clone())
  }
}

/// Gets the initial data for the CLI.
fn get_init_data() -> Result<Data, PlatformError> {
  serde_json::from_str::<Data>(INIT_DATA).or(Err(PlatformError::DeserializationError))
}

/// Gets the sequence number and increments it.
fn get_and_update_sequence_number() -> Result<u64, PlatformError> {
  // Get the sequence number
  let mut data = load_data()?;
  let sequence_number = data.sequence_number;
  println!("Sequence number: {}", sequence_number);

  // Increment the sequence number
  data.sequence_number += 1;
  store_data_to_file(data)?;

  Ok(sequence_number)
}

//
// Load functions
//
/// Loads data.
/// * If the data file exists, loads data from it.
/// * Otherwise, stores the initial data to file and returns the data.
fn load_data() -> Result<Data, PlatformError> {
  let mut file;
  match File::open(DATA_FILE) {
    Ok(f) => {
      file = f;
    }
    Err(_) => {
      let data = get_init_data()?;
      store_data_to_file(data.clone())?;
      return Ok(data);
    }
  }
  let mut data = String::new();
  if file.read_to_string(&mut data).is_err() {
    Err(PlatformError::IoError(format!("Failed to read file: {}", "data")))
  } else {
    serde_json::from_str::<Data>(&data).or(Err(PlatformError::DeserializationError))
  }
}

/// Loads transaction record from file
/// # Arguments
/// * `file_path`: file path.
fn load_txn_from_file(file_path: &str) -> Result<TransactionBuilder, PlatformError> {
  let mut file;
  match File::open(file_path) {
    Ok(f) => {
      file = f;
    }
    Err(_) => {
      return Err(PlatformError::IoError(format!("File doesn't exist: {}. Try subcommand create.",
                                         file_path)));
    }
  }
  let mut txn = String::new();
  if file.read_to_string(&mut txn).is_err() {
    return Err(PlatformError::IoError(format!("Failed to read file: {}", file_path)));
  }
  println!("Parsing builder from file contents: \"{}\"", &txn);
  match serde_json::from_str(&txn) {
    Ok(builder) => Ok(builder),
    Err(_) => Err(PlatformError::DeserializationError),
  }
}

/// Split a string by comma (`,`).
/// # Arguments
/// * `string`: string to split
fn split_arg(string: &str) -> Vec<&str> {
  string.split(',').collect::<Vec<&str>>()
}

/// Loads UTXO (unspent transaction output) SIDs from file.
/// # Arguments
/// * `file_path`: file path
fn load_sids_from_file(file_path: &str) -> Result<Vec<u64>, PlatformError> {
  let mut file;
  match File::open(file_path) {
    Ok(f) => {
      file = f;
    }
    Err(_) => {
      return Err(PlatformError::IoError(format!("File doesn't exist: {}. Try subcommand store --sids.",file_path)));
    }
  }

  let mut sids_str = String::new();
  if let Err(error) = file.read_to_string(&mut sids_str) {
    return Err(PlatformError::IoError(format!("Failed to read file: {}: {}.", file_path, error)));
  }

  let mut sids = Vec::new();
  for sid_str in split_arg(&sids_str) {
    if sid_str == "" {
      break;
    }
    sids.push(parse_to_u64(sid_str)?);
  }

  Ok(sids)
}

//
// Store functions
//
/// Stores the program data to `DATA_FILE`, when the program starts or the data is updated.
/// # Arguments
/// * `data`: data to store.
fn store_data_to_file(data: Data) -> Result<(), PlatformError> {
  if let Ok(as_json) = serde_json::to_string(&data) {
    if let Err(error) = fs::write(DATA_FILE, &as_json) {
      return Err(PlatformError::IoError(format!("Failed to create file {}: {}.",
                                                DATA_FILE, error)));
    };
  }
  Ok(())
}

/// Stores transaction record to file.
/// # Arguments
/// * `path_str`: file path to store the transaction record.
/// * `txn`: transaction builder.
fn store_txn_to_file(path_str: &str, txn: &TransactionBuilder) -> Result<(), PlatformError> {
  if let Ok(as_json) = serde_json::to_string(txn) {
    if let Err(error) = fs::write(path_str, &as_json) {
      return Err(PlatformError::IoError(format!("Failed to create file {}: {}.",
                                                path_str, error)));
    };
  }
  Ok(())
}

/// Stores a new key pair to file. Assumes tilde expansion has already been done.
/// # Arguments
/// * `path_str`: file path to store the key pair.
fn store_key_pair_to_file(path_str: &str) -> Result<(), PlatformError> {
  let file_path = Path::new(path_str);
  let parent_path = if let Some(path) = file_path.parent() {
    path
  } else {
    return Err(PlatformError::IoError(format!("Failed to get the parent path of file {}.",
                                              file_path.display())));
  };
  match fs::create_dir_all(parent_path) {
    Ok(()) => {
      let mut prng: ChaChaRng;
      prng = ChaChaRng::from_entropy();
      let key_pair = XfrKeyPair::generate(&mut prng);
      if let Err(error) = fs::write(&file_path, key_pair.zei_to_bytes()) {
        return Err(PlatformError::IoError(format!("Failed to create file {}: {}.",
                                                  file_path.display(),
                                                  error)));
      };
    }
    Err(error) => {
      return Err(PlatformError::IoError(format!("Failed to create file {}: {}.",
                                                file_path.display(),
                                                error)));
    }
  }
  Ok(())
}

/// Stores a new public key to file. Assumes tilde expansion has already been done.
/// # Arguments
/// * `path_str`: file path to store the public key.
fn store_pub_key_to_file(path_str: &str) -> Result<(), PlatformError> {
  let file_path = Path::new(path_str);
  let parent_path = if let Some(path) = file_path.parent() {
    path
  } else {
    return Err(PlatformError::IoError(format!("Failed to get the parent path of file {}.",
                                              file_path.display())));
  };
  match fs::create_dir_all(parent_path) {
    Ok(()) => {
      let mut prng = ChaChaRng::from_entropy();
      let key_pair = XfrKeyPair::generate(&mut prng);
      if let Err(error) = fs::write(&file_path, key_pair.get_pk_ref().as_bytes()) {
        return Err(PlatformError::IoError(format!("Failed to create file {}: {}.",
                                                  file_path.display(),
                                                  error)));
      };
    }
    Err(error) => {
      return Err(PlatformError::IoError(format!("Failed to create directory for file {}: {}.",
                                                file_path.display(),
                                                error)));
    }
  }
  Ok(())
}

/// Stores SIDs to file.
/// # Arguments
/// * `file_path`: file path to store the key pair.
/// * `sids`: SIDs to store, separated by comma (`,`).
fn store_sids_to_file(path_str: &str, sids: &str) -> Result<(), PlatformError> {
  if let Err(error) = fs::write(path_str, sids) {
    return Err(PlatformError::IoError(format!("Failed to create file {}: {}.", path_str, error)));
  };
  Ok(())
}

//
// Path related helper functions
//
/// Creates the directory for the file if missing.
/// # Arguments
/// * `path_str`: string representation of the file path.
fn create_directory_if_missing(path_str: &str) -> Result<(), PlatformError> {
  let path = Path::new(path_str);
  if path.exists() {
    return Ok(());
  }

  if let Some(parent) = path.parent() {
    if parent.exists() {
      return Ok(());
    }
    if let Err(error) = fs::create_dir_all(&parent) {
      return Err(PlatformError::IoError(format!("Failed to create directory for the parent path of {}: {}", path_str, error)));
    }
  }

  Ok(())
}

/// Recursively finds a backup file name not currently in use.
///
/// All path components of path must exist and be readable.
///
/// Assumes:
/// * The extension of path can be replaced by n.
/// * It is safe to check the existence of the path after doing so.
/// * Recursion won't hurt us here.
///
/// # Arguments
/// * `path`: base path to look at.
/// * `n`: extension number to try and increment.
fn find_available_path(path: &Path, n: i32) -> Result<PathBuf, PlatformError> {
  if n < BACKUP_COUNT_MAX {
    let path_n = path.with_extension(&n.to_string());
    if path_n.exists() {
      find_available_path(path, n + 1)
    } else {
      Ok(path_n)
    }
  } else {
    Err(PlatformError::IoError(format!("Too many backups for {:?}. Use --path to specify another path.",
    path)))
  }
}

/// Derives a backup file path.
///
/// The path must not be empty and must not be dot (".").
///
/// # Arguments
/// * `path`: path to derive from.
fn next_path(path: &Path) -> Result<PathBuf, PlatformError> {
  fn add_backup_extension(path: &Path) -> Result<PathBuf, PlatformError> {
    let mut pb = PathBuf::from(path);
    if let Some(name) = path.file_name() {
      if let Some(name_str) = name.to_str() {
        pb.set_file_name(format!("{}.0", name_str));
        Ok(pb)
      } else {
        Err(PlatformError::IoError("Failed to convert the path to string.".to_owned()))
      }
    } else {
      Err(PlatformError::IoError("Failed to get the file name.".to_owned()))
    }
  }

  if let Some(ext) = path.extension() {
    let ext_str = if let Some(string) = ext.to_str() {
      string
    } else {
      return Err(PlatformError::IoError("Failed to convert the path to string.".to_owned()));
    };

    if let Ok(n) = ext_str.parse::<i32>() {
      // Has a numeric extension
      find_available_path(path, n)
    } else {
      // Doesn't have a numeric extension
      find_available_path(&add_backup_extension(&path)?, 0)
    }
  } else {
    // Doesn't have any extension.
    if path.components().next() == None {
      println!("Is empty: {:?}. Specify a file path.", path);
      Err(PlatformError::InputsError)
    } else if path.file_name() == None {
      println!("Is directory: {:?}. Specify a file path.", path);
      Err(PlatformError::InputsError)
    } else {
      find_available_path(&add_backup_extension(&path)?, 0)
    }
  }
}

/// Renames the file
/// # Arguments
/// * `path`: file path.
fn rename_existing_path(path: &Path) -> Result<(), PlatformError> {
  let next = next_path(path)?;
  trace!("Next path for {:?} is {:?}", &path, &next);
  if let Err(error) = fs::rename(path, next.as_path()) {
    return Err(PlatformError::IoError(format!("Failed to rename path: {}", error)));
  }
  Ok(())
}

/// Parses a string to u64.
/// # Arguments
/// * `val_str`: string representation of a value.
fn parse_to_u64(val_str: &str) -> Result<u64, PlatformError> {
  if let Ok(val) = val_str.trim().parse::<u64>() {
    Ok(val)
  } else {
    println!("Improperly formatted number.");
    Err(PlatformError::InputsError)
  }
}

/// Parses a string to a list of u64 values.
/// # Arguments
/// * `vals_str`: string representation of a list of values.
fn parse_to_u64_vec(vals_str: &str) -> Result<Vec<u64>, PlatformError> {
  let vals_vec = split_arg(vals_str);
  let mut vals = Vec::new();
  for val_str in vals_vec {
    if let Ok(val) = val_str.trim().parse::<u64>() {
      vals.push(val);
    } else {
      return Err(PlatformError::InputsError);
    }
  }
  Ok(vals)
}

/// Defines an asset.
///
/// Note: the transaction isn't submitted until `submit` or `submit_and_get_sids` is called.
///
/// # Arguments
/// * `fiat_asset`: whether the asset is a fiat asset.
/// * `issuer_key_pair`: AssetIssuer's key pair.
/// * `token_code`: asset token code.
/// * `memo`: memo for defining the asset.
/// * `allow_updates`: whether updates are allowed.
/// * `traceable`: whether the asset is traceable.
/// * `txn_file`: path to store the transaction file.
fn define_asset(fiat_asset: bool,
                issuer_key_pair: &XfrKeyPair,
                token_code: AssetTypeCode,
                memo: &str,
                allow_updates: bool,
                traceable: bool,
                txn_file: &str)
                -> Result<TransactionBuilder, PlatformError> {
  let mut txn_builder = TransactionBuilder::default();
  txn_builder.add_operation_create_asset(issuer_key_pair,
                                         Some(token_code),
                                         allow_updates,
                                         traceable,
                                         &memo)?;
  store_txn_to_file(&txn_file, &txn_builder)?;

  // Update data
  let mut data = load_data()?;
  if fiat_asset {
    data.fiat_code = Some(token_code.to_base64());
    store_data_to_file(data)?;
  };
  Ok(txn_builder)
}

/// Issues and transfers asset.
/// # Arguments
/// * `issuer_key_pair`: AssetIssuer's key pair.
/// * `recipient_key_pair`: rercipient's key pair.
/// * `amount`: amount to issue and transfer.
/// * `token_code`: asset token code.
/// * `confidential_amount`: whether the amount is confidential.
/// * `confidential_asset`: whether the asset is confidential.
/// * `txn_file`: path to the transaction file.
fn issue_and_transfer_asset(issuer_key_pair: &XfrKeyPair,
                            recipient_key_pair: &XfrKeyPair,
                            amount: u64,
                            token_code: AssetTypeCode,
                            confidential_amount: bool,
                            confidential_asset: bool,
                            txn_file: &str)
                            -> Result<TransactionBuilder, PlatformError> {
  let blind_asset_record = get_blind_asset_record(issuer_key_pair.get_pk(),
                                                  amount,
                                                  token_code,
                                                  confidential_amount,
                                                  confidential_asset)?;

  // Transfer Operation
  let xfr_op =
    TransferOperationBuilder::new().add_input(TxoRef::Relative(0),
                                              open_asset_record(&blind_asset_record,
                                                                issuer_key_pair.get_sk_ref())?,
                                              amount)?
                                   .add_output(amount, recipient_key_pair.get_pk_ref(), token_code)?
                                   .balance()?
                                   .create(TransferType::Standard)?
                                   .sign(issuer_key_pair)?
                                   .transaction()?;

  // Issue and Transfer transaction
  let mut txn_builder = TransactionBuilder::default();
  txn_builder.add_operation_issue_asset(issuer_key_pair,
                                        &token_code,
                                        get_and_update_sequence_number()?,
                                        &[TxOutput(blind_asset_record)])?
             .add_operation(xfr_op)
             .transaction();

  store_txn_to_file(txn_file, &txn_builder)?;
  Ok(txn_builder)
}

/// Runs the standalone ledger
fn run_ledger_standalone() -> Result<(), PlatformError> {
  // Run the standalone ledger
  thread::spawn(move || {
    let status = Command::new(LEDGER_STANDALONE).status();
    if status.is_err() {
      return Err(PlatformError::SubmissionServerError(Some("Failed to run ledger.".to_owned())));
    };
    Ok(())
  });
  Ok(())
}

/// Queries a value.
///
/// # Arguments
/// * `protocol`: either `https` or `http`.
/// * `host`: either `testnet.findora.org` or `localhost`.
/// * `port`: either `QUERY_PORT` or `SUBMIT_PORT`.
/// * `route`: route to query.
/// * `value`: value to look up.
///
/// # Examples
/// * To query the BlindAssetRecord with utxo_sid 100 from https://testnet.findora.org:
/// ```
/// query("https", "testnet.findora.org", QUERY_PORT, "utxo_sid", "100")
/// ```
fn query(protocol: &str,
         host: &str,
         port: &str,
         route: &str,
         value: &str)
         -> Result<String, PlatformError> {
  let mut res = if let Ok(response) =
    reqwest::get(&format!("{}://{}:{}/{}/{}", protocol, host, port, route, value))
  {
    response
  } else {
    return Err(PlatformError::SubmissionServerError(Some("Failed to query.".to_owned())));
  };

  // Log body
  println!("Querying status: {}", res.status());
  let text =
    res.text().or_else(|_| {
                 Err(PlatformError::SubmissionServerError(Some("Failed to query.".to_owned())))
               })?;
  println!("Querying result: {}", text);

  Ok(text)
}

/// Submits a transaction.
///
/// Either this function or `submit_and_get_sids` should be called after a transaction is composed by any of the following:
/// * `define_asset`
/// * `issue_asset`
/// * `transfer_asset`
/// * `issue_and_transfer_asset`
///
/// # Arguments
/// * `protocol`: either `https` or `http`.
/// * `host`: either `testnet.findora.org` or `localhost`.
/// * `txn_builder`: transation builder.
fn submit(protocol: &str,
          host: &str,
          txn_builder: TransactionBuilder)
          -> Result<(), PlatformError> {
  // Submit transaction
  let client = reqwest::Client::new();
  let txn = txn_builder.transaction();
  let mut res =
    client.post(&format!("{}://{}:{}/{}",
                         protocol, host, SUBMIT_PORT, "submit_transaction"))
          .json(&txn)
          .send()
          .or_else(|_| {
            Err(PlatformError::SubmissionServerError(Some("Failed to submit.".to_owned())))
          })?;
  // Log body
  println!("Submission response: {}",
           res.json::<TxnHandle>().expect("<Invalid JSON>"));
  println!("Submission status: {}", res.status());
  Ok(())
}

/// Submits a transaction and gets the UTXO (unspent transaction output) SIDs.
///
/// Either this function or `submit` should be called after a transaction is composed by any of the following:
/// * `define_asset`
/// * `issue_asset`
/// * `transfer_asset`
/// * `issue_and_transfer_asset`
///
/// # Arguments
/// * `protocol`: either `https` or `http`.
/// * `host`: either `testnet.findora.org` or `localhost`.
/// * `txn_builder`: transation builder.
fn submit_and_get_sids(protocol: &str,
                       host: &str,
                       txn_builder: TransactionBuilder)
                       -> Result<Vec<TxoSID>, PlatformError> {
  // Submit transaction

  let client = reqwest::Client::new();
  let txn = txn_builder.transaction();
  let mut res =
    client.post(&format!("{}://{}:{}/{}",
                         protocol, host, SUBMIT_PORT, "submit_transaction"))
          .json(&txn)
          .send()
          .or_else(|_| {
            Err(PlatformError::SubmissionServerError(Some("Failed to submit.".to_owned())))
          })?;

  // Log body
  let handle = res.json::<TxnHandle>().expect("<Invalid JSON>");
  println!("Submission response: {}", handle);
  println!("Submission status: {}", res.status());

  // Return sid
  let res = query(protocol, host, SUBMIT_PORT, "txn_status", &handle.0)?;
  match serde_json::from_str::<TxnStatus>(&res).or_else(|_| {
                                                 Err(PlatformError::DeserializationError)
                                               })? {
    TxnStatus::Committed((_sid, txos)) => Ok(txos),
    _ => Err(PlatformError::DeserializationError),
  }
}

/// Gets the blind asset record.
/// # Arguments
/// * `pub_key`: public key of the asset record.
/// * `amount`: amount of the asset record.
/// * `token_code`: token code of the asset rercord.
/// * `confidential_amount`: whether the amount is confidential.
/// * `confidential_asset`: whether the asset is confidential.
fn get_blind_asset_record(pub_key: XfrPublicKey,
                          amount: u64,
                          token_code: AssetTypeCode,
                          confidential_amount: bool,
                          confidential_asset: bool)
                          -> Result<BlindAssetRecord, PlatformError> {
  let mut prng = ChaChaRng::from_entropy();
  let params = PublicParams::new();
  let asset_record_type = AssetRecordType::from_booleans(confidential_amount, confidential_asset);
  let asset_record = match AssetRecord::new(amount, token_code.val, pub_key) {
    Ok(record) => record,
    Err(error) => {
      return Err(PlatformError::ZeiError(error));
    }
  };
  Ok(build_blind_asset_record(&mut prng,
                              &params.pc_gens,
                              &asset_record,
                              asset_record_type,
                              &None))
}

/// Merges two asset records.
/// # Arguments
/// * `key_pair`: key pair of the two records.
/// * `sid1`: SID of the first record.
/// * `sid2`: SID of the second record.
/// * `blind_asset_record1`: blind asset record of the first record.
/// * `blind_asset_record2`: blind asset record of the second record.
/// * `token_code`: asset token code of the two records.
fn merge_records(key_pair: &XfrKeyPair,
                 sid1: TxoRef,
                 sid2: TxoRef,
                 blind_asset_record1: BlindAssetRecord,
                 blind_asset_record2: BlindAssetRecord,
                 token_code: AssetTypeCode)
                 -> Result<TransactionBuilder, PlatformError> {
  let oar1 = open_asset_record(&blind_asset_record1, key_pair.get_sk_ref())?;
  let oar2 = open_asset_record(&blind_asset_record2, key_pair.get_sk_ref())?;
  let amount1 = *oar1.get_amount();
  let amount2 = *oar2.get_amount();

  // Transfer Operation
  let xfr_op =
    TransferOperationBuilder::new().add_input(sid1, oar1, amount1)?
                                   .add_input(sid2, oar2, amount2)?
                                   .add_output(amount1 + amount2,
                                               key_pair.get_pk_ref(),
                                               token_code)?
                                   .create(TransferType::Standard)?
                                   .sign(key_pair)?
                                   .transaction()?;

  // Merge records
  let mut txn_builder = TransactionBuilder::default();
  txn_builder.add_operation(xfr_op).transaction();
  Ok(txn_builder)
}

/// Loads funds.
/// # Arguments
/// * `issuer_id`: issuer ID.
/// * `recipient_id`: recipient's ID.
/// * `amount`: amount to load.
/// * `txn_file`: path to store the transaction file.
/// * `protocol`: either `https` or `http`.
/// * `host`: either `testnet.findora.org` or `localhost`.
fn load_funds(issuer_id: u64,
              recipient_id: u64,
              amount: u64,
              txn_file: &str,
              protocol: &str,
              host: &str)
              -> Result<(), PlatformError> {
  // Get data
  let mut data = load_data()?;
  let issuer_key_pair = &data.clone().get_asset_issuer_key_pair(issuer_id)?;
  let recipient = &data.borrowers.clone()[recipient_id as usize];
  let recipient_key_pair = &data.clone().get_borrower_key_pair(recipient_id)?;

  // Get or define fiat asset
  let token_code = if let Some(code) = &data.clone().fiat_code {
    AssetTypeCode::new_from_base64(code)?
  } else {
    let fiat_code = AssetTypeCode::gen_random();
    let txn_builder = define_asset(true,
                                   issuer_key_pair,
                                   fiat_code,
                                   "Fiat asset",
                                   false,
                                   false,
                                   txn_file)?;
    // Store data before submitting the transaction to avoid data overwriting
    let data = load_data()?;
    submit(protocol, host, txn_builder)?;
    store_data_to_file(data)?;
    fiat_code
  };

  // Issue and transfer asset
  let txn_builder = issue_and_transfer_asset(issuer_key_pair,
                                             recipient_key_pair,
                                             amount,
                                             token_code,
                                             false,
                                             false,
                                             txn_file)?;

  // Submit transaction and get the new record
  let sid_new = submit_and_get_sids(protocol, host, txn_builder)?[0];
  let res_new = query(protocol,
                      host,
                      QUERY_PORT,
                      "utxo_sid",
                      &format!("{}", sid_new.0))?;
  let blind_asset_record_new =
    serde_json::from_str::<BlindAssetRecord>(&res_new).or_else(|_| {
                                                        Err(PlatformError::DeserializationError)
                                                      })?;

  // Merge records
  let sid_merged = if let Some(sid_pre) = recipient.utxo {
    let res_pre = query(protocol,
                        host,
                        QUERY_PORT,
                        "utxo_sid",
                        &format!("{}", sid_pre.0))?;
    let blind_asset_record_pre =
      serde_json::from_str::<BlindAssetRecord>(&res_pre).or_else(|_| {
                                                          Err(PlatformError::DeserializationError)
                                                        })?;
    let txn_builder = merge_records(recipient_key_pair,
                                    TxoRef::Absolute(sid_pre),
                                    TxoRef::Absolute(sid_new),
                                    blind_asset_record_pre,
                                    blind_asset_record_new,
                                    token_code)?;

    submit_and_get_sids(protocol, host, txn_builder)?[0]
  } else {
    sid_new
  };

  // Update data
  data = load_data()?;
  data.borrowers[recipient_id as usize].balance = recipient.balance + amount;
  data.borrowers[recipient_id as usize].utxo = Some(sid_merged);
  store_data_to_file(data)
}

/// Gets the blind asset record by querying the UTXO (unspent transaction output) SID.
/// # Arguments
/// * `protocol`: either `https` or `http`.
/// * `host`: either `testnet.findora.org` or `localhost`.
/// * `sid`: UTXO SID.
/// * `key_pair`: key pair of the asset record.
fn get_open_asset_record(protocol: &str,
                         host: &str,
                         sid: TxoSID,
                         key_pair: &XfrKeyPair)
                         -> Result<OpenAssetRecord, PlatformError> {
  let res = query(protocol,
                  host,
                  QUERY_PORT,
                  "utxo_sid",
                  &format!("{}", sid.0))?;
  let blind_asset_record =
    serde_json::from_str::<BlindAssetRecord>(&res).or_else(|_| {
                                                    Err(PlatformError::DeserializationError)
                                                  })?;
  open_asset_record(&blind_asset_record, key_pair.get_sk_ref()).or_else(|error| {
                                                                 Err(PlatformError::ZeiError(error))
                                                               })
}

/// Relation types, used to represent the credential requirement types.
enum RelationType {
  // /// Requirement: attribute value == requirement
  // Equal,
  /// Requirement: attribute value >= requirement
  AtLeast,
}

/// Proves the credential value.
/// # Arguments
/// * `reveal_sig`: signature to verify, constructed by calling `ac_reveal`.
/// * `ac_issuer_pk`: credential issuer's public key, constructed by calling `ac_keygen_issuer`.
/// * `value`: credential value.
/// * `requirement`: required value on the credential attribute.
/// * `relation_type`: relation between the credenital and required values, possible values defined in the enum `RelationType`.
fn prove(reveal_sig: &ACRevealSig,
         ac_issuer_pk: &ACIssuerPublicKey,
         value: u64,
         requirement: u64,
         relation_type: RelationType)
         -> Result<(), PlatformError> {
  // 1. Prove that the attribut meets the requirement
  match relation_type {
    // //    Case 1. "Equal" requirement
    // //    E.g. prove that the country code is the same as the requirement
    // RelationType::Equal => {
    //   if value != requirement {
    //     println!("Value should be: {}.", requirement);
    //     return Err(PlatformError::InputsError);
    //   }
    // }
    //    Case 2. "AtLeast" requirement
    //    E.g. prove that the credit score is at least the required value
    RelationType::AtLeast => {
      if value < requirement {
        println!("Value should be at least: {}.", requirement);
        return Err(PlatformError::InputsError);
      }
    }
  }

  // 2. Prove that the attribute is true
  //    E.g. verify the lower bound of the credit score
  let attrs = [Some(value.to_le_bytes())];
  ac_verify(ac_issuer_pk,
            &attrs,
            &reveal_sig.sig_commitment,
            &reveal_sig.pok).or_else(|error| Err(PlatformError::ZeiError(error)))
}

/// Fulfills a loan.
/// # Arguments
/// * `loan_id`: loan ID.
/// * `issuer_id`: issuer ID.
/// * `txn_file`: path to store the transaction file.
/// * `protocol`: either `https` or `http`.
/// * `host`: either `testnet.findora.org` or `locaohost`.
fn fulfill_loan(loan_id: u64,
                issuer_id: u64,
                txn_file: &str,
                protocol: &str,
                host: &str)
                -> Result<(), PlatformError> {
  // Get data
  let mut data = load_data()?;
  let issuer_key_pair = &data.clone().get_asset_issuer_key_pair(issuer_id)?;
  let loan = &data.loans.clone()[loan_id as usize];

  // Check if loan has been fulfilled
  match loan.status {
    LoanStatus::Declined => {
      println!("Loan {} has already been declined.", loan_id);
      return Err(PlatformError::InputsError);
    }
    LoanStatus::Active => {
      println!("Loan {} has already been fulfilled.", loan_id);
      return Err(PlatformError::InputsError);
    }
    LoanStatus::Complete => {
      println!("Loan {} has already been paid off.", loan_id);
      return Err(PlatformError::InputsError);
    }
    _ => {}
  }

  let lender_id = loan.lender;
  let lender = &data.lenders.clone()[lender_id as usize];
  let lender_key_pair = &data.get_lender_key_pair(loan.lender)?;
  let borrower_id = loan.borrower;
  let borrower = &data.borrowers.clone()[borrower_id as usize];
  let borrower_key_pair = &data.get_borrower_key_pair(borrower_id)?;
  let amount = loan.amount;

  // Credential check
  // TODO (Keyao): Add requirements about other credential attributes, and attest them too
  let credential_id =
    if let Some(id) = borrower.credentials[CredentialIndex::MinCreditScore as usize] {
      id as usize
    } else {
      println!("Minimum credit score is required. Use create credential.");
      return Err(PlatformError::InputsError);
    };
  let credential = &data.credentials.clone()[credential_id as usize];
  let credential_issuer_id = credential.credential_issuer;
  let requirement = lender.min_credit_score;

  // If the proof exists and the proved value is valid, attest with the proof
  // Otherwise, prove and attest the value
  if let Some(proof) = &credential.proof {
    println!("Attesting with the existing proof.");
    let credential_issuer_public_key = data.get_credential_issuer_key_pair(credential_issuer_id)?.0;
    if let Err(error) =
      prove(&serde_json::from_str::<ACRevealSig>(proof).or_else(|_| {
                                                         Err(PlatformError::DeserializationError)
                                                       })?,
            &credential_issuer_public_key,
            credential.value,
            requirement,
            RelationType::AtLeast)
    {
      // Update loans data
      data.loans[loan_id as usize].status = LoanStatus::Declined;
      store_data_to_file(data)?;
      return Err(error);
    }
  } else {
    println!("Proving before attesting.");
    let credential_issuer_key_pair = data.get_credential_issuer_key_pair(credential_issuer_id)?;
    let mut prng: ChaChaRng = ChaChaRng::from_entropy();
    let (user_pk, user_sk) = ac_keygen_user::<_>(&mut prng, &credential_issuer_key_pair.0.clone());
    let value = credential.value;
    let attributes = [value.to_le_bytes()].to_vec();
    let signature = ac_sign(&mut prng,
                            &credential_issuer_key_pair.1,
                            &user_pk,
                            &attributes);
    let zei_credential = ZeiCredential { signature,
                                         attributes,
                                         issuer_pk: credential_issuer_key_pair.0.clone() };

    let reveal_sig =
      ac_reveal(&mut prng, &user_sk, &zei_credential, &[true]).or_else(|error| {
                                                                Err(PlatformError::ZeiError(error))
                                                              })?;

    prove(&reveal_sig,
          &credential_issuer_key_pair.0,
          value,
          requirement,
          RelationType::AtLeast)?;

    // Update credentials data
    data.credentials[credential_id as usize].proof =
      Some(serde_json::to_string(&reveal_sig).or_else(|_| Err(PlatformError::SerializationError))?);
    store_data_to_file(data)?;
    data = load_data()?;
  }

  // Get or define fiat asset
  let fiat_code = if let Some(code) = data.fiat_code {
    println!("Fiat code: {}", code);
    AssetTypeCode::new_from_base64(&code)?
  } else {
    let fiat_code = AssetTypeCode::gen_random();
    let txn_builder = define_asset(true,
                                   issuer_key_pair,
                                   fiat_code,
                                   "Fiat asset",
                                   false,
                                   false,
                                   txn_file)?;
    // Store data before submitting the transaction to avoid data overwriting
    let data = load_data()?;
    submit(protocol, host, txn_builder)?;
    store_data_to_file(data)?;
    fiat_code
  };

  // Issue and transfer fiat token
  let txn_builder = issue_and_transfer_asset(issuer_key_pair,
                                             lender_key_pair,
                                             amount,
                                             fiat_code,
                                             false,
                                             false,
                                             txn_file)?;
  let fiat_sid = submit_and_get_sids(protocol, host, txn_builder)?[0];
  println!("Fiat sid: {}", fiat_sid.0);
  let fiat_open_asset_record = get_open_asset_record(protocol, host, fiat_sid, lender_key_pair)?;

  // Define debt asset
  let mut txn_builder = TransactionBuilder::default();
  let debt_code = AssetTypeCode::gen_random();
  println!("Generated debt code: {}",
           serde_json::to_string(&debt_code.val).or_else(|_| {
                                                  Err(PlatformError::SerializationError)
                                                })?);
  let memo = DebtMemo { interest_rate: Fraction::new(loan.interest_per_mille, 1000),
                        fiat_code,
                        loan_amount: amount };
  let memo_str = serde_json::to_string(&memo).or_else(|_| Err(PlatformError::SerializationError))?;
  if let Err(e) = txn_builder.add_operation_create_asset(&borrower_key_pair,
                                                         Some(debt_code),
                                                         false,
                                                         false,
                                                         &memo_str)
  {
    println!("Failed to add operation to transaction.");
    return Err(e);
  }
  // Store data before submitting the transaction to avoid data overwriting
  let data = load_data()?;
  submit(protocol, host, txn_builder)?;
  store_data_to_file(data)?;

  // Issue and transfer debt token
  let txn_builder = issue_and_transfer_asset(borrower_key_pair,
                                             borrower_key_pair,
                                             amount,
                                             debt_code,
                                             false,
                                             false,
                                             txn_file)?;
  let debt_sid = submit_and_get_sids(protocol, host, txn_builder)?[0];
  println!("Fiat sid: {}", debt_sid.0);
  let debt_open_asset_record = get_open_asset_record(protocol, host, debt_sid, borrower_key_pair)?;

  // Initiate loan
  let xfr_op =
    TransferOperationBuilder::new().add_input(TxoRef::Absolute(fiat_sid),
                                              fiat_open_asset_record,
                                              amount)?
                                   .add_input(TxoRef::Absolute(debt_sid),
                                              debt_open_asset_record,
                                              amount)?
                                   .add_output(amount, lender_key_pair.get_pk_ref(), debt_code)?
                                   .add_output(amount, borrower_key_pair.get_pk_ref(), fiat_code)?
                                   .create(TransferType::Standard)?
                                   .sign(lender_key_pair)?
                                   .sign(borrower_key_pair)?
                                   .transaction()?;
  let mut txn_builder = TransactionBuilder::default();
  txn_builder.add_operation(xfr_op).transaction();

  // Submit transaction and get the new record
  let sids_new = submit_and_get_sids(protocol, host, txn_builder)?;
  let res_new = query(protocol,
                      host,
                      QUERY_PORT,
                      "utxo_sid",
                      &format!("{}", sids_new[1].0))?;
  let blind_asset_record_new =
    serde_json::from_str::<BlindAssetRecord>(&res_new).or_else(|_| {
                                                        Err(PlatformError::DeserializationError)
                                                      })?;

  // Merge records
  let fiat_sid_merged = if let Some(sid_pre) = borrower.utxo {
    let res_pre = query(protocol,
                        host,
                        QUERY_PORT,
                        "utxo_sid",
                        &format!("{}", sid_pre.0))?;
    let blind_asset_record_pre =
      serde_json::from_str::<BlindAssetRecord>(&res_pre).or_else(|_| {
                                                          Err(PlatformError::DeserializationError)
                                                        })?;
    let txn_builder = merge_records(borrower_key_pair,
                                    TxoRef::Absolute(sid_pre),
                                    TxoRef::Absolute(sids_new[1]),
                                    blind_asset_record_pre,
                                    blind_asset_record_new,
                                    fiat_code)?;
    submit_and_get_sids(protocol, host, txn_builder)?[0]
  } else {
    sids_new[1]
  };
  println!("New debt utxo sid: {}, fiat utxo sid: {}.",
           sids_new[0].0, fiat_sid_merged.0);

  // Update data
  let mut data = load_data()?;
  data.fiat_code = Some(fiat_code.to_base64());
  data.loans[loan_id as usize].status = LoanStatus::Active;
  data.loans[loan_id as usize].code = Some(debt_code.to_base64());
  data.loans[loan_id as usize].utxo = Some(sids_new[0]);
  data.borrowers[borrower_id as usize].balance = borrower.balance + amount;
  data.borrowers[borrower_id as usize].utxo = Some(fiat_sid_merged);
  store_data_to_file(data)
}

/// Pays loan.
/// # Arguments
/// * `loan_id`: loan ID.
/// * `amount`: amount to pay.
/// * `protocol`: either `https` or `http`.
/// * `host`: either `testnet.findora.org` or `localhost`.
fn pay_loan(loan_id: u64, amount: u64, protocol: &str, host: &str) -> Result<(), PlatformError> {
  // Get data
  let mut data = load_data()?;
  let loan = &data.loans.clone()[loan_id as usize];

  // Check if it's valid to pay
  match loan.status {
    LoanStatus::Requested => {
      println!("Loan {} hasn't been fulfilled yet. Use issuer fulfill_loan.",
               loan_id);
      return Err(PlatformError::InputsError);
    }
    LoanStatus::Declined => {
      println!("Loan {} has been declined.", loan_id);
      return Err(PlatformError::InputsError);
    }
    LoanStatus::Complete => {
      println!("Loan {} has been paid off.", loan_id);
      return Err(PlatformError::InputsError);
    }
    _ => {}
  }

  let lender_id = loan.lender;
  let borrower_id = loan.borrower;
  let borrower = &data.borrowers.clone()[borrower_id as usize];
  let lender_key_pair = &data.get_lender_key_pair(lender_id)?;
  let borrower_key_pair = &data.get_borrower_key_pair(borrower_id)?;

  // Check if funds are sufficient
  if amount > borrower.balance {
    println!("Insufficient funds. Use --load_funds to load more funds.");
    return Err(PlatformError::InputsError);
  }

  // Check if the amount meets the minimum requirement, i.e., the fee
  let fee =
    ledger::policies::calculate_fee(loan.balance, Fraction::new(loan.interest_per_mille, 1000));
  if amount < fee {
    println!("Payment amount should be at least: {}", fee);
    return Err(PlatformError::InputsError);
  }

  // Get the amount to burn the balance, and the total amount the borrow will spend
  let mut amount_to_burn = amount - fee;
  if amount_to_burn > loan.balance {
    println!("Paying {} is enough.", loan.balance);
    amount_to_burn = loan.balance;
  }
  let amount_to_spend = amount_to_burn + fee;
  println!("The borrower will spend {} to burn {}.",
           amount_to_spend, amount_to_burn);

  // Get fiat and debt sids
  let fiat_sid = if let Some(sid) = borrower.utxo {
    sid
  } else {
    println!("Missing fiat utxo in the borrower record. Try --fulfill_loan.");
    return Err(PlatformError::InputsError);
  };
  let debt_sid = if let Some(sid) = loan.utxo {
    sid
  } else {
    println!("Missing debt utxo in the loan record. Try --fulfill_loan.");
    return Err(PlatformError::InputsError);
  };
  let fiat_open_asset_record = get_open_asset_record(protocol, host, fiat_sid, lender_key_pair)?;
  let debt_open_asset_record = get_open_asset_record(protocol, host, debt_sid, borrower_key_pair)?;

  // Get fiat and debt codes
  let fiat_code = if let Some(code) = data.clone().fiat_code {
    AssetTypeCode::new_from_base64(&code)?
  } else {
    println!("Missing fiat code. Try --active_loan.");
    return Err(PlatformError::InputsError);
  };
  let debt_code = if let Some(code) = &loan.code {
    AssetTypeCode::new_from_base64(&code)?
  } else {
    println!("Missing debt code in the loan record. Try --fulfill_loan.");
    return Err(PlatformError::InputsError);
  };

  println!("Fiat code: {}", serde_json::to_string(&fiat_code.val)?);
  println!("Debt code: {}", serde_json::to_string(&debt_code.val)?);

  let op = TransferOperationBuilder::new().add_input(TxoRef::Absolute(debt_sid),
                                                     debt_open_asset_record,
                                                     amount_to_burn)?
                                          .add_input(TxoRef::Absolute(fiat_sid),
                                                     fiat_open_asset_record,
                                                     amount_to_spend)?
                                          .add_output(amount_to_spend,
                                                      lender_key_pair.get_pk_ref(),
                                                      fiat_code)?
                                          .add_output(amount_to_burn,
                                                      &XfrPublicKey::zei_from_bytes(&[0; 32]),
                                                      debt_code)?
                                          .add_output(loan.balance - amount_to_burn,
                                                      lender_key_pair.get_pk_ref(),
                                                      debt_code)?
                                          .add_output(borrower.balance - amount_to_spend,
                                                      borrower_key_pair.get_pk_ref(),
                                                      fiat_code)?
                                          .create(TransferType::DebtSwap)?
                                          .sign(borrower_key_pair)?
                                          .transaction()?;
  let mut txn_builder = TransactionBuilder::default();
  txn_builder.add_operation(op).transaction();

  // Submit transaction and update data
  let sids = submit_and_get_sids(protocol, host, txn_builder)?;

  data = load_data()?;
  let balance = loan.balance - amount_to_burn;
  if balance == 0 {
    data.loans[loan_id as usize].status = LoanStatus::Complete;
  }
  data.loans[loan_id as usize].balance = balance;
  data.loans[loan_id as usize].payments = loan.payments + 1;
  data.loans[loan_id as usize].utxo = Some(sids[2]);
  data.borrowers[borrower_id as usize].balance = borrower.balance - amount_to_spend;
  data.borrowers[borrower_id as usize].utxo = Some(sids[3]);

  store_data_to_file(data)
}

/// Uses environment variable RUST_LOG to select log level and filters output by module or regex.
///
/// By default, log everything "trace" level or greater to stdout.
///
/// # Examples
/// ```
/// RUST_LOG=ledger::data_model=info,main=trace/rec[ie]+ve ./main
/// ```
// TODO Verify that this comment is correct.
// TODO switch to using from_default_env()
fn init_logging() {
  env_logger::from_env(Env::default().default_filter_or("trace")).target(Target::Stdout)
                                                                 .init();
}

/// Matches the PlatformError with an exitcode and exits.
/// * SerializationError: exits with code `DATAERR`.
/// * DeserializationError: exits with code `DATAERR`.
/// * IoError:
///   * If the input file doesn't exist: exits with code `NOINPUT`.
///     * Note: make sure the error message contains "File doesn't exist:" when constructing the PlatformError.
///   * If the input file isn't readable: exits with code `NOINPUT`.
///     * Note: make sure the error message contains "Failed to read" when constructing the PlatformError.
///   * If the output file or directory can't be created: exits with code `CANTCREAT`.
///     * Note: make sure the error message contains "Failed to create" when constructing the PlatformError.
///   * Otherwise: exits with code `IOERR`.
/// * SubmissionServerError: exits with code `UNAVAILABLE`.
/// * Otherwise: exits with code `USAGE`.
fn match_error_and_exit(error: PlatformError) {
  match error {
    PlatformError::SerializationError => exit(exitcode::DATAERR),
    PlatformError::DeserializationError => exit(exitcode::DATAERR),
    PlatformError::IoError(io_error) => {
      if io_error.contains("File doesn't exist:") || io_error.contains("Failed to read") {
        exit(exitcode::NOINPUT)
      }
      if io_error.contains("Failed to create") {
        exit(exitcode::CANTCREAT)
      }
      exit(exitcode::IOERR)
    }
    _ => exit(exitcode::USAGE),
  }
}

/// If `process_inputs` returns an error, calls `match_error_and_exit` and exits with appropriate code.
fn main() {
  init_logging();
  let inputs = App::new("Transaction Builder")
    .version("0.0.1")
    .about("Copyright 2019 © Findora. All rights reserved.")
    .arg(Arg::with_name("config")
      .short("c")
      .long("config")
      .value_name("PATH/TO/FILE")
      .help("Specify a custom config file (default: \"$FINDORA_DIR/config.toml\")")
      .takes_value(true))
    .arg(Arg::with_name("findora_dir")
      .short("d")
      .long("dir")
      .value_name("PATH")
      .help("Directory for configuaration, security, and temporary files; must be writable")
      .takes_value(true)
      .env("FINDORA_DIR"))
    .arg(Arg::with_name("key_pair_path")
      .short("k")
      .long("key_pair")
      .value_name("PATH/TO/FILE")
      .help("Path to key pair)")
      .takes_value(true))
    .arg(Arg::with_name("txn")
      .long("txn")
      .value_name("FILE")
      .help("Use a name transaction file (will always be under findora_dir)")
      .takes_value(true))
    .subcommand(SubCommand::with_name("asset_issuer")
      .subcommand(SubCommand::with_name("sign_up")
        .arg(Arg::with_name("name")
          .short("n")
          .long("name")
          .required(true)
          .takes_value(true)
          .help("AssetIssuer's name.")))
      .arg(Arg::with_name("id")
        .short("i")
        .long("id")
        .takes_value(true)
        .help("AssetIssuer id."))
      .subcommand(SubCommand::with_name("store_sids")
        .arg(Arg::with_name("path")
          .short("p")
          .long("path")
          .required(true)
          .takes_value(true)
          .help("Path to store the sids."))
        .arg(Arg::with_name("indices")
          .short("i")
          .long("indices")
          .required(true)
          .takes_value(true)
          .help("Sids. Separate by comma (\",\").")))
      .subcommand(SubCommand::with_name("define_asset")
        .arg(Arg::with_name("fiat")
          .short("f")
          .long("fiat")
          .takes_value(false)
          .help("Indicate the asset is a fiat asset."))
        .arg(Arg::with_name("token_code")
          .long("token_code")
          .short("c")
          .help("Explicit 16 character token code for the new asset; must be a unique name. If specified code is already in use, transaction will fail. If not specified, will display automatically generated token code.")
          .takes_value(true))
        .arg(Arg::with_name("allow_updates")
          .short("u")
          .long("allow_updates")
          .help("If specified, updates may be made to asset memo"))
        .arg(Arg::with_name("traceable")
          .short("trace")
          .long("traceable")
          .help("If specified, asset transfers can be traced by the issuer "))
        .arg(Arg::with_name("memo")
          .short("m")
          .long("memo")
          .required(true)
          .takes_value(true)
          .help("Memo as Json, with escaped quotation marks"))
        .arg(Arg::with_name("confidential")
          .short("xx")
          .long("confidential")
          .help("Make memo confidential"))
        .arg(Arg::with_name("with_policy")
          .short("p")
          .help("TODO: add support for policies")))
      .subcommand(SubCommand::with_name("issue_asset")
        .arg(Arg::with_name("token_code")
          .short("c")
          .long("token_code")
          .required(true)
          .takes_value(true)
          .help("Token code of the asset to be issued. The transaction will fail if no asset with the token code exists."))
        .arg(Arg::with_name("amount")
          .short("amt")
          .long("amount")
          .required(true)
          .takes_value(true)
          .help("Amount of tokens to issue.")))
      .subcommand(SubCommand::with_name("transfer_asset")
        .arg(Arg::with_name("recipients")
          .short("r")
          .long("recipients")
          .required(true)
          .takes_value(true)
          .help("Recipients' ids. Separate by comma (\",\")."))
        .arg(Arg::with_name("sids_path")
          .short("s")
          .long("sids_path")
          .required(true)
          .takes_value(true)
          .help("Path to the input sids."))
        .arg(Arg::with_name("input_amounts")
          .short("iamts")
          .long("input_amounts")
          .required(true)
          .takes_value(true)
          .help("Amount to transfer from each record. Separate by comma (\",\")."))
        .arg(Arg::with_name("output_amounts")
          .short("oamts")
          .long("output_amounts")
          .required(true)
          .takes_value(true)
          .help("Amount to transfer to each account. Separate by comma (\",\")."))
        .arg(Arg::with_name("protocol")
          .long("http")
          .takes_value(false)
          .help("Specify that http, not https should be used."))
        .arg(Arg::with_name("host")
          .long("localhost")
          .takes_value(false)
          .help("Specify that localhost, not testnet.findora.org should be used.")))
      .subcommand(SubCommand::with_name("issue_and_transfer_asset")
        .arg(Arg::with_name("recipient")
          .short("r")
          .long("recipient")
          .required(true)
          .takes_value(true)
          .help("Recipient's id."))
        .arg(Arg::with_name("amount")
          .short("amt")
          .long("amount")
          .required(true)
          .takes_value(true)
          .help("Amount of tokens to issue and transfer."))
        .arg(Arg::with_name("token_code")
          .short("tc")
          .long("token_code")
          .required(true)
          .takes_value(true)
          .help("Token code of the asset."))
        .arg(Arg::with_name("confidential_amount")
          .short("m")
          .long("confidential_amount")
          .takes_value(false)
          .help("If specified, the amount will be confidential."))
        .arg(Arg::with_name("confidential_asset")
          .short("s")
          .long("confidential_asset")
          .takes_value(false)
          .help("If specified, the asset will be confidential."))))
    .subcommand(SubCommand::with_name("credential_issuer")
      .subcommand(SubCommand::with_name("sign_up")
        .arg(Arg::with_name("name")
          .short("n")
          .long("name")
          .required(true)
          .takes_value(true)
          .help("CredentialIssuer's name.")))
      .arg(Arg::with_name("id")
        .short("i")
        .long("id")
        .takes_value(true)
        .help("CredentialIssuer id.")))
    .subcommand(SubCommand::with_name("lender")
      .subcommand(SubCommand::with_name("sign_up")
        .arg(Arg::with_name("name")
          .short("n")
          .long("name")
          .required(true)
          .takes_value(true)
          .help("Lender's name."))
        .arg(Arg::with_name("min_credit_score")
          .short("m")
          .long("min_credit_score")
          .required(true)
          .takes_value(true)
          .help("Minimum credit score requirement.")))
      .arg(Arg::with_name("id")
        .short("i")
        .long("id")
        .takes_value(true)
        .help("Lender id."))
      .subcommand(SubCommand::with_name("view_loan")
        .arg(Arg::with_name("loan")
          .short("l")
          .long("loan")
          .takes_value(true)
          .help("Display the loan with the specified id only."))
        .arg(Arg::with_name("filter")
          .short("f")
          .long("filter")
          .takes_value(true)
          .possible_values(&["requested", "fulfilled", "declined", "active", "complete"])
          .help("Display the loan with the specified status only."))
        .help("By default, display all loans of this lender."))
      .subcommand(SubCommand::with_name("fulfill_loan")
        .arg(Arg::with_name("loan")
          .short("l")
          .long("loan")
          .required(true)
          .takes_value(true)
          .help("Loan id."))
        .arg(Arg::with_name("issuer")
          .short("i")
          .long("issuer")
          .required(true)
          .takes_value(true)
          .help("AssetIssuer id."))
        .arg(Arg::with_name("protocol")
          .long("http")
          .takes_value(false)
          .help("Specify that http, not https should be used."))
        .arg(Arg::with_name("host")
          .long("localhost")
          .takes_value(false)
          .help("Specify that localhost, not testnet.findora.org should be used."))))
    .subcommand(SubCommand::with_name("borrower")
      .subcommand(SubCommand::with_name("sign_up")
        .arg(Arg::with_name("name")
          .short("n")
          .long("name")
          .required(true)
          .takes_value(true)
          .help("Borrower's name.")))
      .arg(Arg::with_name("id")
        .short("i")
        .long("id")
        .takes_value(true)
        .help("Borrower id."))
      .subcommand(SubCommand::with_name("load_funds")
        .arg(Arg::with_name("issuer")
          .short("i")
          .long("issuer")
          .takes_value(true)
          .help("Required: issuer id."))
        .arg(Arg::with_name("amount")
          .short("a")
          .long("amount")
          .required(true)
          .takes_value(true)
          .help("Amount to transfer to the recipient."))
        .arg(Arg::with_name("protocol")
          .long("http")
          .takes_value(false)
          .help("Specify that http, not https should be used."))
        .arg(Arg::with_name("host")
          .long("localhost")
          .takes_value(false)
          .help("Specify that localhost, not testnet.findora.org should be used.")))
      .subcommand(SubCommand::with_name("view_loan")
        .arg(Arg::with_name("loan")
          .short("l")
          .long("loan")
          .takes_value(true)
          .help("Display the loan with the specified id only."))
        .arg(Arg::with_name("filter")
          .short("f")
          .long("filter")
          .takes_value(true)
          .possible_values(&["requested", "fulfilled", "declined", "active", "complete"])
          .help("Display the loan with the specified status only."))
        .help("By default, display all loans of this borrower."))
      .subcommand(SubCommand::with_name("request_loan")
        .arg(Arg::with_name("lender")
          .short("l")
          .long("lender")
          .required(true)
          .takes_value(true)
          .help("Lender id."))
        .arg(Arg::with_name("amount")
          .short("a")
          .long("amount")
          .required(true)
          .takes_value(true)
          .help("Amount of the loan."))
        .arg(Arg::with_name("interest_per_mille")
          .short("i")
          .long("interest_per_mille")
          .required(true)
          .takes_value(true)
          .help("Interest per mille. The interest rate will be interest_per_mille/1000."))
        .arg(Arg::with_name("duration")
          .short("d")
          .long("duration")
          .required(true)
          .takes_value(true)
          .help("Payment duration")))
      .subcommand(SubCommand::with_name("pay_loan")
        .arg(Arg::with_name("loan")
          .short("l")
          .long("loan")
          .required(true)
          .takes_value(true)
          .help("Loan id."))
        .arg(Arg::with_name("amount")
          .short("a")
          .long("amount")
          .required(true)
          .takes_value(true)
          .help("Payment amount."))
        .arg(Arg::with_name("protocol")
          .long("http")
          .takes_value(false)
          .help("Specify that http, not https should be used."))
        .arg(Arg::with_name("host")
          .long("localhost")
          .takes_value(false)
          .help("Specify that localhost, not testnet.findora.org should be used.")))
      .subcommand(SubCommand::with_name("view_credential")
        .arg(Arg::with_name("credential")
          .short("c")
          .long("credential")
          .takes_value(true)
          .help("Display the credential with the specified id only."))
        .help("By default, display all credentials of this borrower."))
      .subcommand(SubCommand::with_name("create_or_overwrite_credential")
        .arg(Arg::with_name("credential_issuer")
          .short("c")
          .long("credential_issuer")
          .required(true)
          .takes_value(true)
          .help("CredentialIssuer id."))
        .arg(Arg::with_name("attribute")
          .short("a")
          .long("attribute")
          .required(true)
          .takes_value(true)
          .possible_values(&["min_credit_score", "min_income", "citizenship"])
          .help("Credential attribute."))
        .arg(Arg::with_name("value")
          .short("v")
          .long("value")
          .required(true)
          .takes_value(true)
          .help("Value of the credential record."))
        .help("Create or overwrite a credential record."))
      .subcommand(SubCommand::with_name("get_asset_record")
        .arg(Arg::with_name("sid")
          .long("sid")
          .short("s")
          .takes_value(true)
          .help("Asset sid."))
        .arg(Arg::with_name("protocol")
          .long("http")
          .takes_value(false)
          .help("Specify that http, not https should be used."))
        .arg(Arg::with_name("host")
          .long("localhost")
          .takes_value(false)
          .help("Specify that localhost, not testnet.findora.org should be used."))))
    .subcommand(SubCommand::with_name("create_txn_builder")
      .about("By default, will rename previous file with a .<number> suffix")
      .arg(Arg::with_name("name")
        .short("n")
        .long("name")
        .value_name("FILE")
        .help("Specify a name for newly created transaction file")
        .takes_value(true))
      .arg(Arg::with_name("overwrite")
        .long("force")
        .alias("overwrite")
        .short("f")
        .help("If specified, the existing file with the same name will be overwritten.")))
    .subcommand(SubCommand::with_name("serialize"))
    .subcommand(SubCommand::with_name("drop"))
    .subcommand(SubCommand::with_name("keygen")
      .arg(Arg::with_name("create_key_pair_path")
        .short("n")
        .long("name")
        .help("specify the path and name for the key pair file.")
        .takes_value(true))
      .arg(Arg::with_name("overwrite")
        .long("force")
        .alias("overwrite")
        .short("f")
        .help("If specified, the existing file with the same name will be overwritten.")))
    .subcommand(SubCommand::with_name("pubkeygen")
      .arg(Arg::with_name("create_pubkey_path")
        .short("n")
        .long("name")
        .help("specify the path and name for the public key file.")
        .takes_value(true))
      .arg(Arg::with_name("overwrite")
        .long("force")
        .alias("overwrite")
        .short("f")
        .help("If specified, the existing file with the same name will be overwritten.")))
    .subcommand(SubCommand::with_name("submit")
      .arg(Arg::with_name("get_sids")
        .long("get_sids")
        .short("g")
        .takes_value(false)
        .help("If specified, will query the utxo sids."))
      .arg(Arg::with_name("sids_path")
        .long("sids_path")
        .short("s")
        .takes_value(true)
        .help("If specified, will store the utxo sids to the file."))
      .arg(Arg::with_name("protocol")
        .long("http")
        .takes_value(false)
        .help("Specify that http, not https should be used."))
      .arg(Arg::with_name("host")
        .long("localhost")
        .takes_value(false)
        .help("Specify that localhost, not testnet.findora.org should be used.")))
    .get_matches();
  if let Err(error) = process_inputs(inputs) {
    match_error_and_exit(error);
  }
}

/// Processes input commands and arguments.
/// # Arguments
/// * `inputs`: input subcommands and arguments.
fn process_inputs(inputs: clap::ArgMatches) -> Result<(), PlatformError> {
  let _config_file_path: String;
  let txn_file: String;
  let findora_dir = if let Some(dir) = inputs.value_of("findora_dir") {
    dir.to_string()
  } else if let Ok(dir) = env::var("FINDORA_DIR") {
    dir
  } else {
    let home_dir = if let Some(dir) = dirs::home_dir() {
      dir
    } else {
      return Err(PlatformError::IoError("Failed to get the home directory.".to_owned()));
    };
    let dir_str = if let Some(string) = home_dir.to_str() {
      string
    } else {
      return Err(PlatformError::IoError("Failed to convert the path to string.".to_owned()));
    };
    format!("{}/.findora", dir_str)
  };

  if let Some(cfg) = inputs.value_of("config") {
    _config_file_path = cfg.to_string();
  } else {
    _config_file_path = format!("{}/config.toml", findora_dir);
  }

  if let Some(txn_store) = inputs.value_of("txn") {
    txn_file = txn_store.to_string();
  } else {
    txn_file = format!("{}/txn/default.txn", findora_dir);
  }

  match inputs.subcommand() {
    ("asset_issuer", Some(asset_issuer_matches)) => {
      process_asset_issuer_cmd(asset_issuer_matches, &txn_file)
    }
    ("credential_issuer", Some(credential_issuer_matches)) => {
      process_credential_issuer_cmd(credential_issuer_matches)
    }
    ("lender", Some(issuer_matches)) => process_lender_cmd(issuer_matches, &txn_file),
    ("borrower", Some(issuer_matches)) => process_borrower_cmd(issuer_matches, &txn_file),
    ("create_txn_builder", Some(create_txn_builder_matches)) => {
      process_create_txn_builder_cmd(create_txn_builder_matches, &txn_file)
    }
    ("serialize", Some(_serialize_matches)) => {
      let txn_builder = load_txn_from_file(&txn_file).or_else(|e| {
                          println!("Failed to load txn builder from file {}.", txn_file);
                          Err(e)
                        })?;
      match serde_json::to_string(txn_builder.transaction()) {
        Ok(as_json) => {
          println!("{}", as_json);
          Ok(())
        }
        Err(_) => {
          println!("Failed to serialize txn.");
          Err(PlatformError::SerializationError)
        }
      }
    }
    ("drop", Some(_drop_matches)) => match std::fs::remove_file(&txn_file) {
      Ok(_) => {
        println!("Deleted transaction file {}", txn_file);
        Ok(())
      }
      Err(e) => Err(PlatformError::IoError(format!("Error deleting file: {:?} ", e))),
    },
    ("keygen", Some(keygen_matches)) => {
      let new_key_pair_path =
        if let Some(new_key_pair_path_in) = keygen_matches.value_of("create_key_pair_path") {
          new_key_pair_path_in.to_string()
        } else {
          format!("{}/keypair/default.keypair", &findora_dir)
        };
      let expand_str = shellexpand::tilde(&new_key_pair_path).to_string();
      let overwrite = keygen_matches.is_present("overwrite");
      println!("Storing key pair to {}", expand_str);
      create_directory_and_rename_path(&expand_str, overwrite)?;
      store_key_pair_to_file(&expand_str)
    }
    ("pubkeygen", Some(pubkeygen_matches)) => {
      let new_key_path =
        if let Some(new_key_path_in) = pubkeygen_matches.value_of("create_pubkey_path") {
          new_key_path_in.to_string()
        } else {
          format!("{}/pubkey/default.pubkey", &findora_dir)
        };
      let expand_str = shellexpand::tilde(&new_key_path).to_string();
      println!("Storing public key to {}", expand_str);
      let overwrite = pubkeygen_matches.is_present("overwrite");
      create_directory_and_rename_path(&expand_str, overwrite)?;
      store_pub_key_to_file(&expand_str)
    }
    ("submit", Some(submit_matches)) => process_submit_cmd(submit_matches, &txn_file),
    _ => {
      println!("Subcommand missing or not recognized. Try --help");
      Err(PlatformError::InputsError)
    }
  }
}

/// Processes the `asset_issuer` subcommand.
///
/// Subcommands under `asset_issuer`
/// * `sign_up`
/// * `store_sids`
/// * `define_asset`
/// * `issue_asset`
/// * `transfer_asset`
/// * `issue_and_transfer_asset`
///
/// # Arguments
/// * `asset_issuer_matches`: subcommands and arguments under the `asset_issuer` subcommand.
/// * `txn_file`: path to store the transaction file.
fn process_asset_issuer_cmd(asset_issuer_matches: &clap::ArgMatches,
                            txn_file: &str)
                            -> Result<(), PlatformError> {
  match asset_issuer_matches.subcommand() {
    ("sign_up", Some(sign_up_matches)) => {
      let name = if let Some(name_arg) = sign_up_matches.value_of("name") {
        name_arg.to_owned()
      } else {
        println!("Name is required to sign up an asset issuer account. Use --name.");
        return Err(PlatformError::InputsError);
      };
      let mut data = load_data()?;
      data.add_asset_issuer(name)
    }
    ("store_sids", Some(store_sids_matches)) => {
      let path = if let Some(path_arg) = store_sids_matches.value_of("path") {
        path_arg
      } else {
        println!("Path is required to store the sids. Use --path.");
        return Err(PlatformError::InputsError);
      };
      let sids = if let Some(indices_arg) = store_sids_matches.value_of("indices") {
        indices_arg
      } else {
        println!("Indices are required to store the sids. Use --indices.");
        return Err(PlatformError::InputsError);
      };
      store_sids_to_file(path, sids)
    }
    ("define_asset", Some(define_asset_matches)) => {
      let fiat_asset = define_asset_matches.is_present("fiat");
      let mut data = load_data()?;
      let issuer_key_pair = if let Some(id_arg) = asset_issuer_matches.value_of("id") {
        let issuer_id = parse_to_u64(id_arg)?;
        data.get_asset_issuer_key_pair(issuer_id)?
      } else {
        println!("AssetIssuer id is required to define an asset. Use asset_issuer --id.");
        return Err(PlatformError::InputsError);
      };
      let token_code = define_asset_matches.value_of("token_code");
      let memo = if let Some(memo) = define_asset_matches.value_of("memo") {
        memo
      } else {
        "{}"
      };
      let allow_updates = define_asset_matches.is_present("allow_updates");
      let traceable = define_asset_matches.is_present("traceable");
      let asset_token: AssetTypeCode;
      if let Some(token_code) = token_code {
        asset_token = AssetTypeCode::new_from_base64(token_code)?;
      } else {
        asset_token = AssetTypeCode::gen_random();
        println!("Creating asset with token code {:?}: {:?}",
                 asset_token.to_base64(),
                 asset_token.val);
      }
      match define_asset(fiat_asset,
                         &issuer_key_pair,
                         asset_token,
                         &memo,
                         allow_updates,
                         traceable,
                         txn_file)
      {
        Ok(_) => Ok(()),
        Err(error) => Err(error),
      }
    }
    ("issue_asset", Some(issue_asset_matches)) => {
      let mut data = load_data()?;
      let key_pair = if let Some(id_arg) = asset_issuer_matches.value_of("id") {
        let issuer_id = parse_to_u64(id_arg)?;
        data.get_asset_issuer_key_pair(issuer_id)?
      } else {
        println!("AssetIssuer id is required to issue and transfer asset. Use asset_issuer --id.");
        return Err(PlatformError::InputsError);
      };
      let token_code = if let Some(token_code_arg) = issue_asset_matches.value_of("token_code") {
        AssetTypeCode::new_from_base64(token_code_arg)?
      } else {
        println!("Token code is required to issue asset. Use --token_code.");
        return Err(PlatformError::InputsError);
      };
      let amount = if let Some(amount_arg) = issue_asset_matches.value_of("amount") {
        parse_to_u64(amount_arg)?
      } else {
        println!("Amount is required to issue asset. Use --amount.");
        return Err(PlatformError::InputsError);
      };
      let mut txn_builder = TransactionBuilder::default();
      if let Err(e) = txn_builder.add_basic_issue_asset(&key_pair,
                                                        &None,
                                                        &token_code,
                                                        get_and_update_sequence_number()?,
                                                        amount)
      {
        println!("Failed to add basic issue asset.");
        return Err(e);
      }
      store_txn_to_file(&txn_file, &txn_builder)
    }
    ("transfer_asset", Some(transfer_asset_matches)) => {
      let mut data = load_data()?;
      let issuer_key_pair = if let Some(id_arg) = asset_issuer_matches.value_of("id") {
        let issuer_id = parse_to_u64(id_arg)?;
        data.get_asset_issuer_key_pair(issuer_id)?
      } else {
        println!("AssetIssuer id is required to issue and transfer asset. Use asset_issuer --id.");
        return Err(PlatformError::InputsError);
      };
      // Compose transfer_from for add_basic_transfer_asset
      let protocol = if transfer_asset_matches.is_present("http") {
        // Allow HTTP which may be useful for running a ledger locally.
        "http"
      } else {
        // Default to HTTPS
        "https"
      };
      let host = if transfer_asset_matches.is_present("localhost") {
        // Use localhost
        run_ledger_standalone()?;
        "localhost"
      } else {
        // Default to testnet.findora.org
        "testnet.findora.org"
      };
      let mut txo_refs = Vec::new();
      let mut blind_asset_records = Vec::new();
      if let Some(sids_path_arg) = transfer_asset_matches.value_of("sids_path") {
        for sid in load_sids_from_file(sids_path_arg)? {
          txo_refs.push(TxoRef::Absolute(TxoSID(sid)));
          let res = query(protocol, host, QUERY_PORT, "utxo_sid", &format!("{}", sid))?;
          blind_asset_records.push( serde_json::from_str::<BlindAssetRecord>(&res).or_else(|_| {
                                                            Err(PlatformError::DeserializationError)
                                                          })?);
        }
      } else {
        println!("Sids are required to transfer asset. Use --sids");
        return Err(PlatformError::InputsError);
      }
      let input_amounts =
        if let Some(input_amounts_arg) = transfer_asset_matches.value_of("input_amounts") {
          parse_to_u64_vec(input_amounts_arg)?
        } else {
          println!("Input amounts are required to transfer asset. Use --input_amounts.");
          return Err(PlatformError::InputsError);
        };
      let mut count = txo_refs.len();
      if input_amounts.len() != count {
        println!("Size of input sids and input amounts should match.");
        return Err(PlatformError::InputsError);
      }
      let mut transfer_from = Vec::new();
      let mut txo_refs_iter = txo_refs.iter();
      let mut blind_asset_records_iter = blind_asset_records.iter();
      let mut input_amounts_iter = input_amounts.iter();
      while count > 0 {
        let txo_refs_next = if let Some(txo_ref) = txo_refs_iter.next() {
          txo_ref
        } else {
          println!("More txo ref expected.");
          return Err(PlatformError::InputsError);
        };
        let blind_asset_records_next =
          if let Some(blind_asset_record) = blind_asset_records_iter.next() {
            blind_asset_record
          } else {
            println!("More blind asset record expected.");
            return Err(PlatformError::InputsError);
          };
        let input_amount_next = if let Some(input_amount) = input_amounts_iter.next() {
          *input_amount
        } else {
          println!("More input amount expected.");
          return Err(PlatformError::InputsError);
        };

        let transfer_from_next = (txo_refs_next, blind_asset_records_next, input_amount_next);
        transfer_from.push(transfer_from_next);
        count -= 1;
      }

      // Compose transfer_to for add_basic_transfer_asset
      let mut recipient_addresses = Vec::new();
      if let Some(recipients) = transfer_asset_matches.value_of("recipients") {
        let recipient_ids = parse_to_u64_vec(recipients)?;
        for id in recipient_ids {
          let recipient_pub_key = data.get_borrower_key_pair(id)?.get_pk();
          recipient_addresses.push(AccountAddress { key: recipient_pub_key });
        }
      } else {
        println!("Recipient ids are required to transfer asset. Use --recipients.");
        return Err(PlatformError::InputsError);
      }
      let output_amounts =
        if let Some(output_amounts_arg) = transfer_asset_matches.value_of("output_amounts") {
          parse_to_u64_vec(output_amounts_arg)?
        } else {
          println!("Output amounts are required to transfer asset. Use --output_amounts.");
          return Err(PlatformError::InputsError);
        };
      let mut count = output_amounts.len();
      if recipient_addresses.len() != count {
        println!("Size of output amounts and addresses should match.");
        return Err(PlatformError::InputsError);
      }
      let mut transfer_to = Vec::new();
      let mut output_amounts_iter = output_amounts.iter();
      let mut addresses_iter = recipient_addresses.iter();
      while count > 0 {
        let output_amount_next = if let Some(output_amount) = output_amounts_iter.next() {
          *output_amount
        } else {
          println!("More output amount expected.");
          return Err(PlatformError::InputsError);
        };
        let address_next = if let Some(address) = addresses_iter.next() {
          address
        } else {
          println!("More address expected.");
          return Err(PlatformError::InputsError);
        };
        transfer_to.push((output_amount_next, address_next));
        count -= 1;
      }

      // Transfer asset
      let mut txn_builder = TransactionBuilder::default();
      if let Err(e) =
        txn_builder.add_basic_transfer_asset(&issuer_key_pair, &transfer_from[..], &transfer_to[..])
      {
        println!("Failed to add operation to transaction.");
        return Err(e);
      };
      store_txn_to_file(&txn_file, &txn_builder)
    }
    ("issue_and_transfer_asset", Some(issue_and_transfer_matches)) => {
      let mut data = load_data()?;
      let issuer_key_pair = if let Some(id_arg) = asset_issuer_matches.value_of("id") {
        let issuer_id = parse_to_u64(id_arg)?;
        data.get_asset_issuer_key_pair(issuer_id)?
      } else {
        println!("AssetIssuer id is required to issue and transfer asset. Use asset_issuer --id.");
        return Err(PlatformError::InputsError);
      };
      let recipient_key_pair =
        if let Some(id_arg) = issue_and_transfer_matches.value_of("recipient") {
          let recipient_id = parse_to_u64(id_arg)?;
          data.get_borrower_key_pair(recipient_id)?
        } else {
          println!("Recipient id is required to issue and transfer asset. Use --recipient.");
          return Err(PlatformError::InputsError);
        };
      let amount = if let Some(amount_arg) = issue_and_transfer_matches.value_of("amount") {
        parse_to_u64(amount_arg)?
      } else {
        println!("Amount is required to issue and transfer asset. Use --amount.");
        return Err(PlatformError::InputsError);
      };
      let token_code =
        if let Some(token_code_arg) = issue_and_transfer_matches.value_of("token_code") {
          AssetTypeCode::new_from_base64(token_code_arg)?
        } else {
          println!("Token code is required to issue asset. Use --token_code.");
          return Err(PlatformError::InputsError);
        };
      let confidential_amount = issue_and_transfer_matches.is_present("confidential_amount");
      let confidential_asset = issue_and_transfer_matches.is_present("confidential_asset");

      issue_and_transfer_asset(&issuer_key_pair,
                               &recipient_key_pair,
                               amount,
                               token_code,
                               confidential_amount,
                               confidential_asset,
                               txn_file)?;
      Ok(())
    }
    _ => {
      println!("Subcommand missing or not recognized. Try asset_issuer --help");
      Err(PlatformError::InputsError)
    }
  }
}

/// Processes the `credential_issuer` subcommand.
///
/// Subcommands under `credential_issuer`
/// * `sign_up`
///
/// # Arguments
/// * `credential_issuer_matches`: subcommands and arguments under the `credential_issuer` subcommand.
fn process_credential_issuer_cmd(credential_issuer_matches: &clap::ArgMatches)
                                 -> Result<(), PlatformError> {
  match credential_issuer_matches.subcommand() {
    ("sign_up", Some(sign_up_matches)) => {
      let name = if let Some(name_arg) = sign_up_matches.value_of("name") {
        name_arg.to_owned()
      } else {
        println!("Name is required to sign up a credential issuer account. Use --name.");
        return Err(PlatformError::InputsError);
      };
      let mut data = load_data()?;
      data.add_credential_issuer(name)
    }
    _ => {
      println!("Subcommand missing or not recognized. Try credential_issuer --help");
      Err(PlatformError::InputsError)
    }
  }
}

/// Processes the `lender` subcommand.
///
/// Subcommands under `lender`
/// * `sign_up`
/// * `view_loan`
/// * `fulfill_loan`
///
/// # Arguments
/// * `lender_matches`: subcommands and arguments under the `lender` subcommand.
/// * `txn_file`: path to store the transaction file.
fn process_lender_cmd(lender_matches: &clap::ArgMatches,
                      txn_file: &str)
                      -> Result<(), PlatformError> {
  let mut data = load_data()?;
  match lender_matches.subcommand() {
    ("sign_up", Some(sign_up_matches)) => {
      let name = if let Some(name_arg) = sign_up_matches.value_of("name") {
        name_arg.to_owned()
      } else {
        println!("Name is required to sign up a lender account. Use --name.");
        return Err(PlatformError::InputsError);
      };
      let min_credit_score = if let Some(min_credit_score_arg) =
        sign_up_matches.value_of("min_credit_score")
      {
        parse_to_u64(min_credit_score_arg)?
      } else {
        println!("Minimum credit score requirement is required to sign up a lender account. Use --min_credit_score.");
        return Err(PlatformError::InputsError);
      };
      data.add_lender(name, min_credit_score)
    }
    ("view_loan", Some(view_loan_matches)) => {
      let lender_id = if let Some(id_arg) = lender_matches.value_of("id") {
        parse_to_u64(id_arg)?
      } else {
        println!("Lender id is required to get loan information. Use lender --id.");
        return Err(PlatformError::InputsError);
      };
      if let Some(loan_arg) = view_loan_matches.value_of("loan") {
        let loan_id = parse_to_u64(loan_arg)?;
        let loan = data.loans[loan_id as usize].clone();
        if loan.lender != lender_id {
          println!("Lender {} doesn't own loan {}.", lender_id, loan_id);
          return Err(PlatformError::InputsError);
        }
        println!("Displaying loan {}: {:?}.", loan_id, loan);
        return Ok(());
      }
      let mut loans = Vec::new();
      let loan_ids = data.lenders[lender_id as usize].loans.clone();
      if let Some(filter) = view_loan_matches.value_of("filter") {
        for id in loan_ids {
          match filter {
            "requested" => {
              if data.loans[id as usize].status == LoanStatus::Requested {
                loans.push(data.loans[id as usize].clone());
              }
            }
            "fulfilled" => {
              if data.loans[id as usize].status == LoanStatus::Active
                 || data.loans[id as usize].status == LoanStatus::Complete
              {
                loans.push(data.loans[id as usize].clone());
              }
            }
            "declined" => {
              if data.loans[id as usize].status == LoanStatus::Declined {
                loans.push(data.loans[id as usize].clone());
              }
            }
            "active" => {
              if data.loans[id as usize].status == LoanStatus::Active {
                loans.push(data.loans[id as usize].clone());
              }
            }
            "complete" => {
              if data.loans[id as usize].status == LoanStatus::Complete {
                loans.push(data.loans[id as usize].clone());
              }
            }
            _ => {
              loans.push(data.loans[id as usize].clone());
            }
          }
        }
      } else {
        for id in loan_ids {
          loans.push(data.loans[id as usize].clone());
        }
      }
      println!("Displaying {} loan(s): {:?}", loans.len(), loans);
      Ok(())
    }
    ("fulfill_loan", Some(fulfill_loan_matches)) => {
      let loan_id = if let Some(loan_arg) = fulfill_loan_matches.value_of("loan") {
        parse_to_u64(loan_arg)?
      } else {
        println!("Loan id is required to fulfill the loan. Use --loan.");
        return Err(PlatformError::InputsError);
      };
      if let Some(id_arg) = lender_matches.value_of("id") {
        let lender_id = parse_to_u64(id_arg)?;
        let loan = data.loans[loan_id as usize].clone();
        if loan.lender != lender_id {
          println!("Lender {} doesn't own loan {}.", lender_id, loan_id);
          return Err(PlatformError::InputsError);
        }
      } else {
        println!("Lender id is required to fulfill a loan. Use lender --id.");
        return Err(PlatformError::InputsError);
      };
      let issuer_id = if let Some(issuer_arg) = fulfill_loan_matches.value_of("issuer") {
        parse_to_u64(issuer_arg)?
      } else {
        println!("AssetIssuer id is required to fulfill the loan. Use --issuer.");
        return Err(PlatformError::InputsError);
      };
      let protocol = if fulfill_loan_matches.is_present("http") {
        // Allow HTTP which may be useful for running a ledger locally.
        "http"
      } else {
        // Default to HTTPS
        "https"
      };
      let host = if fulfill_loan_matches.is_present("localhost") {
        // Use localhost
        run_ledger_standalone()?;
        "localhost"
      } else {
        // Default to testnet.findora.org
        "testnet.findora.org"
      };
      fulfill_loan(loan_id, issuer_id, txn_file, protocol, host)
    }
    _ => {
      println!("Subcommand missing or not recognized. Try lender --help");
      Err(PlatformError::InputsError)
    }
  }
}

/// Processes the `borrower` subcommand.
///
/// Subcommands under `borrower`
/// * `sign_up`
/// * `load_funds`
/// * `view_loan`
/// * `request_loan`
/// * `pay_loan`
/// * `view_credential`
/// * `create_or_overwrite_credential`
/// * `get_asset_record`
///
/// # Arguments
/// * `borrower_matches`: subcommands and arguments under the `borrower` subcommand.
/// * `txn_file`: path to store the transaction file.
fn process_borrower_cmd(borrower_matches: &clap::ArgMatches,
                        txn_file: &str)
                        -> Result<(), PlatformError> {
  let mut data = load_data()?;
  match borrower_matches.subcommand() {
    ("sign_up", Some(sign_up_matches)) => {
      let name = if let Some(name_arg) = sign_up_matches.value_of("name") {
        name_arg.to_owned()
      } else {
        println!("Name is required to sign up a lender account. Use --name.");
        return Err(PlatformError::InputsError);
      };
      data.add_borrower(name)
    }
    ("load_funds", Some(load_funds_matches)) => {
      let borrower_id = if let Some(id_arg) = borrower_matches.value_of("id") {
        parse_to_u64(id_arg)?
      } else {
        println!("Borrower id is required to load funds. Use borrower --id.");
        return Err(PlatformError::InputsError);
      };
      process_load_funds_cmd(borrower_id, load_funds_matches, txn_file)
    }
    ("view_loan", Some(view_loan_matches)) => {
      let borrower_id = if let Some(id_arg) = borrower_matches.value_of("id") {
        parse_to_u64(id_arg)?
      } else {
        println!("Borrower id is required to get loan information. Use borrower --id.");
        return Err(PlatformError::InputsError);
      };
      if let Some(loan_arg) = view_loan_matches.value_of("loan") {
        let loan_id = parse_to_u64(loan_arg)?;
        let loan = data.loans[loan_id as usize].clone();
        if loan.borrower != borrower_id {
          println!("Borrower {} doesn't own loan {}.", borrower_id, loan_id);
          return Err(PlatformError::InputsError);
        }
        println!("Displaying loan {}: {:?}.", loan_id, loan);
        return Ok(());
      }
      let mut loans = Vec::new();
      let loan_ids = data.borrowers[borrower_id as usize].loans.clone();
      if let Some(filter) = view_loan_matches.value_of("filter") {
        for id in loan_ids {
          match filter {
            "requested" => {
              if data.loans[id as usize].status == LoanStatus::Requested {
                loans.push(data.loans[id as usize].clone());
              }
            }
            "fulfilled" => {
              if data.loans[id as usize].status == LoanStatus::Active
                 || data.loans[id as usize].status == LoanStatus::Complete
              {
                loans.push(data.loans[id as usize].clone());
              }
            }
            "declined" => {
              if data.loans[id as usize].status == LoanStatus::Declined {
                loans.push(data.loans[id as usize].clone());
              }
            }
            "active" => {
              if data.loans[id as usize].status == LoanStatus::Active {
                loans.push(data.loans[id as usize].clone());
              }
            }
            "complete" => {
              if data.loans[id as usize].status == LoanStatus::Complete {
                loans.push(data.loans[id as usize].clone());
              }
            }
            _ => {
              loans.push(data.loans[id as usize].clone());
            }
          }
        }
      } else {
        for id in loan_ids {
          loans.push(data.loans[id as usize].clone());
        }
      }
      println!("Displaying {} loan(s): {:?}", loans.len(), loans);
      Ok(())
    }
    ("request_loan", Some(request_loan_matches)) => {
      let borrower_id = if let Some(id_arg) = borrower_matches.value_of("id") {
        parse_to_u64(id_arg)?
      } else {
        println!("Borrower id is required to request a loan. Use borrower --id.");
        return Err(PlatformError::InputsError);
      };
      let lender_id = if let Some(lender_arg) = request_loan_matches.value_of("lender") {
        parse_to_u64(lender_arg)?
      } else {
        println!("Lender id is required to request the loan. Use --lender.");
        return Err(PlatformError::InputsError);
      };
      let amount = if let Some(amount_arg) = request_loan_matches.value_of("amount") {
        parse_to_u64(amount_arg)?
      } else {
        println!("Amount is required to request the loan. Use --amount.");
        return Err(PlatformError::InputsError);
      };
      let interest_per_mille =
        if let Some(interest_per_mille_arg) = request_loan_matches.value_of("interest_per_mille") {
          parse_to_u64(interest_per_mille_arg)?
        } else {
          println!("Interest per mille is required to request the loan. Use --interest_per_mille.");
          return Err(PlatformError::InputsError);
        };
      let duration = if let Some(duration_arg) = request_loan_matches.value_of("duration") {
        parse_to_u64(duration_arg)?
      } else {
        println!("Duration is required to request the loan. Use --amount.");
        return Err(PlatformError::InputsError);
      };
      let mut data = load_data()?;
      data.add_loan(lender_id, borrower_id, amount, interest_per_mille, duration)
    }
    ("pay_loan", Some(pay_loan_matches)) => {
      let borrower_id = if let Some(id_arg) = borrower_matches.value_of("id") {
        parse_to_u64(id_arg)?
      } else {
        println!("Borrower id is required to pay off the loan. Use borrower --id.");
        return Err(PlatformError::InputsError);
      };
      if let Some(loan_arg) = pay_loan_matches.value_of("loan") {
        let loan_id = parse_to_u64(loan_arg)?;
        let loan = data.loans[loan_id as usize].clone();
        if loan.borrower != borrower_id {
          println!("Borrower {} doesn't own loan {}.", borrower_id, loan_id);
          return Err(PlatformError::InputsError);
        }
      } else {
        println!("Loan id is required to pay the loan.");
        return Err(PlatformError::InputsError);
      }
      process_pay_loan_cmd(pay_loan_matches)
    }
    ("view_credential", Some(view_credential_matches)) => {
      let borrower_id = if let Some(id_arg) = borrower_matches.value_of("id") {
        parse_to_u64(id_arg)?
      } else {
        println!("Borrower id is required to get credential information. Use borrower --id.");
        return Err(PlatformError::InputsError);
      };
      if let Some(credential_arg) = view_credential_matches.value_of("credential") {
        let credential_id = parse_to_u64(credential_arg)?;
        let credential = data.loans[credential_id as usize].clone();
        if credential.borrower != borrower_id {
          println!("Borrower {} doesn't own credential {}.",
                   borrower_id, credential_id);
          return Err(PlatformError::InputsError);
        }
        println!("Displaying credential {}: {:?}.", credential_id, credential);
        return Ok(());
      }
      let mut credentials = Vec::new();
      let credential_ids = data.borrowers[borrower_id as usize].credentials;
      for cred_id in credential_ids.iter() {
        if let Some(id) = *cred_id {
          credentials.push(data.credentials[id as usize].clone());
        }
      }
      println!("Displaying {} credential(s): {:?}",
               credentials.len(),
               credentials);
      Ok(())
    }
    ("create_or_overwrite_credential", Some(create_or_overwrite_credential_matches)) => {
      let borrower_id = if let Some(id_arg) = borrower_matches.value_of("id") {
        parse_to_u64(id_arg)?
      } else {
        println!("Borrower id is required to get credential information. Use borrower --id.");
        return Err(PlatformError::InputsError);
      };
      let credential_issuer_id = if let Some(credential_issuer_arg) =
        create_or_overwrite_credential_matches.value_of("credential_issuer")
      {
        parse_to_u64(credential_issuer_arg)?
      } else {
        println!("CredentialIssuer id is required to get credential information. Use --credential_issuer.");
        return Err(PlatformError::InputsError);
      };
      let attribute =
        if let Some(attribute_arg) = create_or_overwrite_credential_matches.value_of("attribute") {
          match attribute_arg {
            "min_credit_score" => CredentialIndex::MinCreditScore,
            "min_income" => CredentialIndex::MinIncome,
            _ => CredentialIndex::Citizenship,
          }
        } else {
          println!("Credential attribute is required to create the credential. Use --attribute.");
          return Err(PlatformError::InputsError);
        };
      let value = if let Some(value_arg) = create_or_overwrite_credential_matches.value_of("value")
      {
        parse_to_u64(value_arg)?
      } else {
        println!("Credential value is required to create the credential. Use --value.");
        return Err(PlatformError::InputsError);
      };
      let mut data = load_data()?;
      data.add_or_update_credential(borrower_id, credential_issuer_id, attribute, value)
    }
    ("get_asset_record", Some(get_asset_record_matches)) => {
      let borrower_id = if let Some(id_arg) = borrower_matches.value_of("id") {
        parse_to_u64(id_arg)?
      } else {
        println!("Borrower id is required to get the asset record. Use borrower --id.");
        return Err(PlatformError::InputsError);
      };
      let mut data = load_data()?;
      let borrower_name = data.borrowers[borrower_id as usize].name.clone();
      let key_pair = data.get_borrower_key_pair(borrower_id)?;
      let sid = if let Some(sid_arg) = get_asset_record_matches.value_of("sid") {
        TxoSID(parse_to_u64(sid_arg)?)
      } else {
        println!("Sid is required to get the asset record. Use borrower --sid.");
        return Err(PlatformError::InputsError);
      };
      // Get protocol and host.
      let protocol = if get_asset_record_matches.is_present("http") {
        // Allow HTTP which may be useful for running a ledger locally.
        "http"
      } else {
        // Default to HTTPS
        "https"
      };
      let host = if get_asset_record_matches.is_present("localhost") {
        // Use localhost
        run_ledger_standalone()?;
        "localhost"
      } else {
        // Default to testnet.findora.org
        "testnet.findora.org"
      };
      let asset_record = get_open_asset_record(protocol, host, sid, &key_pair)?;
      println!("{} owns {} of asset {:?}.",
               borrower_name,
               asset_record.get_amount(),
               asset_record.get_asset_type());
      Ok(())
    }
    _ => {
      println!("Subcommand missing or not recognized. Try borrower --help");
      Err(PlatformError::InputsError)
    }
  }
}

/// Creates the directory for the file, and renames the file with the same path if it exists.
/// # Arguments
/// * `path_str`: string representation of the file path.
/// * `overwrite`: whether to overwrite or find the available path if the file exists.
fn create_directory_and_rename_path(path_str: &str, overwrite: bool) -> Result<(), PlatformError> {
  let path = Path::new(&path_str);
  create_directory_if_missing(&path_str)?;
  if path.exists() && !overwrite {
    rename_existing_path(&path)?;
  }
  Ok(())
}

/// Processes the `create_txn_builder` subcommand.
/// # Arguments
/// * `create_matches`: subcommands and arguments under the `create_txn_builder` subcommand.
/// * `txn_file`: path to store the transaction file.
fn process_create_txn_builder_cmd(create_matches: &clap::ArgMatches,
                                  txn_file: &str)
                                  -> Result<(), PlatformError> {
  let name = create_matches.value_of("name");
  let overwrite = create_matches.is_present("overwrite");
  let file_str = if let Some(name) = name {
    name.to_string()
  } else {
    txn_file.to_string()
  };
  let expand_str = shellexpand::tilde(&file_str).to_string();
  create_directory_and_rename_path(&expand_str, overwrite)?;
  let txn_builder = TransactionBuilder::default();
  store_txn_to_file(&expand_str, &txn_builder)
}

/// Processes the `submit` subcommand.
/// # Arguments
/// * `submit_matches`: subcommands and arguments under the `submit` subcommand.
/// * `txn_file`: path to store the transaction file.
fn process_submit_cmd(submit_matches: &clap::ArgMatches,
                      txn_file: &str)
                      -> Result<(), PlatformError> {
  // Get protocol and host.
  let protocol = if submit_matches.is_present("http") {
    // Allow HTTP which may be useful for running a ledger locally.
    "http"
  } else {
    // Default to HTTPS
    "https"
  };
  let host = if submit_matches.is_present("localhost") {
    // Use localhost
    run_ledger_standalone()?;
    "localhost"
  } else {
    // Default to testnet.findora.org
    "testnet.findora.org"
  };
  let txn_builder = load_txn_from_file(txn_file)?;
  if submit_matches.is_present("get_sids") || submit_matches.is_present("sids_path") {
    let sids = submit_and_get_sids(protocol, host, txn_builder)?;
    println!("Utxo: {:?}", sids);
    if let Some(path) = submit_matches.value_of("sids_path") {
      let mut sids_str = "".to_owned();
      for sid in sids {
        sids_str.push_str(&format!("{},", sid.0));
      }
      store_sids_to_file(path, &sids_str)?;
    }
    Ok(())
  } else {
    submit(protocol, host, txn_builder)
  }
}

/// Processes the `borrower load_funds` subcommand.
/// # Arguments
/// * `borrower_id`: borrower ID.
/// * `load_funds_matches`: subcommands and arguments under the `load_funds` subcommand.
/// * `txn_file`: path to store the transaction file.
fn process_load_funds_cmd(borrower_id: u64,
                          load_funds_matches: &clap::ArgMatches,
                          txn_file: &str)
                          -> Result<(), PlatformError> {
  let issuer_id = if let Some(issuer_arg) = load_funds_matches.value_of("issuer") {
    if let Ok(id) = issuer_arg.parse::<u64>() {
      id
    } else {
      println!("Improperly formatted issuer id.");
      return Err(PlatformError::InputsError);
    }
  } else {
    println!("AssetIssuer id is required to load funds. Use --issuer.");
    return Err(PlatformError::InputsError);
  };
  let amount = if let Some(amount_arg) = load_funds_matches.value_of("amount") {
    parse_to_u64(amount_arg)?
  } else {
    println!("Amount is required to load funds. Use --amount.");
    return Err(PlatformError::InputsError);
  };
  let protocol = if load_funds_matches.is_present("http") {
    // Allow HTTP which may be useful for running a ledger locally.
    "http"
  } else {
    // Default to HTTPS
    "https"
  };
  let host = if load_funds_matches.is_present("localhost") {
    // Use localhost
    run_ledger_standalone()?;
    "localhost"
  } else {
    // Default to testnet.findora.org
    "testnet.findora.org"
  };

  load_funds(issuer_id, borrower_id, amount, txn_file, protocol, host)
}

/// Processes the `borrower pay_loan` subcommand.
/// # Arguments
/// * `pay_loan_matches`: subcommands and arguments under the `pay_loan` subcommand.
fn process_pay_loan_cmd(pay_loan_matches: &clap::ArgMatches) -> Result<(), PlatformError> {
  let loan_id = if let Some(loan_arg) = pay_loan_matches.value_of("loan") {
    parse_to_u64(loan_arg)?
  } else {
    println!("Loan id is required to pay the loan. Use --loan.");
    return Err(PlatformError::InputsError);
  };
  let amount = if let Some(amount_arg) = pay_loan_matches.value_of("amount") {
    parse_to_u64(amount_arg)?
  } else {
    println!("Amount is required to pay the loan. Use --amount.");
    return Err(PlatformError::InputsError);
  };
  let protocol = if pay_loan_matches.is_present("http") {
    // Allow HTTP which may be useful for running a ledger locally.
    "http"
  } else {
    // Default to HTTPS
    "https"
  };
  let host = if pay_loan_matches.is_present("localhost") {
    // Use localhost
    run_ledger_standalone()?;
    "localhost"
  } else {
    // Default to testnet.findora.org
    "testnet.findora.org"
  };

  pay_loan(loan_id, amount, protocol, host)
}

#[cfg(test)]
mod tests {
  use super::*;

  const PROTOCOL: &str = "http";
  const HOST: &str = "localhost";

  fn check_next_path(input: &str, expected: &str) {
    let as_path = Path::new(input);
    if let Ok(result) = next_path(as_path) {
      let as_str = result.to_str().unwrap();
      if as_str != expected {
        panic!("{} failed:  {}", input, as_str);
      }
    }
  }

  // Note: creates and removes a file of the given name.
  // If such a file was present, it gets overwritten
  // and then removed.
  fn check_next_path_typical(input: &str, expected: &str) {
    trace!("check_next_path_typical({}, {})", input, expected);
    if let Err(e) = fs::write(input, "txn_builder_cli next_path() test detritus") {
      panic!("write error: {:?}", e);
    }
    check_next_path(input, expected);
    if let Err(e) = fs::remove_file(input) {
      panic!("remove_file error: {:?}", e);
    }
  }

  fn check_next_path_nonextant(input: &str, expected: &str) {
    check_next_path(input, expected)
  }

  #[test]
  fn test_next_path() {
    check_next_path_typical("1000", "1000.0");
    check_next_path_nonextant("1000", "1000.0");

    check_next_path_typical("abc", "abc.0");
    check_next_path_nonextant("abc", "abc.0");

    check_next_path_typical("abc.def", "abc.def.0");
    check_next_path_nonextant("abc.def", "abc.def.0");

    check_next_path_typical("a.12", "a.13");
    check_next_path_nonextant("a.12", "a.12");

    check_next_path_typical(".12", ".12.0");
    check_next_path_nonextant(".12", ".12.0");

    check_next_path_typical("abc.12", "abc.13");
    check_next_path_nonextant("abc.12", "abc.12");

    check_next_path_typical("abc.0", "abc.1");
    check_next_path_nonextant("abc.0", "abc.0");
  }

  #[test]
  fn test_store_and_load_sids() {
    let paths = vec!["sids1", "sids2", "sids3"];
    let sids = vec!["1,2,4", "1,2, 4", "1,a,4"];

    for i in 0..3 {
      store_sids_to_file(paths[i], sids[i]).unwrap();
    }

    let expected_txo_refs = vec![1, 2, 4];

    assert_eq!(load_sids_from_file(paths[0]).unwrap(), expected_txo_refs);
    assert_eq!(load_sids_from_file(paths[1]).unwrap(), expected_txo_refs);
    assert_eq!(load_sids_from_file(paths[2]),
               Err(PlatformError::InputsError));

    paths.into_iter()
         .map(|path| fs::remove_file(path).unwrap())
         .collect()
  }

  #[test]
  fn test_parse_to_u64_vec() {
    let amounts_arg = "1, 2,4";
    let expected_amounts = vec![1, 2, 4];

    assert_eq!(parse_to_u64_vec(amounts_arg).unwrap(), expected_amounts);
  }

  #[test]
  fn test_define_asset() {
    // Create txn builder and key pair
    let txn_builder_path = "tb_define";
    let mut prng: ChaChaRng = ChaChaRng::from_entropy();
    let issuer_key_pair = XfrKeyPair::generate(&mut prng);

    // Define asset
    let res = define_asset(false,
                           &issuer_key_pair,
                           AssetTypeCode::gen_random(),
                           "Define asset",
                           false,
                           false,
                           txn_builder_path);

    let _ = fs::remove_file(DATA_FILE);
    fs::remove_file(txn_builder_path).unwrap();

    assert!(res.is_ok());
  }

  #[test]
  fn test_issue_and_transfer_asset() {
    // Create txn builder and key pairs
    let txn_builder_path = "tb_issue_and_transfer";
    let mut prng: ChaChaRng = ChaChaRng::from_entropy();
    let issuer_key_pair = XfrKeyPair::generate(&mut prng);
    let recipient_key_pair = XfrKeyPair::generate(&mut prng);

    // Issue and transfer asset
    let code = AssetTypeCode::gen_random();
    let amount = 1000;
    assert!(issue_and_transfer_asset(&issuer_key_pair,
                                     &recipient_key_pair,
                                     amount,
                                     code,
                                     false,
                                     false,
                                     txn_builder_path).is_ok());

    let _ = fs::remove_file(DATA_FILE);
    fs::remove_file(txn_builder_path).unwrap();
  }

  #[test]
  fn test_merge_records() {
    // Create key pair
    let mut prng: ChaChaRng = ChaChaRng::from_entropy();
    let key_pair = XfrKeyPair::generate(&mut prng);

    // Build blind asset records
    let code = AssetTypeCode::gen_random();
    let bar1 = get_blind_asset_record(key_pair.get_pk(), 1000, code, false, false).unwrap();
    let bar2 = get_blind_asset_record(key_pair.get_pk(), 500, code, false, false).unwrap();

    // Merge records
    assert!(merge_records(&key_pair,
                          TxoRef::Absolute(TxoSID(1)),
                          TxoRef::Absolute(TxoSID(2)),
                          bar1,
                          bar2,
                          code).is_ok());
  }

  #[test]
  fn test_prove() {
    let mut prng: ChaChaRng = ChaChaRng::from_entropy();
    let (issuer_pk, issuer_sk) = ac_keygen_issuer::<_>(&mut prng, 1);
    let (user_pk, user_sk) = ac_keygen_user::<_>(&mut prng, &issuer_pk.clone());

    let value: u64 = 200;
    let attributes = [value.to_le_bytes()].to_vec();
    let signature = ac_sign(&mut prng, &issuer_sk, &user_pk, &attributes);
    let zei_credential = ZeiCredential { signature,
                                         attributes,
                                         issuer_pk: issuer_pk.clone() };

    let reveal_sig =
      ac_reveal(&mut prng, &user_sk, &zei_credential, &[true]).or_else(|error| {
                                                                Err(PlatformError::ZeiError(error))
                                                              })
                                                              .unwrap();

    assert!(prove(&reveal_sig,
                  &issuer_pk.clone(),
                  value,
                  150,
                  RelationType::AtLeast).is_ok());
    assert_eq!(prove(&reveal_sig, &issuer_pk, value, 300, RelationType::AtLeast),
               Err(PlatformError::InputsError));
  }

  #[test]
  // Test funds loading, loan request, fulfilling and repayment
  fn test_request_fulfill_and_pay_loan() {
    run_ledger_standalone().unwrap();

    // Create txn builder
    let txn_builder_path = "tb_load_funds";

    // Load funds
    let funds_amount = 1000;
    load_funds(0, 0, funds_amount, txn_builder_path, PROTOCOL, HOST).unwrap();
    let data = load_data().unwrap();

<<<<<<< HEAD
    let data = load_data().unwrap();
    let _ = fs::remove_file(DATA_FILE);
=======
>>>>>>> 02b16682
    assert_eq!(data.borrowers[0].balance, funds_amount);

    fs::remove_file(txn_builder_path).unwrap();
    let _ = fs::remove_file(DATA_FILE);

    // Request a loan
    let loan_amount = 1200;
    let mut data = load_data().unwrap();
    data.add_loan(0, 0, loan_amount, 100, 8).unwrap();

    assert_eq!(data.loans.len(), 1);

    // Fulfill the loan request
    fulfill_loan(0, 0, txn_builder_path, PROTOCOL, HOST).unwrap();
    data = load_data().unwrap();

    assert_eq!(data.loans[0].status, LoanStatus::Active);
    assert_eq!(data.loans[0].balance, loan_amount);

    // Pay loan
    let payment_amount = 200;
    pay_loan(0, payment_amount, PROTOCOL, HOST).unwrap();
    data = load_data().unwrap();

    let _ = fs::remove_file(DATA_FILE);
    fs::remove_file(txn_builder_path).unwrap();

    assert_eq!(data.loans[0].payments, 1);
  }
}<|MERGE_RESOLUTION|>--- conflicted
+++ resolved
@@ -3299,17 +3299,13 @@
     load_funds(0, 0, funds_amount, txn_builder_path, PROTOCOL, HOST).unwrap();
     let data = load_data().unwrap();
 
-<<<<<<< HEAD
-    let data = load_data().unwrap();
-    let _ = fs::remove_file(DATA_FILE);
-=======
->>>>>>> 02b16682
     assert_eq!(data.borrowers[0].balance, funds_amount);
 
     fs::remove_file(txn_builder_path).unwrap();
     let _ = fs::remove_file(DATA_FILE);
 
     // Request a loan
+    let txn_builder_path = "tb_loan";
     let loan_amount = 1200;
     let mut data = load_data().unwrap();
     data.add_loan(0, 0, loan_amount, 100, 8).unwrap();
