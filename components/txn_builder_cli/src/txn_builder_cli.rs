#![deny(warnings)]
use clap::{App, Arg, SubCommand};
use env_logger::{Env, Target};
use ledger::data_model::errors::PlatformError;
use ledger::data_model::{AccountAddress, AssetTypeCode, TransferType, TxOutput, TxoRef, TxoSID};
use log::trace; // Other options: debug, info, warn
use rand_chacha::ChaChaRng;
use rand_core::SeedableRng;
use std::env;
use std::ffi::OsStr;
use std::fs::{self, File};
use std::io::prelude::*;
use std::path::{Path, PathBuf};
use std::process::exit;
use submission_server::{TxnHandle, TxnStatus};
use txn_builder::{BuildsTransactions, TransactionBuilder, TransferOperationBuilder};
use zei::serialization::ZeiFromToBytes;
use zei::setup::PublicParams;
use zei::xfr::asset_record::{build_blind_asset_record, open_asset_record, AssetRecordType};
use zei::xfr::sig::{XfrKeyPair, XfrPublicKey};
use zei::xfr::structs::{AssetRecord, BlindAssetRecord};

extern crate exitcode;

const HOST: &str = "testnet.findora.org";
const QUERY_PORT: &str = "8668";
const SUBMIT_PORT: &str = "8669";

//
// Load functions
//
/// If the input file doesn't exist, exit with code NOINPUT
/// In other case of failure, return the error itself
fn load_txn_builder_from_file(file_path: &str) -> Result<TransactionBuilder, PlatformError> {
  let mut file;
  match File::open(file_path) {
    Ok(f) => {
      file = f;
    }
    Err(_) => {
      println!("Transaction file {} does not exist. Try subcommand create.",
               file_path);
      exit(exitcode::NOINPUT)
    }
  }
  let mut txn = String::new();
  if file.read_to_string(&mut txn).is_err() {
    println!("Failed to read transaction file {}", file_path);
    exit(exitcode::NOINPUT)
  }
  println!("Parsing builder from file contents: \"{}\"", &txn);
  match serde_json::from_str(&txn) {
    Ok(builder) => Ok(builder),
    Err(_) => Err(PlatformError::DeserializationError),
  }
}

/// If the input file doesn't exist, exit with code NOINPUT
fn load_key_pair_from_file(file_path: &str) -> XfrKeyPair {
  let mut file;
  match File::open(file_path) {
    Ok(f) => {
      file = f;
    }
    Err(_) => {
      println!("Key pair file {} does not exist. Try subcommand keygen.",
               file_path);
      exit(exitcode::NOINPUT)
    }
  }

  let kp: XfrKeyPair;
  let mut kp_byte_buffer = Vec::new();
  match file.read_to_end(&mut kp_byte_buffer) {
    Ok(_len) => {
      kp = XfrKeyPair::zei_from_bytes(&kp_byte_buffer);
    }
    Err(_e) => {
      println!("Failed to read key file {}", file_path);
      exit(exitcode::NOINPUT)
    }
  }
  kp
}

/// If the input file doesn't exist, exit with code NOINPUT
fn load_pub_key_from_file(file_path: &str) -> XfrPublicKey {
  let mut file;
  match File::open(file_path) {
    Ok(f) => {
      file = f;
    }
    Err(_) => {
      println!("Public key file {} does not exist. Try subcommand pubkeygen.",
               file_path);
      exit(exitcode::NOINPUT)
    }
  }

  let key: XfrPublicKey;
  let mut key_byte_buffer = Vec::new();
  match file.read_to_end(&mut key_byte_buffer) {
    Ok(_len) => {
      key = XfrPublicKey::zei_from_bytes(&key_byte_buffer);
    }
    Err(_e) => {
      println!("Failed to read key file {}", file_path);
      exit(exitcode::NOINPUT)
    }
  }
  key
}

fn split_arg(string: &str) -> Vec<&str> {
  string.split(',').collect::<Vec<&str>>()
}

/// If the input file doesn't exist, exit with code NOINPUT
/// In other case of failure, return the error itself
fn load_sids_from_file(file_path: &str) -> Result<Vec<TxoRef>, PlatformError> {
  let mut file;
  match File::open(file_path) {
    Ok(f) => {
      file = f;
    }
    Err(_) => {
      println!("Sids file {} does not exist. Try subcommand store --sids.",
               file_path);
      exit(exitcode::NOINPUT)
    }
  }

  let mut sids_str = String::new();
  if file.read_to_string(&mut sids_str).is_err() {
    println!("Failed to read sids file {}", file_path);
    exit(exitcode::NOINPUT)
  }

  let mut txo_refs = Vec::new();
  for sid_str in split_arg(&sids_str) {
    if let Ok(sid) = sid_str.trim().parse::<u64>() {
      txo_refs.push(TxoRef::Absolute(TxoSID(sid)));
    } else {
      println!("Improperly formatted sid.");
      return Err(PlatformError::InputsError);
    }
  }

  Ok(txo_refs)
}

/// If the input file doesn't exist, exit with code NOINPUT
/// In other case of failure, return the error itself
fn load_blind_asset_record_from_file(file_path: &str) -> Result<BlindAssetRecord, PlatformError> {
  let file_path = file_path.trim();
  let mut file;
  match File::open(file_path) {
    Ok(f) => {
      file = f;
    }
    Err(_) => {
      println!("Blind asset record file {} does not exist. Try subcommand store --blind_asset_record.",
                 file_path);
      exit(exitcode::NOINPUT)
    }
  }

  let mut blind_asset_record_str = String::new();
  if file.read_to_string(&mut blind_asset_record_str).is_err() {
    println!("Failed to read blind asset record file {}", file_path);
    exit(exitcode::NOINPUT)
  }

  if let Ok(blind_asset_record) = serde_json::from_str(&blind_asset_record_str) {
    Ok(blind_asset_record)
  } else {
    println!("Improperly formatted blind asset record.");
    Err(PlatformError::InputsError)
  }
}

/// If the input file doesn't exist, exit with code NOINPUT
/// In other case of failure, return the error itself
fn load_blind_asset_records_from_files(file_paths: &str)
                                       -> Result<Vec<BlindAssetRecord>, PlatformError> {
  let mut blind_asset_records = Vec::new();

  for mut file_path in split_arg(file_paths) {
    file_path = file_path.trim();
    let mut file;
    match File::open(file_path) {
      Ok(f) => {
        file = f;
      }
      Err(_) => {
        println!("Blind asset record file {} does not exist. Try subcommand store --blind_asset_record.",
                 file_path);
        exit(exitcode::NOINPUT)
      }
    }

    let mut blind_asset_record_str = String::new();
    if file.read_to_string(&mut blind_asset_record_str).is_err() {
      println!("Failed to read blind asset record file {}", file_path);
      exit(exitcode::NOINPUT)
    }

    if let Ok(blind_asset_record) = serde_json::from_str(&blind_asset_record_str) {
      blind_asset_records.push(blind_asset_record);
    } else {
      println!("Improperly formatted blind asset record.");
      return Err(PlatformError::InputsError);
    }
  }

  Ok(blind_asset_records)
}

fn load_addresses_from_files(file_paths: &str) -> Vec<AccountAddress> {
  let mut addresses = Vec::new();

  for file_path in split_arg(file_paths) {
    let address_key = load_pub_key_from_file(file_path.trim());
    addresses.push(AccountAddress { key: address_key });
  }

  addresses
}

//
// Store functions
//
/// If the output file can't be created, exit with code CANTCREAT
fn store_txn_builder_to_file(file_path: &str, txn: &TransactionBuilder) {
  if let Ok(as_json) = serde_json::to_string(txn) {
    if fs::write(file_path, &as_json).is_err() {
      println!("Transaction file {} could not be created", file_path);
      exit(exitcode::CANTCREAT)
    };
  }
}

// Write a new key pair to the given paths.
// Assumes tilde expansion has already been done on paths.
<<<<<<< HEAD
/// If the output file can't be created, exit with code CANTCREAT
fn store_key_pair_to_file(path_str: &str) {
=======
//
// Note:
// Call this function only after moving aside any extant files.
// Use rename_existing_path or create_directory_and_rename_path functions to achieve this.
fn store_key_pair_to_file(path_str: &str) -> Result<(), PlatformError> {
>>>>>>> d6648ae9
  let file_path = Path::new(path_str);
  match fs::create_dir_all(&file_path.parent().unwrap()) {
    Ok(()) => {
      let mut prng: ChaChaRng;
      prng = ChaChaRng::from_seed([0u8; 32]);
      let key_pair = XfrKeyPair::generate(&mut prng);
      match fs::write(&file_path, key_pair.zei_to_bytes()) {
        Ok(_) => {}
        Err(error) => {
          println!("Key pair file {:?} could not be created: {}",
                   file_path, error);
          exit(exitcode::CANTCREAT)
        }
      };
    }
    Err(error) => {
      println!("Failed to create directories for {}: {}",
               &file_path.display(),
               error);
      exit(exitcode::CANTCREAT)
    }
  }
}

// Write a new public key to the given paths.
// Assumes tilde expansion has already been done on paths.
<<<<<<< HEAD
/// If the output file can't be created, exit with code CANTCREAT
fn store_pub_key_to_file(path_str: &str) {
=======
//
// Note:
// Call this function only after moving aside any extant files.
// Use rename_existing_path or create_directory_and_rename_path functions to achieve this.
fn store_pub_key_to_file(path_str: &str) -> Result<(), PlatformError> {
>>>>>>> d6648ae9
  let file_path = Path::new(path_str);
  match fs::create_dir_all(&file_path.parent().unwrap()) {
    Ok(()) => {
      let mut prng = ChaChaRng::from_seed([0u8; 32]);
      let key_pair = XfrKeyPair::generate(&mut prng);
      match fs::write(&file_path, key_pair.get_pk_ref().as_bytes()) {
        Ok(_) => {}
        Err(error) => {
          println!("Public key file {:?} could not be created: {}",
                   file_path, error);
          exit(exitcode::CANTCREAT)
        }
      };
    }
    Err(error) => {
      println!("Failed to create directories for {}: {}",
               &file_path.display(),
               error);
      exit(exitcode::CANTCREAT)
    }
  }
}

/// If the output file can't be created, exit with code CANTCREAT
fn store_sids_to_file(file_path: &str, sids: &str) {
  if fs::write(file_path, sids).is_err() {
    println!("Sids file {} could not be created", file_path);
    exit(exitcode::CANTCREAT)
  };
<<<<<<< HEAD
=======
  println!("Sids stored to {}", file_path);
  Ok(())
>>>>>>> d6648ae9
}

/// If the output file can't be created, exit with code CANTCREAT
fn store_blind_asset_record(file_path: &str,
                            amount: &str,
                            asset_type: &str,
                            pub_key_path: &str,
                            confidential_amount: bool,
                            confidential_asset: bool) {
  let mut asset_type_arr = [0u8; 16];
  let bytes = asset_type.as_bytes();
  asset_type_arr.copy_from_slice(&bytes[..16]);

  let asset_record = AssetRecord::new(amount.parse::<u64>().unwrap(),
                                      asset_type_arr,
                                      load_pub_key_from_file(pub_key_path)).unwrap();

  let blind_asset_record =
    build_blind_asset_record(&mut ChaChaRng::from_entropy(),
                             &PublicParams::new().pc_gens,
                             &asset_record,
                             AssetRecordType::from_booleans(confidential_amount,
                                                            confidential_asset),
                             &None);

  if let Ok(as_json) = serde_json::to_string(&blind_asset_record) {
    if fs::write(file_path, &as_json).is_err() {
      println!("Blind asset record file {} could not be created", file_path);
      exit(exitcode::CANTCREAT)
    };
    println!("Blind asset record stored to {}", file_path);
  }
}

fn create_directory_if_missing(path_to_file_in_dir: &str) {
  let as_path = Path::new(path_to_file_in_dir);
  if as_path.exists() {
    return;
  }

  if let Some(parent) = as_path.parent() {
    if parent.exists() {
      return;
    }
    if let Err(_e) = fs::create_dir_all(&parent) {}
  }
}

const BACKUP_COUNT_MAX: i32 = 10000; // Arbitrary choice.

// Find a backup file name not currently in use.
// Assumes the extension of path can be replaced by n.
// Assumes it is safe to check the existence of the path after doing so.
// This implies all path components of path must exist and be readable.
// Assumes recursion won't hurt us here.
fn find_available_path(path: &Path, n: i32) -> Result<PathBuf, PlatformError> {
  if n < BACKUP_COUNT_MAX {
    let path_n = path.with_extension(&n.to_string());
    if path_n.exists() {
      find_available_path(path, n + 1)
    } else {
      Ok(path_n)
    }
  } else {
    return Err(PlatformError::IoError(format!("Too many backups for {:?}. Use --path to specify another path.",
    path)));
  }
}

// Return a backup file path derived from path or an InputsError if an
// unused path cannot be derived. The path must not be empty
// and must not be dot (".").
fn next_path(path: &Path) -> Result<PathBuf, PlatformError> {
  fn add_backup_extension(path: &Path) -> PathBuf {
    let mut pb = PathBuf::from(path);
    pb.set_file_name(format!("{}.0",
                             path.file_name()
                                 .unwrap_or_else(|| OsStr::new(""))
                                 .to_str()
                                 .unwrap_or("")));
    pb
  }

  if let Some(ext) = path.extension() {
    if let Ok(n) = ext.to_str().unwrap().parse::<i32>() {
      // Has a numeric extension
      find_available_path(path, n)
    } else {
      // Doesn't have a numeric extension
      find_available_path(&add_backup_extension(&path), 0)
    }
  } else {
    // Doesn't have any extension.
    if path.components().next() == None {
      println!("Is empty: {:?}. Specify a file path.", path);
      Err(PlatformError::InputsError)
    } else if path.file_name() == None {
      println!("Is directory: {:?}. Specify a file path.", path);
      Err(PlatformError::InputsError)
    } else {
      find_available_path(&add_backup_extension(&path), 0)
    }
  }
}

fn rename_existing_path(path: &Path) -> Result<(), PlatformError> {
  let next = next_path(path)?;
  trace!("Next path for {:?} is {:?}", &path, &next);
  if let Err(error) = fs::rename(path, next.as_path()) {
    return Err(PlatformError::IoError(format!("Failed to rename path {} to {}: {}",
                                              path.to_str().unwrap(),
                                              next.to_str().unwrap(),
                                              error)));
  }
  Ok(())
}

fn get_amount(amount_arg: &str) -> Result<u64, PlatformError> {
  if let Ok(amount) = amount_arg.trim().parse::<u64>() {
    Ok(amount)
  } else {
    return Err(PlatformError::InputsError);
  }
}

fn get_amounts(amounts_arg: &str) -> Result<Vec<u64>, PlatformError> {
  let amounts_str = split_arg(amounts_arg);
  let mut amounts = Vec::new();
  for amount_str in amounts_str {
    if let Ok(amount) = amount_str.trim().parse::<u64>() {
      amounts.push(amount);
    } else {
      return Err(PlatformError::InputsError);
    }
  }
  Ok(amounts)
}

fn submit(protocol: &str, transaction_file_name: &str) -> Result<(), PlatformError> {
  // Submit transaction
  let txn_builder = load_txn_builder_from_file(transaction_file_name)?;
  let client = reqwest::Client::new();
  let txn = txn_builder.transaction();
  let mut res = client.post(&format!("{}://{}:{}/{}",
                                     protocol, HOST, SUBMIT_PORT, "submit_transaction"))
                      .json(&txn)
                      .send()
                      .unwrap();
  // Log body
  println!("Response: {}",
           res.json::<TxnHandle>().expect("<Invalid JSON>"));
  println!("Status: {}", res.status());
  println!("Headers:\n{:?}", res.headers());
  Ok(())
}

fn submit_and_get_sid(protocol: &str,
                      transaction_file_name: &str)
                      -> Result<TxoSID, PlatformError> {
  // Submit transaction
  let txn_builder = load_txn_builder_from_file(transaction_file_name)?;
  let client = reqwest::Client::new();
  let txn = txn_builder.transaction();
  let mut res = client.post(&format!("{}://{}:{}/{}",
                                     protocol, HOST, SUBMIT_PORT, "submit_transaction"))
                      .json(&txn)
                      .send()
                      .unwrap();
  // Log body
  let handle = res.json::<TxnHandle>().expect("<Invalid JSON>");
  println!("Response: {}", handle);
  println!("Status: {}", res.status());
  println!("Headers:\n{:?}", res.headers());

  // Get sid
  let res = query(protocol, SUBMIT_PORT, "txn_status", &handle.0);
  match serde_json::from_str::<TxnStatus>(&res).unwrap() {
    TxnStatus::Committed((_sid, txos)) => {
      println!("Sid: {}", txos[0].0);
      Ok(txos[0])
    }
    _ => Err(PlatformError::DeserializationError),
  }
}

fn query(protocol: &str, port: &str, item: &str, value: &str) -> String {
  let mut res =
    reqwest::get(&format!("{}://{}:{}/{}/{}", protocol, HOST, port, item, value)).unwrap();

  // Log body
  println!("Status: {}", res.status());
  println!("Headers:\n{:?}", res.headers());

  res.text().unwrap()
}

fn issue_and_transfer(sid: TxoRef,
                      blind_asset_record: BlindAssetRecord,
                      issuer_key_pair: &XfrKeyPair,
                      recipient_pub_key: &XfrPublicKey,
                      amount: u64,
                      token_code: AssetTypeCode,
                      transaction_file_name: &str,
                      seq_num: u64)
                      -> Result<(), PlatformError> {
  // Transfer Operation
  let xfr_op =
    TransferOperationBuilder::new().add_input(sid,
                                              open_asset_record(&blind_asset_record,
                                                                issuer_key_pair.get_sk_ref())?,
                                              amount)?
                                   .add_output(amount, recipient_pub_key, token_code)?
                                   .balance()?
                                   .create(TransferType::Standard)?
                                   .sign(issuer_key_pair)?
                                   .transaction()?;

  // Issue and Transfer transaction
  let mut txn_builder = TransactionBuilder::default();
  txn_builder.add_operation_issue_asset(issuer_key_pair,
                                        &token_code,
                                        seq_num,
                                        &[TxOutput(blind_asset_record)])?
             .add_operation(xfr_op)
             .transaction();

  store_txn_builder_to_file(&transaction_file_name, &txn_builder);
  Ok(())
}

fn merge_records(key_pair: &XfrKeyPair,
                 sid1: TxoRef,
                 sid2: TxoRef,
                 blind_asset_record1: BlindAssetRecord,
                 blind_asset_record2: BlindAssetRecord,
                 token_code: AssetTypeCode,
                 transaction_file_name: &str)
                 -> Result<(), PlatformError> {
  let oar1 = open_asset_record(&blind_asset_record1, key_pair.get_sk_ref())?;
  let oar2 = open_asset_record(&blind_asset_record2, key_pair.get_sk_ref())?;
  let amount1 = *oar1.get_amount();
  let amount2 = *oar2.get_amount();

  // Transfer Operation
  let xfr_op =
    TransferOperationBuilder::new().add_input(sid1, oar1, amount1)?
                                   .add_input(sid2, oar2, amount2)?
                                   .add_output(amount1 + amount2,
                                               key_pair.get_pk_ref(),
                                               token_code)?
                                   .create(TransferType::Standard)?
                                   .sign(key_pair)?
                                   .transaction()?;

  // Merge records
  let mut txn_builder = TransactionBuilder::default();
  txn_builder.add_operation(xfr_op).transaction();

  store_txn_builder_to_file(&transaction_file_name, &txn_builder);
  Ok(())
}

fn load_funds(sid_pre: TxoRef,
              sid_new: TxoRef,
              blind_asset_record_pre: BlindAssetRecord,
              blind_asset_record_new: BlindAssetRecord,
              issuer_key_pair: &XfrKeyPair,
              recipient_key_pair: &XfrKeyPair,
              amount: u64,
              token_code: AssetTypeCode,
              transaction_file_name: &str,
              sequence_num: u64,
              protocol: &str)
              -> Result<(), PlatformError> {
  // Issue and transfer asset
  issue_and_transfer(sid_new,
                     blind_asset_record_new,
                     issuer_key_pair,
                     recipient_key_pair.get_pk_ref(),
                     amount,
                     token_code,
                     transaction_file_name,
                     sequence_num)?;

  // Submit transaction
  let sid_next = submit_and_get_sid(protocol, transaction_file_name)?;

  // Get next blind asset record
  let res = query(protocol, QUERY_PORT, "utxo_sid", &format!("{}", sid_next.0));
  let blind_asset_record_next =
    serde_json::from_str::<BlindAssetRecord>(&res).or_else(|_| {
                                                    Err(PlatformError::DeserializationError)
                                                  })
                                                  .unwrap();

  // Merge records
  merge_records(recipient_key_pair,
                sid_pre,
                TxoRef::Absolute(sid_next),
                blind_asset_record_pre,
                blind_asset_record_next,
                token_code,
                transaction_file_name).unwrap();

  // Submit transaction
  submit(protocol, transaction_file_name)?;

  Ok(())
}

// Use environment variable RUST_LOG to select log level and filter
// output by module or regex. For example,
//
//    RUST_LOG=ledger::data_model=info,main=trace/rec[ie]+ve ./main
//
// TODO Verify that this comment is correct.
//
// By default, log everything "trace" level or greater to stdout.
// TODO switch to using from_default_env()
fn init_logging() {
  env_logger::from_env(Env::default().default_filter_or("trace")).target(Target::Stdout)
                                                                 .init();
}

/// If the function process_inputs returns an error, for different types of error:
/// SerializationError or DeserializationError: exit with code DATAERR
/// IoError: exit with code IOERR
/// Other types (e.g. InputsError): exit with code USAGE
fn main() -> Result<(), PlatformError> {
  init_logging();
  let inputs = App::new("Transaction Builder")
    .version("0.0.1")
    .about("Copyright 2019 © Findora. All rights reserved.")
    .arg(Arg::with_name("config")
      .short("c")
      .long("config")
      .value_name("PATH/TO/FILE")
      .help("Specify a custom config file (default: \"$FINDORA_DIR/config.toml\")")
      .takes_value(true))
    .arg(Arg::with_name("findora_dir")
      .short("d")
      .long("dir")
      .value_name("PATH")
      .help("Directory for configuaration, security, and temporary files; must be writable")
      .takes_value(true)
      .env("FINDORA_DIR"))
    .arg(Arg::with_name("key_pair_path")
      .short("k")
      .long("key_pair")
      .value_name("PATH/TO/FILE")
      .help("Path to key pair)")
      .takes_value(true))
    .arg(Arg::with_name("txn")
      .long("txn")
      .value_name("FILE")
      .help("Use a name transaction file (will always be under findora_dir)")
      .takes_value(true))
    .subcommand(SubCommand::with_name("create")
      .about("By default, will rename previous file with a .<number> suffix")
      .arg(Arg::with_name("name")
        .short("n")
        .long("name")
        .value_name("FILE")
        .help("Specify a name for newly created transaction file")
        .takes_value(true))
      .arg(Arg::with_name("overwrite")
        .long("force")
        .alias("overwrite")
        .short("f")
        .help("If specified, the existing file with the same name will be overwritten.")))
    .subcommand(SubCommand::with_name("store")
      .subcommand(SubCommand::with_name("sids")
        .arg(Arg::with_name("path")
          .short("p")
          .long("path")
          .takes_value(true)
          .help("Path to store the sids. If not specified, a default path will be given."))
        .arg(Arg::with_name("overwrite")
          .long("force")
          .alias("overwrite")
          .short("f")
          .help("If specified, the existing file with the same name will be overwritten."))
        .arg(Arg::with_name("indices")
          .short("is")
          .long("indices")
          .takes_value(true)
          .help("Required: Input TxoSID indices. Separate by comma (\",\")")))
      .subcommand(SubCommand::with_name("blind_asset_record")
        .arg(Arg::with_name("path")
          .short("p")
          .long("path")
          .takes_value(true)
          .help("Path to store the blind asset record. If not specified, a default path will be given."))
        .arg(Arg::with_name("overwrite")
          .long("force")
          .alias("overwrite")
          .short("f")
          .help("If specified, the existing file with the same name will be overwritten."))
        .arg(Arg::with_name("amount")
          .short("a")
          .long("amount")
          .takes_value(true)
          .help("Required: Asset amount"))
        .arg(Arg::with_name("asset_type")
          .short("t")
          .long("asset_type")
          .takes_value(true)
          .help("Required: String representation of the asset type"))
        .arg(Arg::with_name("pub_key_path")
          .short("k")
          .long("pub_key_path")
          .takes_value(true)
          .help("Required: Path to the public key"))
        .arg(Arg::with_name("confidential_amount")
          .short("m")
          .long("confidential_amount")
          .help("If specified, the amount will be confidential"))
        .arg(Arg::with_name("confidential_asset")
          .short("s")
          .long("confidential_asset")
          .help("If specified, the asset will be confidential"))))
    .subcommand(SubCommand::with_name("add")
      .subcommand(SubCommand::with_name("define_asset")
        .arg(Arg::with_name("token_code")
          .long("token_code")
          .short("c")
          .help("Required: Explicit 16 character token code for the new asset; must be a unique name. If specified code is already in use, transaction will fail. If not specified, will display automatically generated token code.")
          .takes_value(true))
        .arg(Arg::with_name("allow_updates")
          .short("u")
          .long("allow_updates")
          .help("If specified, updates may be made to asset memo"))
        .arg(Arg::with_name("traceable")
          .short("trace")
          .long("traceable")
          .help("If specified, asset transfers can be traced by the issuer "))
        .arg(Arg::with_name("memo")
          .short("m")
          .long("memo")
          .takes_value(true)
          .help("Required: Memo as Json, with escaped quotation marks")
          .required(true))
        .arg(Arg::with_name("confidential")
          .short("xx")
          .long("confidential")
          .help("Make memo confidential"))
        .arg(Arg::with_name("with_policy")
          .short("p")
          .help("TODO: add support for policies")))
      .subcommand(SubCommand::with_name("issue_asset")
        .arg(Arg::with_name("token_code")
          .short("c")
          .long("token_code")
          .takes_value(true)
          .help("Required: Token code of the asset to be issued. The transaction will fail if no asset with the token code exists."))
        .arg(Arg::with_name("sequence_number")
          .short("seq")
          .long("sequence_number")
          .takes_value(true)
          .help("Required: Sequence number for the issue transaction. Used to prevent replay attacks."))
        .arg(Arg::with_name("amount")
          .short("amt")
          .long("amount")
          .takes_value(true)
          .help("Required: Amount of tokens to issue.")))
      .subcommand(SubCommand::with_name("transfer_asset")
        .arg(Arg::with_name("sids_path")
          .short("ssp")
          .long("sids_path")
          .takes_value(true)
          .help("Required: Path to the file where input TxoSID indices are stored."))
        .arg(Arg::with_name("blind_asset_record_paths")
          .short("barps")
          .long("blind_asset_record_paths")
          .takes_value(true)
          .help("Required: Path to the files where blind asset records are stored. Separate by comma (\",\")."))
        .arg(Arg::with_name("input_amounts")
          .short("iamts")
          .long("input_amounts")
          .takes_value(true)
          .help("Required: the amount to transfer from each record. Separate by comma (\",\")."))
        .arg(Arg::with_name("output_amounts")
          .short("oamts")
          .long("output_amounts")
          .takes_value(true)
          .help("Required: the amount to transfer to each account. Separate by comma (\",\")."))
        .arg(Arg::with_name("address_paths")
          .short("asp")
          .long("address_paths")
          .takes_value(true)
          .help("Required: Path to the files where address keys are stored. If no such file, try pubkeygen subcommand."))))
    .subcommand(SubCommand::with_name("serialize"))
    .subcommand(SubCommand::with_name("drop"))
    .subcommand(SubCommand::with_name("keygen")
      .arg(Arg::with_name("create_key_pair_path")
        .short("n")
        .long("name")
        .help("specify the path and name for the key pair file.")
        .takes_value(true))
      .arg(Arg::with_name("overwrite")
        .long("force")
        .alias("overwrite")
        .short("f")
        .help("If specified, the existing file with the same name will be overwritten.")))
    .subcommand(SubCommand::with_name("pubkeygen")
      .arg(Arg::with_name("create_pubkey_path")
        .short("n")
        .long("name")
        .help("specify the path and name for the public key file.")
        .takes_value(true))
      .arg(Arg::with_name("overwrite")
        .long("force")
        .alias("overwrite")
        .short("f")
        .help("If specified, the existing file with the same name will be overwritten.")))
    .subcommand(SubCommand::with_name("submit")
      .arg(Arg::with_name("protocol")
        .long("http")
        .takes_value(false)
        .help("specify that http, not https should be used.")))
    .subcommand(SubCommand::with_name("load_funds")
      .arg(Arg::with_name("sid_pre")
        .short("p")
        .long("sid_pre")
        .takes_value(true)
        .help("Required: sid corresponding to the recipient's previous record."))
      .arg(Arg::with_name("sid_new")
        .short("n")
        .long("sid_new")
        .takes_value(true)
        .help("Required: sid corresponding to the new record."))
      .arg(Arg::with_name("blind_asset_record_pre_path")
        .long("blind_asset_record_pre_path")
        .takes_value(true)
        .help("Required: path to the file of the recipient's previous blind asset record."))
      .arg(Arg::with_name("blind_asset_record_new_path")
        .long("blind_asset_record_new_path")
        .takes_value(true)
        .help("Required: path to the file of the new blind asset record."))
      .arg(Arg::with_name("recipient_key_pair_path")
        .short("r")
        .long("recipient_key_pair_path")
        .takes_value(true)
        .help("Required: path to the recipient's key pair."))
      .arg(Arg::with_name("amount")
        .short("a")
        .long("amount")
        .takes_value(true)
        .help("Required: amount to transfer to the recipient."))
      .arg(Arg::with_name("token_code")
        .short("tc")
        .long("token_code")
        .takes_value(true)
        .help("Required: token code."))
      .arg(Arg::with_name("sequence_number")
        .short("s")
        .long("sequence_number")
        .takes_value(true)
        .help("Required: sequence number for the issue transaction. Used to prevent replay attacks."))
      .arg(Arg::with_name("protocol")
        .long("http")
        .takes_value(false)
        .help("specify that http, not https should be used.")))
    .get_matches();
  let res = process_inputs(inputs);
  if let Err(error) = res {
    match error {
      PlatformError::SerializationError => exit(exitcode::DATAERR),
      PlatformError::DeserializationError => exit(exitcode::DATAERR),
      PlatformError::IoError(_) => exit(exitcode::IOERR),
      _ => exit(exitcode::USAGE),
    }
  }
  Ok(())
}

fn process_inputs(inputs: clap::ArgMatches) -> Result<(), PlatformError> {
  let _config_file_path: String;
  let key_pair_file_path: String;
  let transaction_file_name: String;
  let findora_dir = if let Some(dir) = inputs.value_of("findora_dir") {
    dir.to_string()
  } else if let Ok(dir) = env::var("FINDORA_DIR") {
    dir
  } else {
    let home_dir = dirs::home_dir().unwrap_or_else(|| Path::new(".").to_path_buf());
    format!("{}/.findora", home_dir.to_str().unwrap_or("./.findora"))
  };

  if let Some(cfg) = inputs.value_of("config") {
    _config_file_path = cfg.to_string();
  } else {
    _config_file_path = format!("{}/config.toml", findora_dir);
  }

  if let Some(key_pair) = inputs.value_of("key_pair_path") {
    key_pair_file_path = key_pair.to_string();
  } else {
    key_pair_file_path = format!("{}/keypair/default.keypair", findora_dir);
  }

  if let Some(txn_store) = inputs.value_of("txn") {
    transaction_file_name = txn_store.to_string();
  } else {
    transaction_file_name = format!("{}/txn/default.txn", findora_dir);
  }

  match inputs.subcommand() {
    ("create", Some(create_matches)) => process_create_cmd(create_matches,
                                                           &key_pair_file_path,
                                                           &transaction_file_name,
                                                           &findora_dir),
    ("store", Some(store_matches)) => process_store_cmd(store_matches, &findora_dir),
    ("add", Some(add_matches)) => {
      process_add_cmd(add_matches, &key_pair_file_path, &transaction_file_name)
    }
    ("serialize", Some(_serialize_matches)) => {
      let txn_builder = load_txn_builder_from_file(&transaction_file_name).or_else(|e| {
                          println!("Failed to load txn builder from file {}.",
                                   transaction_file_name);
                          Err(e)
                        })
                        .unwrap();
      match serde_json::to_string(txn_builder.transaction()) {
        Ok(as_json) => {
          println!("{}", as_json);
          Ok(())
        }
        Err(_) => {
          println!("Failed to serialize txn.");
          Err(PlatformError::SerializationError)
        }
      }
    }
    ("drop", Some(_drop_matches)) => match std::fs::remove_file(&transaction_file_name) {
      Ok(_) => {
        println!("Deleted transaction file {}", transaction_file_name);
        Ok(())
      }
      Err(e) => Err(PlatformError::IoError(format!("Error deleting file: {:?} ", e))),
    },
    ("keygen", Some(keygen_matches)) => {
      let new_key_pair_path =
        if let Some(new_key_pair_path_in) = keygen_matches.value_of("create_key_pair_path") {
          new_key_pair_path_in.to_string()
        } else {
          format!("{}/keypair/default.keypair", &findora_dir)
        };
      let expand_str = shellexpand::tilde(&new_key_pair_path).to_string();
      let overwrite = keygen_matches.is_present("overwrite");
      println!("Storing key pair to {}", expand_str);
      create_directory_and_rename_path(&expand_str, overwrite)?;
      store_key_pair_to_file(&expand_str);
      Ok(())
    }
    ("pubkeygen", Some(pubkeygen_matches)) => {
      let new_key_path =
        if let Some(new_key_path_in) = pubkeygen_matches.value_of("create_pubkey_path") {
          new_key_path_in.to_string()
        } else {
          format!("{}/pubkey/default.pubkey", &findora_dir)
        };
      let expand_str = shellexpand::tilde(&new_key_path).to_string();
      println!("Storing public key to {}", expand_str);
      let overwrite = pubkeygen_matches.is_present("overwrite");
      create_directory_and_rename_path(&expand_str, overwrite)?;
      store_pub_key_to_file(&expand_str);
      Ok(())
    }
    ("submit", Some(submit_matches)) => process_submit_cmd(submit_matches, &transaction_file_name),
    ("load_funds", Some(load_funds_matches)) => process_load_funds_cmd(load_funds_matches,
                                                                       &key_pair_file_path,
                                                                       &transaction_file_name),
    _ => {
      println!("Subcommand missing or not recognized. Try --help");
      Err(PlatformError::InputsError)
    }
  }
}

fn process_submit_cmd(submit_matches: &clap::ArgMatches,
                      transaction_file_name: &str)
                      -> Result<(), PlatformError> {
  // Get protocol, host and port.
  let protocol = if submit_matches.is_present("http") {
    // Allow HTTP which may be useful for running a ledger locally.
    "http"
  } else {
    // Default to HTTPS
    "https"
  };

  // serialize txn
  submit(protocol, &transaction_file_name)
}

// Create the specific file if missing
// Rename the existing path if necessary
fn create_directory_and_rename_path(path_str: &str, overwrite: bool) -> Result<(), PlatformError> {
  let path = Path::new(&path_str);
  create_directory_if_missing(&path_str);
  if path.exists() && !overwrite {
    rename_existing_path(&path)?;
  }
  Ok(())
}

fn process_create_cmd(create_matches: &clap::ArgMatches,
                      _keys_file_path: &str,
                      transaction_file_name: &str,
                      _findora_dir: &str)
                      -> Result<(), PlatformError> {
  let name = create_matches.value_of("name");
  let overwrite = create_matches.is_present("overwrite");
  let file_str = if let Some(name) = name {
    name.to_string()
  } else {
    transaction_file_name.to_string()
  };
  let expand_str = shellexpand::tilde(&file_str).to_string();
  create_directory_and_rename_path(&expand_str, overwrite)?;
  let txn_builder = TransactionBuilder::default();
  store_txn_builder_to_file(&expand_str, &txn_builder);
  Ok(())
}

fn process_store_cmd(store_matches: &clap::ArgMatches,
                     findora_dir: &str)
                     -> Result<(), PlatformError> {
  match store_matches.subcommand() {
    ("sids", Some(sids_matches)) => {
      let path = if let Some(path_arg) = sids_matches.value_of("path") {
        path_arg.to_string()
      } else {
        format!("{}/values/default.sids", &findora_dir)
      };
      let path_expand = shellexpand::tilde(&path).to_string();
      println!("Storing sids to {}", path_expand);
      let overwrite = sids_matches.is_present("overwrite");
      create_directory_and_rename_path(&path_expand, overwrite)?;
      let sids;
      if let Some(sids_arg) = sids_matches.value_of("indices") {
        sids = sids_arg
      } else {
        println!("TxoSID indices are required. Use --indices.");
        return Err(PlatformError::InputsError);
      }
      store_sids_to_file(&path_expand, sids);
      Ok(())
    }

    ("blind_asset_record", Some(blind_asset_record_path_matches)) => {
      let path = if let Some(path_arg) = blind_asset_record_path_matches.value_of("path") {
        path_arg.to_string()
      } else {
        format!("{}/values/default.blind_asset_record", &findora_dir)
      };
      let path_expand = shellexpand::tilde(&path).to_string();
      println!("Storing blind asset records to {}", path_expand);
      let overwrite = blind_asset_record_path_matches.is_present("overwrite");
      create_directory_and_rename_path(&path_expand, overwrite)?;
      let amount;
      if let Some(amount_arg) = blind_asset_record_path_matches.value_of("amount") {
        amount = amount_arg
      } else {
        println!("Amount is required. Use --amount.");
        return Err(PlatformError::InputsError);
      }
      let asset_type;
      if let Some(asset_type_arg) = blind_asset_record_path_matches.value_of("asset_type") {
        asset_type = asset_type_arg
      } else {
        println!("Asset type is required. Use --asset_type.");
        return Err(PlatformError::InputsError);
      }
      let pub_key_path;
      if let Some(pub_key_path_arg) = blind_asset_record_path_matches.value_of("pub_key_path") {
        pub_key_path = pub_key_path_arg
      } else {
        println!("File to public key is required. If no such file, try pubkeygen subcommand.");
        return Err(PlatformError::InputsError);
      }
      let confidential_amount = blind_asset_record_path_matches.is_present("confidential_amount");
      let confidential_asset = blind_asset_record_path_matches.is_present("confidential_asset");
      store_blind_asset_record(&path_expand,
                               amount,
                               asset_type,
                               pub_key_path,
                               confidential_amount,
                               confidential_asset);
      Ok(())
    }

    _ => {
      println!("Subcommand missing or not recognized. Try store --help");
      Err(PlatformError::InputsError)
    }
  }
}

fn process_add_cmd(add_matches: &clap::ArgMatches,
                   key_pair_file_path: &str,
                   transaction_file_name: &str)
                   -> Result<(), PlatformError> {
  println!("{}", key_pair_file_path);
  let key_pair: XfrKeyPair = load_key_pair_from_file(&key_pair_file_path);
  match add_matches.subcommand() {
    ("define_asset", Some(define_asset_matches)) => {
      let token_code = define_asset_matches.value_of("token_code");
      let memo = define_asset_matches.value_of("memo")
                                     .unwrap_or("{}")
                                     .to_string();
      let allow_updates = define_asset_matches.is_present("allow_updates");
      let traceable = define_asset_matches.is_present("traceable");
      let mut txn_builder = load_txn_builder_from_file(&transaction_file_name).or_else(|e| {
                              println!("Failed to load txn builder from file {}.",
                                       transaction_file_name);
                              Err(e)
                            })
                            .unwrap();
      let asset_token: AssetTypeCode;
      if let Some(token_code) = token_code {
        asset_token = AssetTypeCode::new_from_str(token_code);
      } else {
        asset_token = AssetTypeCode::gen_random();
        println!("Creating asset with token code {:?}", asset_token.val);
      }
      if let Err(e) = txn_builder.add_operation_create_asset(&key_pair,
                                                             Some(asset_token),
                                                             allow_updates,
                                                             traceable,
                                                             &memo)
      {
        println!("Failed to add operation to transaction.");
        return Err(e);
      }
      store_txn_builder_to_file(&transaction_file_name, &txn_builder);
      Ok(())
    }
    ("issue_asset", Some(issue_asset_matches)) => {
      let asset_token: AssetTypeCode;
      if let Some(token_code_arg) = issue_asset_matches.value_of("token_code") {
        asset_token = AssetTypeCode::new_from_str(token_code_arg);
      } else {
        println!("Token code is required to issue asset. Use --token_code.");
        return Err(PlatformError::InputsError);
      }
      let seq_num;
      if let Some(sequence_number_arg) = issue_asset_matches.value_of("sequence_number") {
        if let Ok(seq_num_parsed) = sequence_number_arg.parse::<u64>() {
          seq_num = seq_num_parsed;
        } else {
          println!("Improperly formatted sequence number.");
          return Err(PlatformError::InputsError);
        }
      } else {
        println!("Sequence number is required to issue asset. Use --sequence_number.");
        return Err(PlatformError::InputsError);
      }
      let amount;
      if let Some(amount_arg) = issue_asset_matches.value_of("amount") {
        if let Ok(amount_parsed) = amount_arg.parse::<u64>() {
          amount = amount_parsed;
        } else {
          println!("Improperly formatted amount.");
          return Err(PlatformError::InputsError);
        }
      } else {
        println!("Amount is required to issue asset. Use --amount.");
        return Err(PlatformError::InputsError);
      }
      let mut txn_builder = load_txn_builder_from_file(&transaction_file_name).or_else(|e| {
                              println!("Failed to load txn builder from file {}.",
                                       transaction_file_name);
                              Err(e)
                            })
                            .unwrap();
      if let Err(e) =
        txn_builder.add_basic_issue_asset(&key_pair, &None, &asset_token, seq_num, amount)
      {
        println!("Failed to add basic issue asset.");
        return Err(e);
      }
      store_txn_builder_to_file(&transaction_file_name, &txn_builder);
      Ok(())
    }
    ("transfer_asset", Some(transfer_asset_matches)) => {
      // Compose transfer_from for add_basic_transfer_asset
      let txo_refs;
      if let Some(sids_path) = transfer_asset_matches.value_of("sids_path") {
        match load_sids_from_file(sids_path) {
          Ok(result) => {
            txo_refs = result;
          }
          Err(error) => {
            println!("Error loading txo_refs from {}: {}", sids_path, error);
            return Err(error);
          }
        }
      } else {
        println!("Path to sids file is required to transfer asset. Use --sids_path");
        return Err(PlatformError::InputsError);
      }
      let blind_asset_records;
      if let Some(blind_asset_record_paths) =
        transfer_asset_matches.value_of("blind_asset_record_paths")
      {
        match load_blind_asset_records_from_files(blind_asset_record_paths) {
          Ok(result) => {
            blind_asset_records = result;
          }
          Err(error) => {
            println!("Error loading blind_asset_records from {}: {}",
                     blind_asset_record_paths, error);
            return Err(error);
          }
        }
      } else {
        println!("Paths to blind asset records are required to transfer asset. Use --blind_asset_record_paths");
        return Err(PlatformError::InputsError);
      }
      let input_amounts;
      if let Some(input_amounts_arg) = transfer_asset_matches.value_of("input_amounts") {
        input_amounts = get_amounts(input_amounts_arg).unwrap();
      } else {
        println!("Input amounts are required to transfer asset. Use --input_amounts.");
        return Err(PlatformError::InputsError);
      }
      let mut count = txo_refs.len();
      if blind_asset_records.len() != count || input_amounts.len() != count {
        println!("Size of input sids, blind asset records, and input amounts should match.");
        return Err(PlatformError::InputsError);
      }
      let mut transfer_from = Vec::new();
      let mut txo_refs_iter = txo_refs.iter();
      let mut blind_asset_records_iter = blind_asset_records.iter();
      let mut input_amounts_iter = input_amounts.iter();
      while count > 0 {
        transfer_from.push((txo_refs_iter.next().unwrap(),
                            blind_asset_records_iter.next().unwrap(),
                            *input_amounts_iter.next().unwrap()));
        count -= 1;
      }

      // Compose transfer_to for add_basic_transfer_asset
      let output_amounts;
      if let Some(output_amounts_arg) = transfer_asset_matches.value_of("output_amounts") {
        output_amounts = get_amounts(output_amounts_arg).unwrap();
      } else {
        println!("Output amounts are required to transfer asset. Use --output_amounts.");
        return Err(PlatformError::InputsError);
      }
      let addresses;
      if let Some(addresses_path) = transfer_asset_matches.value_of("address_paths") {
        addresses = load_addresses_from_files(addresses_path);
      } else {
        println!("Paths to address keys are required to transfer asset. Use --address_paths");
        return Err(PlatformError::InputsError);
      }
      let mut count = output_amounts.len();
      if addresses.len() != count {
        println!("Size of output amounts and addresses should match.");
        return Err(PlatformError::InputsError);
      }
      let mut transfer_to = Vec::new();
      let mut output_amounts_iter = output_amounts.iter();
      let mut addresses_iter = addresses.iter();
      while count > 0 {
        transfer_to.push((*output_amounts_iter.next().unwrap(), addresses_iter.next().unwrap()));
        count -= 1;
      }

      // Transfer asset
      let mut txn_builder = load_txn_builder_from_file(&transaction_file_name).or_else(|e| {
                              println!("Failed to load txn builder from file {}.",
                                       transaction_file_name);
                              Err(e)
                            })
                            .unwrap();
      if let Err(e) =
        txn_builder.add_basic_transfer_asset(&load_key_pair_from_file(key_pair_file_path),
                                             &transfer_from[..],
                                             &transfer_to[..])
      {
        println!("Failed to add operation to transaction.");
        return Err(e);
      };
      store_txn_builder_to_file(&transaction_file_name, &txn_builder);
      Ok(())
    }
    _ => {
      println!("Subcommand missing or not recognized. Try add --help");
      Err(PlatformError::InputsError)
    }
  }
}

fn process_load_funds_cmd(load_funds_matches: &clap::ArgMatches,
                          key_pair_file_path: &str,
                          transaction_file_name: &str)
                          -> Result<(), PlatformError> {
  let sid_pre = if let Some(sid_pre_arg) = load_funds_matches.value_of("sid_pre") {
    TxoRef::Absolute(TxoSID(get_amount(sid_pre_arg).unwrap()))
  } else {
    println!("Previous sid is required to load funds. Use --sid_pre.");
    return Err(PlatformError::InputsError);
  };
  let sid_new = if let Some(sid_new_arg) = load_funds_matches.value_of("sid_new") {
    TxoRef::Absolute(TxoSID(get_amount(sid_new_arg).unwrap()))
  } else {
    println!("New sid is required to load funds. Use --sid_new.");
    return Err(PlatformError::InputsError);
  };
  let blind_asset_record_pre = if let Some(blind_asset_record_pre_path_arg) =
    load_funds_matches.value_of("blind_asset_record_pre_path")
  {
    load_blind_asset_record_from_file(blind_asset_record_pre_path_arg).unwrap()
  } else {
    println!("Path to the previous blind asset record is required to load funds. Use --blind_asset_record_pre_path.");
    return Err(PlatformError::InputsError);
  };
  let blind_asset_record_new = if let Some(blind_asset_record_new_path_arg) =
    load_funds_matches.value_of("blind_asset_record_new_path")
  {
    load_blind_asset_record_from_file(blind_asset_record_new_path_arg).unwrap()
  } else {
    println!("Path to the new blind asset record is required to load funds. Use --blind_asset_record_new_path.");
    return Err(PlatformError::InputsError);
  };
  let recipient_key_pair = if let Some(recipient_key_pair_path_arg) =
    load_funds_matches.value_of("recipient_key_pair_path")
  {
    load_key_pair_from_file(recipient_key_pair_path_arg)
  } else {
    println!("Path to the recipient's key pair is required to load funds. Use --recipient_key_pair_path.");
    return Err(PlatformError::InputsError);
  };
  let amount = if let Some(amount_arg) = load_funds_matches.value_of("amount") {
    get_amount(amount_arg).unwrap()
  } else {
    println!("Amount is required to load funds. Use --amount.");
    return Err(PlatformError::InputsError);
  };
  let token_code = if let Some(token_code_arg) = load_funds_matches.value_of("token_code") {
    AssetTypeCode::new_from_str(token_code_arg)
  } else {
    println!("Token code is required to load funds. Use --token_code.");
    return Err(PlatformError::InputsError);
  };
  let sequence_num =
    if let Some(sequence_number_arg) = load_funds_matches.value_of("sequence_number") {
      if let Ok(seq_num_parsed) = sequence_number_arg.parse::<u64>() {
        seq_num_parsed
      } else {
        println!("Improperly formatted sequence number.");
        return Err(PlatformError::InputsError);
      }
    } else {
      println!("Sequence number is required to load funds. Use --sequence_number.");
      return Err(PlatformError::InputsError);
    };
  let protocol = if load_funds_matches.is_present("http") {
    // Allow HTTP which may be useful for running a ledger locally.
    "http"
  } else {
    // Default to HTTPS
    "https"
  };

  load_funds(sid_pre,
             sid_new,
             blind_asset_record_pre,
             blind_asset_record_new,
             &load_key_pair_from_file(key_pair_file_path),
             &recipient_key_pair,
             amount,
             token_code,
             transaction_file_name,
             sequence_num,
             protocol)
}

#[cfg(test)]
mod tests {
  use super::*;
  use std::str::from_utf8;

  fn check_next_path(input: &str, expected: &str) {
    let as_path = Path::new(input);
    if let Ok(result) = next_path(as_path) {
      let as_str = result.to_str().unwrap();
      if as_str != expected {
        panic!("{} failed:  {}", input, as_str);
      }
    }
  }

  // Note: creates and removes a file of the given name.
  // If such a file was present, it gets overwritten
  // and then removed.
  fn check_next_path_typical(input: &str, expected: &str) {
    trace!("check_next_path_typical({}, {})", input, expected);
    if let Err(e) = fs::write(input, "txn_builder_cli next_path() test detritus") {
      panic!("write error: {:?}", e);
    }
    check_next_path(input, expected);
    if let Err(e) = fs::remove_file(input) {
      panic!("remove_file error: {:?}", e);
    }
  }

  fn check_next_path_nonextant(input: &str, expected: &str) {
    check_next_path(input, expected)
  }

  #[test]
  fn test_next_path() {
    check_next_path_typical("1000", "1000.0");
    check_next_path_nonextant("1000", "1000.0");

    check_next_path_typical("abc", "abc.0");
    check_next_path_nonextant("abc", "abc.0");

    check_next_path_typical("abc.def", "abc.def.0");
    check_next_path_nonextant("abc.def", "abc.def.0");

    check_next_path_typical("a.12", "a.13");
    check_next_path_nonextant("a.12", "a.12");

    check_next_path_typical(".12", ".12.0");
    check_next_path_nonextant(".12", ".12.0");

    check_next_path_typical("abc.12", "abc.13");
    check_next_path_nonextant("abc.12", "abc.12");

    check_next_path_typical("abc.0", "abc.1");
    check_next_path_nonextant("abc.0", "abc.0");
  }

  #[test]
  fn test_store_and_load_sids() {
    let paths = vec!["sids1", "sids2", "sids3"];
    let sids = vec!["1,2,4", "1,2, 4", "1,a,4"];

    for i in 0..3 {
      store_sids_to_file(paths[i], sids[i]);
    }

    let expected_txo_refs = vec![TxoRef::Absolute(TxoSID(1)),
                                 TxoRef::Absolute(TxoSID(2)),
                                 TxoRef::Absolute(TxoSID(4))];

    // Verify that load_sids_from_file succeeds with correctly formatted input
    assert_eq!(load_sids_from_file(paths[0]).unwrap(), expected_txo_refs);
    assert_eq!(load_sids_from_file(paths[1]).unwrap(), expected_txo_refs);

    paths.into_iter()
         .map(|path| fs::remove_file(path).unwrap())
         .collect()
  }

  #[test]
  fn test_store_and_load_blind_asset_records() {
    // Set fields for constructing blind asset records
    let paths = vec!["file1", "file2", "file3"];
    let paths_str = "file1,file2, file3";
    let pub_key_paths = vec!["pub1", "pub2", "pub3"];
    let amounts = vec![100, 200, 300];
    let asset_types = vec![[0u8; 16], [0u8; 16], [0u8; 16]];
    let confidential_amount_bools = vec![false, false, true];
    let confidential_asset_bools = vec![false, true, false];

    // Store each blind asset record
    for i in 0..3 {
      let _ = store_pub_key_to_file(pub_key_paths[i]);
      store_blind_asset_record(paths[i],
                               &amounts[i].to_string(),
                               from_utf8(&asset_types[i]).unwrap(),
                               pub_key_paths[i],
                               confidential_amount_bools[i],
                               confidential_asset_bools[i]);
    }

    // Load all the blind asset records
    let blind_asset_records = load_blind_asset_records_from_files(&paths_str).unwrap();

    // Verify the field of the first blind asset record
    assert_eq!(blind_asset_records[0].amount, Some(amounts[0]));
    assert_eq!(blind_asset_records[0].asset_type, Some(asset_types[0]));
    fs::remove_file(paths[0]).unwrap();
    fs::remove_file(pub_key_paths[0]).unwrap();

    // Verify the field of the second blind asset record
    // Asset type should be None because it's set as confidential
    assert_eq!(blind_asset_records[1].amount, Some(amounts[1]));
    assert_eq!(blind_asset_records[1].asset_type, None);
    fs::remove_file(paths[1]).unwrap();
    fs::remove_file(pub_key_paths[1]).unwrap();

    // Verify the field of the third blind asset record
    // Amount should be None because the it's set as confidential
    assert_eq!(blind_asset_records[2].amount, None);
    assert_eq!(blind_asset_records[2].asset_type, Some(asset_types[2]));
    fs::remove_file(paths[2]).unwrap();
    fs::remove_file(pub_key_paths[2]).unwrap();
  }

  #[test]
  fn test_get_amounts() {
    let amounts_arg = "1, 2,4";
    let expected_amounts = vec![1, 2, 4];

    assert_eq!(get_amounts(amounts_arg).unwrap(), expected_amounts);
  }

  #[test]
  fn test_issue_and_transfer() {
    // Create txn builder and key pairs
    let txn_builder_path = "tb_issue_and_transfer";
    store_txn_builder_to_file(&txn_builder_path, &TransactionBuilder::default());
    let mut prng: ChaChaRng = ChaChaRng::from_seed([0u8; 32]);
    let issuer_key_pair = XfrKeyPair::generate(&mut prng);
    let recipient_key_pair = XfrKeyPair::generate(&mut prng);

    // Build blind asset record
    let params = PublicParams::new();
    let art = AssetRecordType::PublicAmount_PublicAssetType;
    let code = AssetTypeCode::gen_random();
    let amount = 1000;
    let ar = AssetRecord::new(amount, code.val, issuer_key_pair.get_pk()).unwrap();
    let bar = build_blind_asset_record(&mut prng, &params.pc_gens, &ar, art, &None);

    // Issue and transfer asset
    assert!(issue_and_transfer(TxoRef::Relative(1),
                               bar,
                               &issuer_key_pair,
                               &recipient_key_pair.get_pk(),
                               amount,
                               code,
                               txn_builder_path,
                               1).is_ok());

    fs::remove_file(txn_builder_path).unwrap();
  }

  #[test]
  fn test_merge_records() {
    // Create txn builder and key pair
    let txn_builder_path = "tb_merge";
    store_txn_builder_to_file(&txn_builder_path, &TransactionBuilder::default());
    let mut prng: ChaChaRng = ChaChaRng::from_seed([0u8; 32]);
    let key_pair = XfrKeyPair::generate(&mut prng);

    // Build blind asset records
    let params = PublicParams::new();
    let art = AssetRecordType::PublicAmount_PublicAssetType;
    let code = AssetTypeCode::gen_random();
    let ar1 = AssetRecord::new(1000, code.val, key_pair.get_pk()).unwrap();
    let ar2 = AssetRecord::new(1000, code.val, key_pair.get_pk()).unwrap();
    let bar1 = build_blind_asset_record(&mut prng, &params.pc_gens, &ar1, art, &None);
    let bar2 = build_blind_asset_record(&mut prng, &params.pc_gens, &ar2, art, &None);

    // Merge records
    assert!(merge_records(&key_pair,
                          TxoRef::Absolute(TxoSID(1)),
                          TxoRef::Absolute(TxoSID(2)),
                          bar1,
                          bar2,
                          code,
                          txn_builder_path).is_ok());

    fs::remove_file(txn_builder_path).unwrap();
  }

  #[test]
  fn test_submit() {
    let txn_builder_path = "tb_submit";
    store_txn_builder_to_file(&txn_builder_path, &TransactionBuilder::default());
    let res = submit("https", txn_builder_path);
    fs::remove_file(txn_builder_path).unwrap();
    assert!(res.is_ok());
  }

  #[test]
  // Define an asset and submit the transaction
  fn test_define_and_submit() {
    let txn_builder_path = "tb_define_and_submit";
    store_txn_builder_to_file(&txn_builder_path, &TransactionBuilder::default());
    let mut txn_builder = load_txn_builder_from_file(&txn_builder_path).unwrap();

    let mut prng: ChaChaRng = ChaChaRng::from_seed([0u8; 32]);
    let key_pair = XfrKeyPair::generate(&mut prng);
    let token_code = AssetTypeCode::gen_random();

    txn_builder.add_operation_create_asset(&key_pair, Some(token_code), false, false, "")
               .unwrap();
    store_txn_builder_to_file(&txn_builder_path, &txn_builder);

    let res = submit("https", txn_builder_path);
    fs::remove_file(txn_builder_path).unwrap();
    assert!(res.is_ok());
  }

  #[test]
  // Define an asset, issue certain amount, then submit the transaction
  fn test_define_issue_and_submit() {
    let txn_builder_path = "tb_define_issue_submit";
    store_txn_builder_to_file(&txn_builder_path, &TransactionBuilder::default());
    let mut txn_builder = load_txn_builder_from_file(&txn_builder_path).unwrap();

    let mut prng: ChaChaRng = ChaChaRng::from_seed([0u8; 32]);
    let key_pair = XfrKeyPair::generate(&mut prng);

    // Build blind asset record
    let params = PublicParams::new();
    let art = AssetRecordType::PublicAmount_PublicAssetType;
    let code = AssetTypeCode::gen_random();
    let amount = 1000;
    let ar = AssetRecord::new(amount, code.val, key_pair.get_pk()).unwrap();
    let bar = build_blind_asset_record(&mut prng, &params.pc_gens, &ar, art, &None);

    // Define asset
    txn_builder.add_operation_create_asset(&key_pair, Some(code), false, false, "")
               .unwrap()
               .transaction();
    store_txn_builder_to_file(&txn_builder_path, &txn_builder);

    let res = submit("https", &txn_builder_path);
    assert!(res.is_ok());

    // Issue asset
    store_txn_builder_to_file(&txn_builder_path, &TransactionBuilder::default());
    let mut txn_builder = load_txn_builder_from_file(&txn_builder_path).unwrap();

    txn_builder.add_operation_issue_asset(&key_pair, &code, 1, &[TxOutput(bar)])
               .unwrap();
    store_txn_builder_to_file(&txn_builder_path, &txn_builder);

    let res = submit("https", txn_builder_path);
    fs::remove_file(txn_builder_path).unwrap();
    assert!(res.is_ok());
  }

  #[test]
  // 1. The issuer defines an asset
  // 2. The issuer issues certain amount and transfers the amount to the recipient
  // 3. Submit the transaction
  fn test_define_issue_transfer_and_submit() {
    // Create txn builder and key pairs
    let txn_builder_path = "tb_issue_transfer_submit";
    store_txn_builder_to_file(&txn_builder_path, &TransactionBuilder::default());
    let mut prng: ChaChaRng = ChaChaRng::from_seed([0u8; 32]);
    let issuer_key_pair = XfrKeyPair::generate(&mut prng);
    let recipient_key_pair = XfrKeyPair::generate(&mut prng);

    // Build blind asset record
    let params = PublicParams::new();
    let art = AssetRecordType::PublicAmount_PublicAssetType;
    let code = AssetTypeCode::gen_random();
    let amount = 1000;
    let ar = AssetRecord::new(amount, code.val, issuer_key_pair.get_pk()).unwrap();
    let bar = build_blind_asset_record(&mut prng, &params.pc_gens, &ar, art, &None);

    // Define asset
    let mut txn_builder = load_txn_builder_from_file(&txn_builder_path).unwrap();
    txn_builder.add_operation_create_asset(&issuer_key_pair, Some(code), false, false, "")
               .unwrap()
               .transaction();
    store_txn_builder_to_file(&txn_builder_path, &txn_builder);
    let res = submit("https", txn_builder_path);
    assert!(res.is_ok());

    // Issue and transfer asset
    issue_and_transfer(TxoRef::Relative(0),
                       bar,
                       &issuer_key_pair,
                       &recipient_key_pair.get_pk(),
                       amount,
                       code,
                       txn_builder_path,
                       1).unwrap();

    // Submit transaction
    let res = submit("https", txn_builder_path);
    fs::remove_file(txn_builder_path).unwrap();
    assert!(res.is_ok());
  }

  #[test]
  // 1. The issuer defines the asset
  // 2. The issuer issues and transfers two assets to the recipient
  // 3. Merge the two records for the recipient
  // 4. Submit the transaction
  fn test_define_issue_transfer_merge_and_submit() {
    // Create txn builder and key pairs
    let txn_builder_path = "tb_merge_and_submit";
    store_txn_builder_to_file(&txn_builder_path, &TransactionBuilder::default());
    let mut prng: ChaChaRng = ChaChaRng::from_seed([0u8; 32]);
    let issuer_key_pair = XfrKeyPair::generate(&mut prng);
    let recipient_key_pair = XfrKeyPair::generate(&mut prng);

    // Build blind asset records
    let params = PublicParams::new();
    let art = AssetRecordType::PublicAmount_PublicAssetType;
    let amount1 = 1000;
    let amount2 = 500;
    let code = AssetTypeCode::gen_random();
    let ar1 = AssetRecord::new(amount1, code.val, issuer_key_pair.get_pk()).unwrap();
    let ar2 = AssetRecord::new(amount2, code.val, issuer_key_pair.get_pk()).unwrap();
    let bar1 = build_blind_asset_record(&mut prng, &params.pc_gens, &ar1, art, &None);
    let bar2 = build_blind_asset_record(&mut prng, &params.pc_gens, &ar2, art, &None);

    // Define asset
    let mut txn_builder = load_txn_builder_from_file(&txn_builder_path).unwrap();
    txn_builder.add_operation_create_asset(&issuer_key_pair, Some(code), false, false, "")
               .unwrap()
               .transaction();
    store_txn_builder_to_file(&txn_builder_path, &txn_builder);
    let res = submit("https", txn_builder_path);
    assert!(res.is_ok());

    // Issue and transfer the first asset
    issue_and_transfer(TxoRef::Relative(0),
                       bar1,
                       &issuer_key_pair,
                       &recipient_key_pair.get_pk(),
                       amount1,
                       code,
                       txn_builder_path,
                       1).unwrap();

    let sid1 = submit_and_get_sid("https", txn_builder_path).unwrap();
    let res = query("https", QUERY_PORT, "utxo_sid", &format!("{}", sid1.0));
    let blind_asset_record_1 =
      serde_json::from_str::<BlindAssetRecord>(&res).or_else(|_| {
                                                      Err(PlatformError::DeserializationError)
                                                    })
                                                    .unwrap();

    // Issue and transfer the second asset
    issue_and_transfer(TxoRef::Relative(0),
                       bar2,
                       &issuer_key_pair,
                       &recipient_key_pair.get_pk(),
                       amount2,
                       code,
                       txn_builder_path,
                       2).unwrap();
    let sid2 = submit_and_get_sid("https", txn_builder_path).unwrap();
    let res = query("https", QUERY_PORT, "utxo_sid", &format!("{}", sid2.0));
    let blind_asset_record_2 =
      serde_json::from_str::<BlindAssetRecord>(&res).or_else(|_| {
                                                      Err(PlatformError::DeserializationError)
                                                    })
                                                    .unwrap();

    // Merge records
    merge_records(&recipient_key_pair,
                  TxoRef::Absolute(sid1),
                  TxoRef::Absolute(sid2),
                  blind_asset_record_1,
                  blind_asset_record_2,
                  code,
                  txn_builder_path).unwrap();

    // Submit transactions
    let res = submit("https", txn_builder_path);
    fs::remove_file(txn_builder_path).unwrap();
    assert!(res.is_ok());
  }

  #[test]
  // 1. The issuer defines the asset
  // 2. The issuer issues and transfers an asset to the recipient
  // 3. Load funds for the recipient
  fn test_load_funds() {
    // Create txn builder and key pairs
    let txn_builder_path = "tb_load_funds";
    store_txn_builder_to_file(&txn_builder_path, &TransactionBuilder::default());
    let mut prng = ChaChaRng::from_seed([0u8; 32]);
    let issuer_key_pair = XfrKeyPair::generate(&mut prng);
    let recipient_key_pair = XfrKeyPair::generate(&mut prng);

    // Build blind asset records
    let params = PublicParams::new();
    let art = AssetRecordType::PublicAmount_PublicAssetType;
    let amount_original = 1000;
    let amount_new = 500;
    let code = AssetTypeCode::gen_random();
    let ar_original =
      AssetRecord::new(amount_original, code.val, issuer_key_pair.get_pk()).unwrap();
    let ar_new = AssetRecord::new(amount_new, code.val, issuer_key_pair.get_pk()).unwrap();
    let bar_original =
      build_blind_asset_record(&mut prng, &params.pc_gens, &ar_original, art, &None);
    let bar_new = build_blind_asset_record(&mut prng, &params.pc_gens, &ar_new, art, &None);

    // Define asset
    let mut txn_builder = load_txn_builder_from_file(&txn_builder_path).unwrap();
    txn_builder.add_operation_create_asset(&issuer_key_pair, Some(code), false, false, "")
               .unwrap()
               .transaction();
    store_txn_builder_to_file(&txn_builder_path, &txn_builder);
    let res = submit("https", txn_builder_path);
    assert!(res.is_ok());

    // Set the original record
    issue_and_transfer(TxoRef::Relative(0),
                       bar_original,
                       &issuer_key_pair,
                       &recipient_key_pair.get_pk(),
                       amount_original,
                       code,
                       txn_builder_path,
                       3).unwrap();

    let sid1 = submit_and_get_sid("https", txn_builder_path).unwrap();
    let res = query("https", QUERY_PORT, "utxo_sid", &format!("{}", sid1.0));
    let bar_pre =
      serde_json::from_str::<BlindAssetRecord>(&res).or_else(|_| {
                                                      Err(PlatformError::DeserializationError)
                                                    })
                                                    .unwrap();

    // Load funds
    // The new record will be merged with the original record
    let res = load_funds(TxoRef::Absolute(sid1),
                         TxoRef::Relative(0),
                         bar_pre,
                         bar_new,
                         &issuer_key_pair,
                         &recipient_key_pair,
                         amount_new,
                         code,
                         txn_builder_path,
                         4,
                         "https");
    fs::remove_file(txn_builder_path).unwrap();
    assert!(res.is_ok());
  }
}<|MERGE_RESOLUTION|>--- conflicted
+++ resolved
@@ -242,16 +242,8 @@
 
 // Write a new key pair to the given paths.
 // Assumes tilde expansion has already been done on paths.
-<<<<<<< HEAD
 /// If the output file can't be created, exit with code CANTCREAT
 fn store_key_pair_to_file(path_str: &str) {
-=======
-//
-// Note:
-// Call this function only after moving aside any extant files.
-// Use rename_existing_path or create_directory_and_rename_path functions to achieve this.
-fn store_key_pair_to_file(path_str: &str) -> Result<(), PlatformError> {
->>>>>>> d6648ae9
   let file_path = Path::new(path_str);
   match fs::create_dir_all(&file_path.parent().unwrap()) {
     Ok(()) => {
@@ -278,16 +270,8 @@
 
 // Write a new public key to the given paths.
 // Assumes tilde expansion has already been done on paths.
-<<<<<<< HEAD
 /// If the output file can't be created, exit with code CANTCREAT
 fn store_pub_key_to_file(path_str: &str) {
-=======
-//
-// Note:
-// Call this function only after moving aside any extant files.
-// Use rename_existing_path or create_directory_and_rename_path functions to achieve this.
-fn store_pub_key_to_file(path_str: &str) -> Result<(), PlatformError> {
->>>>>>> d6648ae9
   let file_path = Path::new(path_str);
   match fs::create_dir_all(&file_path.parent().unwrap()) {
     Ok(()) => {
@@ -317,11 +301,6 @@
     println!("Sids file {} could not be created", file_path);
     exit(exitcode::CANTCREAT)
   };
-<<<<<<< HEAD
-=======
-  println!("Sids stored to {}", file_path);
-  Ok(())
->>>>>>> d6648ae9
 }
 
 /// If the output file can't be created, exit with code CANTCREAT
