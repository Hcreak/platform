--- conflicted
+++ resolved
@@ -86,7 +86,7 @@
 const DATA_FILE: &str = "data.json";
 const QUERY_PORT: &str = "8668";
 const SUBMIT_PORT: &str = "8669";
-<<<<<<< HEAD
+const LEDGER_STANDALONE: &str = "../../target/debug/ledger_standalone";
 
 //
 // Credentials
@@ -118,12 +118,6 @@
                  proof: None }
   }
 }
-=======
-const LEDGER_STANDALONE: &str = "../../target/debug/ledger_standalone";
-// TODO (Keyao): After the credentialing feature is added, change the hard-coded interest rate
-const INTEREST_RATE_NUMERATOR: u64 = 1;
-const INTEREST_RATE_DENOMINATOR: u64 = 100;
->>>>>>> 3ea120a0
 
 //
 // Users
