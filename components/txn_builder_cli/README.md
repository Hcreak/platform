# Transaction Builder Command Line Interface

The `txn_builder_cli` application creates transactions and submits
them to the ledger server. The typical workflow is as follows
* Generate a cryptographic key pair. Just once. See `txn_builder_cli keygen`
* Create a new empty transaction. See `txn_builder_cli create txn_builder`.
* Create a new user. See `txn_builder_cli create user`.
* Create a new loan. See `txn_builder_cli create loan`.
* Add operations to the transaction. See `txn_builder_cli add`.
* Load funds. See `txn_builder_cli load funds`.
* Activate a loan. See `txn_builder_cli activate_loan`.
* Pay off a loan. See `txn_builder_cli pay_loan`.
* Submit the transaction to the ledger. See `txn_builder_cli submit`
  and note the transaction ID reported.
* Query the ledger with the transaction ID to see if the transaction
  was committed using a web browser or command line tool.

## Command help

To get documentation on a specific command, use the keyword help
followed by the the command. To get help on a subcommand, use help and
the command and subcommand.

For example, for help defining an asset

```
./txn_builder_cli help add define_asset
```

**Note**:
* Even if the subcommand is unique, it is still necessary to
supply the command name as well. This is true for both help and the
actual subcommands.
* By default, all the generated files will be stored in `~./findora`, unless specified otherwise. For example, if the current directory is `platform/target/debug`, running `./txn_builder_cli keygen` will put the generated key pair in ~./findora, but `./txn_builder_cli keygen --name keys/key_pair` will store the key pair to `platform/target/debug/keys/key_pair`.
* Examples below are assuming the current directory is `platform/target/debug`. If not, change `./txn_builder_cli` to the path to `./txn_builder_cli`.

## Create a user
In the initial data, there are four users (one issuer Izzie, two lenders Lenny and Luna, and one borrower Ben). More users can be created.

### Create an issuer
```
./txn_builder_cli create user issuer --name IssuerName
```

### Create a lender
```
./txn_builder_cli create user lender --name LenderName --min_credit_score 580
```

### Create a borrower
```
./txn_builder_cli create user borrower --name BorrowerName
```

## Create a credential record
Currently supported attributes are min_credit_score, min_income and citizenshiip.
For example, to create a min_credit_score credential:
```
./txn_builder_cli create credential --borrower 0 --attribute min_credit_score --amount 650
```
If the credential already exists, the original record will be updated.

## Create a loan
In the initial data, there is one loan. More loans can be created:
```
./txn_builder_cli create loan --lender 0 --borrower 0 --amount 500 --duration 5
```

## Compose a transaction

### Create an empty transaction
```
./txn_builder_cli create --name tb
```

### Add operations to the transaction. Three operations can be added:
* Define a new asset. See `txn_builder_cli add define_asset`.
  * In general
  ```
  ./txn_builder_cli --txn tb add define_asset --issuer 0 --token_code ibIaBlHV-PdQkvSuEg6YSA== --memo 'Define an asset.'
  ```
  * Fiat asset
  ```
  ./txn_builder_cli --txn tb add define_asset --fiat --issuer 0 --memo 'Define fiat asset.'
  ```
* Issue units of an asset. See `txn_builder_cli add issue_asset`.
```
./txn_builder_cli --txn tb --key_pair kp add issue_asset --token_code ibIaBlHV-PdQkvSuEg6YSA== --amount 100
```
* Transfer units of an asset. See `txn_builder_cli add transfer_asset`.
  * Create input and output public keys
  ```
  ./txn_builder_cli pubkeygen --name pki1
  ./txn_builder_cli pubkeygen --name pki2
  ./txn_builder_cli pubkeygen --name pko1
  ./txn_builder_cli pubkeygen --name pko2
  ./txn_builder_cli pubkeygen --name pko3
  ```
  * Store sids and blind asset records
  ```
  ./txn_builder_cli store sids --path s --indices 2,4
  ./txn_builder_cli store blind_asset_record --path bar1 --amount 100 --asset_type ibIaBlHV-PdQkvSuEg6YSA== --pub_key_path pki1
  ./txn_builder_cli store blind_asset_record --path bar2 --amount 1000 --asset_type ibIaBlHV-PdQkvSuEg6YSA== --pub_key_path pki2
  ```
  * Transfer
  ```
  ./txn_builder_cli --txn tb --key_pair kp add transfer_asset --sids_path s --blind_asset_record_paths bar1,bar2 --input_amounts 15,45 --output_amounts 10,20,30 --address_paths pko1,pko2,pko3
  ```
* Issue and transfer units of an asset. See `txn_builder_cli add issue_and_transfer_asset`.
  ```
  ./txn_builder_cli --txn tb add issue_and_transfer_asset --issuer 0 --recipient 0 --amount 1000 --token_code ibIaBlHV-PdQkvSuEg6YSA==
  ```

## Submit a transaction
After a transaction is composed:
```
./txn_builder_cli --txn tb submit
```
By default, `https://testnet.findora.org` is used. To switch to `http://localhost`, add `--http --localhost`.

## Load funds
After users are created:
### Create an empty transaction
```
./txn_builder_cli create --name tran
```

### Define fiat asset and submit
```
./txn_builder_cli --txn tran add define_asset --issuer 0 --memo 'Define fiat asset.'
./txn_builder_cli --txn tran submit
```

### Load funds
```
./txn_builder_cli --txn tran load_funds --issuer 0 --recipient 0 --amount 500
```
By default, `https://testnet.findora.org` is used. To switch to `http://localhost`, add `--http --localhost`.

## Activate and pay off a loan
After users and a loan are created:
### Activate the loan
* Create an empty transaction
```
./txn_builder_cli create txn_builder --name txn_loan
```
* Activate the loan
```
./txn_builder_cli --txn txn_loan activate_loan --issuer 0 --loan 0
```
<<<<<<< HEAD
Once the loan is activated or rejected, attempting to activate it again will fail.
=======
By default, `https://testnet.findora.org` is used. To switch to `http://localhost`, add `--http --localhost`.
>>>>>>> 3ea120a0

### Pay off the loan
```
./txn_builder_cli --txn txn_loan pay_loan --loan 0 --amount 200
```
By default, `https://testnet.findora.org` is used. To switch to `http://localhost`, add `--http --localhost`.

## Querying the ledger server

The ledger server provides a [RESTful
API](https://en.wikipedia.org/wiki/Representational_state_transfer)
that can be accessed by a web browser or command line tool for making
web requests such as `wget` or `curl`.

```
$ curl https://testnet.findora.org:8669/txn_status/4977619fd7c7dd1c6b917ced37abc718e815a71b3488ece555c8b022286c6974
{"Committed":[0,[]]}
```

### Listing blocks

It is possible to list all the transaction blocks since a given
block sequence number. The `blocks_since` route takes a
block sequence number and returns a JSON expression with all the
transactions in the blocks from the one specified by the sequence
number to the most recent block.

```
$ curl https://testnet.findora.org:8668/blocks_since/0
[[0,[{"txn":{"operations":[{"DefineAsset":{"body":{"asset":{"code":{"val":[241,87,161,27,80,75,66,213,73,161,157,52,166,158,219,106]},"issuer":{"key":"IP26ybELdYe7p7W8FjvOaeeW1x5O1EwQ/LRIhon3oUQ="},"memo":"My asset 1","confidential_memo":null,"updatable":false,"traceable":false}},"pubkey":{"key":"IP26ybELdYe7p7W8FjvOaeeW1x5O1EwQ/LRIhon3oUQ="},"signature":"hwLNqlyHjXOvdHtbUx54bpDr6WhMA31SJMvaUXpYyTTPbInlrBS24uKATxfUAiyRxKRv3vhsw5JFwKCFtLIABw=="}}],"credentials":[],"memos":[]},"tx_id":0,"merkle_id":0}]]]
```

This looks nicer in a web browser that formats JSON nicely such as Firefox.
![Expanding outline](./doc/ledger_json.png)


The `block_log` route returns all the transaction as tabular HTML.

```
$ curl https://testnet.findora.org:8669/block_log
```
![Table of blocks](./doc/block_log.png)

<|MERGE_RESOLUTION|>--- conflicted
+++ resolved
@@ -148,11 +148,8 @@
 ```
 ./txn_builder_cli --txn txn_loan activate_loan --issuer 0 --loan 0
 ```
-<<<<<<< HEAD
+By default, `https://testnet.findora.org` is used. To switch to `http://localhost`, add `--http --localhost`.
 Once the loan is activated or rejected, attempting to activate it again will fail.
-=======
-By default, `https://testnet.findora.org` is used. To switch to `http://localhost`, add `--http --localhost`.
->>>>>>> 3ea120a0
 
 ### Pay off the loan
 ```
