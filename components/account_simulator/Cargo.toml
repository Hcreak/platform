[package]
name = "account_simulator"
version = "0.1.0"
authors = ["Engineering <engineering@findora.org>"]
edition = "2018"

[[bin]]
name = "account_simulator"
path = "src/account_simulator.rs"

[dependencies]
ruc = { git = "https://github.com/FindoraNetwork/RUC.git", branch = "master" }
<<<<<<< HEAD
actix-rt = "2.1.0"
actix-service = "1.0.6"
actix-web = "3.3.2"
=======
parking_lot = "0.11.1"

actix-rt = "0.2"
actix-service = "0.4.2"
actix-web = "1.0.8"
>>>>>>> 6a19aca7
cryptohash = { path = "../../libs/cryptohash" }
lazy_static = "1.4.0"
ledger = { path = "../../ledger", features = ["TESTING"] }
ledger_api_service = { path = "../ledger_api_service" }
network = { path = "../../libs/network" }
percent-encoding = "2.1.0"
quickcheck = "0.9"
rand_chacha = "0.2.0"
rand_core = { version = "0.5", default-features = false, features = ["alloc"] }
serde = "1.0.124"
serde_derive = "1.0"
serde_json = "1.0"
structopt = { version = "0.3" }
submission_api = { path = "../submission_api" }
submission_server = { path = "../submission_server" }
subprocess = "0.1.18"
utils = { path = "../../libs/utils" }
zei = { git = "ssh://git@github.com/FindoraNetwork/zei", tag = "v0.1.0d" }

[dev-dependencies]
quickcheck_macros = "0.9"
<|MERGE_RESOLUTION|>--- conflicted
+++ resolved
@@ -10,17 +10,10 @@
 
 [dependencies]
 ruc = { git = "https://github.com/FindoraNetwork/RUC.git", branch = "master" }
-<<<<<<< HEAD
 actix-rt = "2.1.0"
 actix-service = "1.0.6"
 actix-web = "3.3.2"
-=======
 parking_lot = "0.11.1"
-
-actix-rt = "0.2"
-actix-service = "0.4.2"
-actix-web = "1.0.8"
->>>>>>> 6a19aca7
 cryptohash = { path = "../../libs/cryptohash" }
 lazy_static = "1.4.0"
 ledger = { path = "../../ledger", features = ["TESTING"] }
