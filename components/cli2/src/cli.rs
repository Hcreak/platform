#![deny(warnings)]
#![allow(clippy::type_complexity)]
use ledger::data_model::*;
use promptly::prompt_default;
use serde::{Deserialize, Serialize};
use snafu::{Backtrace, OptionExt, ResultExt, Snafu};
use std::collections::BTreeMap;
use std::env;
use std::fs;
use std::path::PathBuf;

use structopt::StructOpt;

use submission_server::{TxnHandle, TxnStatus};
use txn_builder::TransactionBuilder;
use utils::Serialized;
use utils::{HashOf, SignatureOf};
use zei::xfr::sig::{XfrKeyPair, XfrPublicKey};
use zei::xfr::structs::{OpenAssetRecord, OwnerMemo};

pub mod actions;
pub mod kv;

use crate::actions::{
  build_transaction, define_asset, delete_keypair, delete_public_key, issue_asset, key_gen,
  list_asset_type, list_asset_types, list_built_transaction, list_built_transactions, list_keypair,
  list_keys, list_txn_builder, list_txn_builders, load_key_pair, load_public_key,
  prepare_transaction, query_asset_type, query_ledger_state, setup, status, status_check, submit,
};
use kv::{HasTable, KVError, KVStore};

#[derive(Clone, Debug, Serialize, Deserialize)]
pub struct LedgerStateCommitment(pub  (HashOf<Option<StateCommitmentData>>,
                                       u64,
                                       SignatureOf<(HashOf<Option<StateCommitmentData>>, u64)>));

pub struct FreshNamer {
  base: String,
  i: u64,
  delim: String,
}

impl FreshNamer {
  pub fn new(base: String, delim: String) -> Self {
    Self { base, i: 0, delim }
  }
}

impl Iterator for FreshNamer {
  type Item = String;
  fn next(&mut self) -> Option<String> {
    let ret = if self.i == 0 {
      self.base.clone()
    } else {
      format!("{}{}{}", self.base, self.delim, self.i - 1)
    };
    self.i += 1;
    Some(ret)
  }
}

fn default_sub_server() -> String {
  "https://testnet.findora.org/submit_server".to_string()
}

fn default_ledger_server() -> String {
  "https://testnet.findora.org/query_server".to_string()
}

#[derive(Clone, Debug, Serialize, Deserialize, Default)]
pub struct CliConfig {
  #[serde(default = "default_sub_server")]
  pub submission_server: String,
  #[serde(default = "default_ledger_server")]
  pub ledger_server: String,
  pub open_count: u64,
  #[serde(default)]
  pub ledger_sig_key: Option<XfrPublicKey>,
  #[serde(default)]
  pub ledger_state: Option<LedgerStateCommitment>,
  #[serde(default)]
  pub active_txn: Option<TxnBuilderName>,
}

impl HasTable for CliConfig {
  const TABLE_NAME: &'static str = "config";
  type Key = String;
}

#[derive(Ord, PartialOrd, Clone, Debug, Eq, PartialEq, Serialize, Deserialize, Hash, Default)]
pub struct AssetTypeName(pub String);

impl HasTable for AssetTypeEntry {
  const TABLE_NAME: &'static str = "asset_types";
  type Key = AssetTypeName;
}

#[derive(Ord, PartialOrd, Clone, Debug, Eq, PartialEq, Serialize, Deserialize, Hash, Default)]
pub struct KeypairName(pub String);

impl HasTable for XfrKeyPair {
  const TABLE_NAME: &'static str = "key_pairs";
  type Key = KeypairName;
}

#[derive(Ord, PartialOrd, Clone, Debug, Eq, PartialEq, Serialize, Deserialize, Hash, Default)]
pub struct PubkeyName(pub String);

impl HasTable for XfrPublicKey {
  const TABLE_NAME: &'static str = "public_keys";
  type Key = PubkeyName;
}

#[derive(Ord, PartialOrd, Clone, Debug, Eq, PartialEq, Serialize, Deserialize, Hash, Default)]
pub struct TxnName(pub String);

impl HasTable for (Transaction, TxnMetadata) {
  const TABLE_NAME: &'static str = "transactions";
  type Key = TxnName;
}

#[derive(Ord, PartialOrd, Clone, Debug, Eq, PartialEq, Serialize, Deserialize, Hash, Default)]
pub struct TxnBuilderName(pub String);

impl HasTable for TxnBuilderEntry {
  const TABLE_NAME: &'static str = "transaction_builders";
  type Key = TxnBuilderName;
}

#[derive(Ord, PartialOrd, Clone, Debug, Eq, PartialEq, Serialize, Deserialize, Hash, Default)]
pub struct TxoName(pub String);

impl HasTable for TxoCacheEntry {
  const TABLE_NAME: &'static str = "txo_cache";
  type Key = TxoName;
}

#[derive(Snafu, Debug)]
pub enum CliError {
  #[snafu(context(false))]
  KV {
    backtrace: Backtrace,
    source: KVError,
  },
  #[snafu(context(false))]
  #[snafu(display("Error performing HTTP request: {}", source))]
  Reqwest { source: reqwest::Error },
  #[snafu(context(false))]
  #[snafu(display("Error (de)serialization: {}", source))]
  Serialization { source: serde_json::error::Error },
  #[snafu(context(false))]
  #[snafu(display("Error reading user input: {}", source))]
  RustyLine {
    source: rustyline::error::ReadlineError,
  },
  #[snafu(display("Error creating user directory or file at {}: {}", file.display(), source))]
  UserFile {
    source: std::io::Error,
    file: std::path::PathBuf,
  },
  #[snafu(display("Failed to locate user's home directory"))]
  HomeDir,
}

#[derive(Clone, Debug, Serialize, Deserialize, Default)]
pub struct TxnMetadata {
  handle: Option<TxnHandle>,
  status: Option<TxnStatus>,
  new_asset_types: BTreeMap<AssetTypeName, AssetTypeEntry>,
  #[serde(default)]
  operations: Vec<OpMetadata>,
  #[serde(default)]
  signers: Vec<KeypairName>,
  // TODO
  #[serde(default)]
  new_txos: Vec<(String, TxoCacheEntry)>,
  #[serde(default)]
  finalized_txos: Option<Vec<TxoName>>,
  // #[serde(default)]
  // spent_txos: Vec<TxoName>,
}

#[derive(Clone, Debug, Serialize, Deserialize)]
pub struct TxoCacheEntry {
  sid: Option<TxoSID>,
  owner: Option<PubkeyName>,
  #[serde(default)]
  asset_type: Option<AssetTypeName>,
  // What has this Txo been authenticated against?
  ledger_state: Option<LedgerStateCommitment>,
  record: TxOutput,
  owner_memo: Option<OwnerMemo>,
  opened_record: Option<OpenAssetRecord>,
  unspent: bool,
}

#[derive(Clone, Debug, Eq, PartialEq, Serialize, Deserialize)]
pub struct AssetTypeEntry {
  asset: Asset,
  issuer_nick: Option<PubkeyName>,
}

fn indent_of(indent_level: u64) -> String {
  let mut ret: String = Default::default();
  for _ in 0..indent_level {
    ret = format!("{}{}", ret, " ");
  }
  ret
}

#[allow(clippy::enum_variant_names)]
#[derive(Clone, Debug, Serialize, Deserialize)]
enum OpMetadata {
  DefineAsset {
    issuer_nick: PubkeyName,
    asset_nick: AssetTypeName,
  },
  IssueAsset {
    issuer_nick: PubkeyName,
    asset_nick: AssetTypeName,
    output_name: String,
    output_amt: u64,
    issue_seq_num: u64,
  },
  TransferAsset {
    inputs: Vec<(String, TxoCacheEntry)>,
    outputs: Vec<(String, TxoCacheEntry)>,
  },
}

fn display_op_metadata(indent_level: u64, ent: &OpMetadata) {
  let ind = indent_of(indent_level);
  match ent {
    OpMetadata::DefineAsset { asset_nick,
                              issuer_nick, } => {
      println!("{}DefineAsset `{}`", ind, asset_nick.0);
      println!("{} issued by `{}`", ind, issuer_nick.0);
    }
    OpMetadata::IssueAsset { issuer_nick,
                             asset_nick,
                             output_name,
                             output_amt,
                             issue_seq_num, } => {
      println!("{}IssueAsset {} of `{}`", ind, output_amt, asset_nick.0);
      println!("{} issued to `{}` as issuance #{} named `{}`",
               ind, issuer_nick.0, issue_seq_num, output_name);
    }
    OpMetadata::TransferAsset { .. } => {
      unimplemented!();
    }
  }
}

fn display_asset_type_defs(indent_level: u64, ent: &BTreeMap<AssetTypeName, AssetTypeEntry>) {
  let ind = indent_of(indent_level);
  for (nick, asset_ent) in ent.iter() {
    println!("{}{}:", ind, nick.0);
    display_asset_type(indent_level + 1, asset_ent);
  }
}

fn display_operations(indent_level: u64, operations: &[OpMetadata]) {
  for op in operations.iter() {
    display_op_metadata(indent_level, op);
  }
}

fn display_txo_entry(indent_level: u64, txo: &TxoCacheEntry) {
  let ind = indent_of(indent_level);
  println!("{}sid: {}", ind, serialize_or_str(&txo.sid, "<UNKNOWN>"));
  println!("{}Owned by: {}{}",
           ind,
           serde_json::to_string(&txo.record.0.public_key).unwrap(),
           if let Some(o) = txo.owner.as_ref() {
             format!(" ({})", o.0)
           } else {
             "".to_string()
           });
  println!("{}Record Type: {}",
           ind,
           serde_json::to_string(&txo.record.0.get_record_type()).unwrap());
  println!("{}Amount: {}",
           ind,
           txo.record
              .0
              .amount
              .get_amount()
              .map(|x| format!("{}", x))
              .unwrap_or_else(|| "<SECRET>".to_string()));
  println!("{}Type: {}",
           ind,
           txo.record
              .0
              .asset_type
              .get_asset_type()
              .map(|x| AssetTypeCode { val: x }.to_base64())
              .unwrap_or_else(|| "<SECRET>".to_string()));
  if let Some(open_ar) = txo.opened_record.as_ref() {
    println!("{}Decrypted Amount: {}", ind, open_ar.amount);
    println!("{}Decrypted Type: {}",
             ind,
             AssetTypeCode { val: open_ar.asset_type }.to_base64());
  }
  println!("{}Spent? {}",
           ind,
           if txo.unspent { "Unspent" } else { "Spent" });
  println!("{}Have owner memo? {}",
           ind,
           if txo.owner_memo.is_some() {
             "Yes"
           } else {
             "No"
           });
}

fn display_txos(indent_level: u64,
                txos: &[(String, TxoCacheEntry)],
                finalized_names: &Option<Vec<TxoName>>) {
  let ind = indent_of(indent_level);
  for (i, (nick, txo)) in txos.iter().enumerate() {
    let fin = finalized_names.as_ref()
                             .and_then(|x| x.get(i))
                             .map(|x| x.0.to_string())
                             .unwrap_or_else(|| "Not finalized".to_string());
    println!("{}{} ({}):", ind, nick, fin);
    display_txo_entry(indent_level + 1, txo);
  }
}

fn display_txn_builder(indent_level: u64, ent: &TxnBuilderEntry) {
  let ind = indent_of(indent_level);
  println!("{}Operations:", ind);
  display_operations(indent_level + 1, &ent.operations);

  println!("{}New asset types defined:", ind);
  display_asset_type_defs(indent_level + 1, &ent.new_asset_types);

  println!("{}New asset records:", ind);
  display_txos(indent_level + 1, &ent.new_txos, &None);

  println!("{}Signers:", ind);
  for (nick, _) in ent.signers.iter() {
    println!("{} - `{}`", ind, nick.0);
  }
}

fn display_txn(indent_level: u64, ent: &(Transaction, TxnMetadata)) {
  let ind = indent_of(indent_level);
  println!("{}seq_id: {}", ind, ent.0.seq_id);
  println!("{}Handle: {}",
           ind,
           serialize_or_str(&ent.1.handle, "<UNKNOWN>"));
  println!("{}Status: {}",
           ind,
           serialize_or_str(&ent.1.status, "<UNKNOWN>"));
  println!("{}Operations:", ind);
  display_operations(indent_level + 1, &ent.1.operations);

  println!("{}New asset types defined:", ind);
  for (nick, asset_ent) in ent.1.new_asset_types.iter() {
    println!("{} {}:", ind, nick.0);
    display_asset_type(indent_level + 2, asset_ent);
  }

  println!("{}New asset records:", ind);
  display_txos(indent_level + 1, &ent.1.new_txos, &ent.1.finalized_txos);

  println!("{}Signers:", ind);
  for nick in ent.1.signers.iter() {
    println!("{} - `{}`", ind, nick.0);
  }
}

fn display_asset_type(indent_level: u64, ent: &AssetTypeEntry) {
  let ind = indent_of(indent_level);
  println!("{}issuer nickname: {}",
           ind,
           ent.issuer_nick
              .as_ref()
              .map(|x| x.0.clone())
              .unwrap_or_else(|| "<UNKNOWN>".to_string()));
  println!("{}issuer public key: {}",
           ind,
           serde_json::to_string(&ent.asset.issuer.key).unwrap());
  println!("{}code: {}", ind, ent.asset.code.to_base64());
  println!("{}memo: `{}`", ind, ent.asset.memo.0);
}

#[derive(Clone, Debug, Serialize, Deserialize)]
pub struct TxnBuilderEntry {
  builder: TransactionBuilder,
  #[serde(default)]
  operations: Vec<OpMetadata>,
  #[serde(default)]
  new_asset_types: BTreeMap<AssetTypeName, AssetTypeEntry>,
  #[serde(default)]
  signers: BTreeMap<KeypairName, Serialized<XfrKeyPair>>,
  // TODO
  #[serde(default)]
  new_txos: Vec<(String, TxoCacheEntry)>,
  // #[serde(default)]
  // spent_txos: Vec<TxoName>,
}

pub trait CliDataStore {
  fn get_config(&self) -> Result<CliConfig, CliError>;
  fn update_config<F: FnOnce(&mut CliConfig)>(&mut self, f: F) -> Result<(), CliError>;

  fn get_keypairs(&self) -> Result<BTreeMap<KeypairName, XfrKeyPair>, CliError>;
  fn get_keypair(&self, k: &KeypairName) -> Result<Option<XfrKeyPair>, CliError>;
  fn delete_keypair(&mut self, k: &KeypairName) -> Result<Option<XfrKeyPair>, CliError>;
  fn get_pubkeys(&self) -> Result<BTreeMap<PubkeyName, XfrPublicKey>, CliError>;
  fn get_pubkey(&self, k: &PubkeyName) -> Result<Option<XfrPublicKey>, CliError>;
  fn delete_pubkey(&mut self, k: &PubkeyName) -> Result<Option<XfrPublicKey>, CliError>;
  fn add_key_pair(&mut self, k: &KeypairName, kp: XfrKeyPair) -> Result<(), CliError>;
  fn add_public_key(&mut self, k: &PubkeyName, pk: XfrPublicKey) -> Result<(), CliError>;

  fn get_built_transactions(&self)
                            -> Result<BTreeMap<TxnName, (Transaction, TxnMetadata)>, CliError>;
  fn get_built_transaction(&self,
                           k: &TxnName)
                           -> Result<Option<(Transaction, TxnMetadata)>, CliError>;
  fn build_transaction(&mut self,
                       k_orig: &TxnBuilderName,
                       k_new: &TxnName,
                       metadata: TxnMetadata)
                       -> Result<(Transaction, TxnMetadata), CliError>;
  fn update_txn_metadata<E: std::error::Error + 'static,
                           F: FnOnce(&mut TxnMetadata) -> Result<(), E>>(
    &mut self,
    k: &TxnName,
    f: F)
    -> Result<(), CliError>;

  fn prepare_transaction(&mut self, k: &TxnBuilderName, seq_id: u64) -> Result<(), CliError>;
  fn get_txn_builder(&self, k: &TxnBuilderName) -> Result<Option<TxnBuilderEntry>, CliError>;
  fn get_txn_builders(&self) -> Result<BTreeMap<TxnBuilderName, TxnBuilderEntry>, CliError>;
  fn with_txn_builder<E: std::error::Error + 'static,
                        F: FnOnce(&mut TxnBuilderEntry) -> Result<(), E>>(
    &mut self,
    k: &TxnBuilderName,
    f: F)
    -> Result<(), CliError>;

  fn get_cached_txos(&self) -> Result<BTreeMap<TxoName, TxoCacheEntry>, CliError>;
  fn get_cached_txo(&self, k: &TxoName) -> Result<Option<TxoCacheEntry>, CliError>;
  fn delete_cached_txo(&mut self, k: &TxoName) -> Result<(), CliError>;
  fn cache_txo(&mut self, k: &TxoName, ent: TxoCacheEntry) -> Result<(), CliError>;

  fn get_asset_types(&self) -> Result<BTreeMap<AssetTypeName, AssetTypeEntry>, CliError>;
  fn get_asset_type(&self, k: &AssetTypeName) -> Result<Option<AssetTypeEntry>, CliError>;
  fn update_asset_type<E: std::error::Error + 'static,
                         F: FnOnce(&mut AssetTypeEntry) -> Result<(), E>>(
    &mut self,
    k: &AssetTypeName,
    f: F)
    -> Result<(), CliError>;
  fn delete_asset_type(&self, k: &AssetTypeName) -> Result<Option<AssetTypeEntry>, CliError>;
  fn add_asset_type(&self, k: &AssetTypeName, ent: AssetTypeEntry) -> Result<(), CliError>;
}

fn prompt_for_config(prev_conf: Option<CliConfig>) -> Result<CliConfig, CliError> {
  let default_sub_server = prev_conf.as_ref()
                                    .map(|x| x.submission_server.clone())
                                    .unwrap_or_else(default_sub_server);
  let default_ledger_server = prev_conf.as_ref()
                                       .map(|x| x.ledger_server.clone())
                                       .unwrap_or_else(default_ledger_server);
  Ok(CliConfig { submission_server: prompt_default("Submission Server?", default_sub_server)?,
                 ledger_server: prompt_default("Ledger Access Server?", default_ledger_server)?,
                 open_count: 0,
                 ledger_sig_key: prev_conf.as_ref().and_then(|x| x.ledger_sig_key),
                 ledger_state: prev_conf.as_ref().and_then(|x| x.ledger_state.clone()),
                 active_txn: prev_conf.as_ref().and_then(|x| x.active_txn.clone()) })
}

#[derive(StructOpt, Debug)]
#[structopt(about = "Build and manage transactions and assets on a findora ledger",
            rename_all = "kebab-case")]
enum Actions {
  //////////////////// Simple API  /////////////////////////////////////////////////////////////////
  /// Initialize or change your local database configuration
  Setup {},

  /// Display the current configuration and ledger state
  ListConfig {},

  /// Run integrity checks of the local database
  CheckDb {},

  /// Get the latest state commitment data from the ledger
  QueryLedgerState {
    /// Whether to forget the old ledger public key
    #[structopt(short, long)]
    forget_old_key: bool,
  },

  /// Generate a new key pair for <nick>
  KeyGen {
    /// Identity nickname
    nick: String,
  },

  /// Load an existing key pair for <nick>
  LoadKeypair {
    /// Identity nickname
    nick: String,
  },

  /// Load a public key for <nick>
  LoadPublicKey {
    /// Identity nickname
    nick: String,
  },

  ListKeys {},

  /// Display information about the public key for <nick>
  ListPublicKey {
    /// Identity nickname
    nick: String,
  },

  /// Display information about the key pair for <nick>
  ListKeypair {
    /// Identity nickname
    nick: String,

    /// Also display the secret key
    #[structopt(short, long)]
    show_secret: bool,
  },

  /// Permanently delete the key pair for <nick>
  DeleteKeypair {
    /// Identity nickname
    nick: String,
  },

  /// Permanently delete the public key for <nick>
  DeletePublicKey {
    /// Identity nickname
    nick: String,
  },

  /// Define an asset in a single step
  SimpleDefineAsset {
    /// Issuer key
    issuer_nick: String,
    /// Name for the asset type
    asset_nick: String,
  },

  //////////////////// Advanced API  ///////////////////////////////////////////////////////////////
  ListAssetTypes {},

  ListAssetType {
    /// Asset type nickname
    nick: String,
  },
  QueryAssetType {
    /// Replace the existing asset type entry (if it exists)
    #[structopt(short, long)]
    replace: bool,
    /// Asset type nickname
    nick: String,
    /// Asset type code (b64)
    code: String,
  },

  /// Initialize a transaction builder
  PrepareTransaction {
    /// Optional transaction name
    #[structopt(default_value = "txn")]
    nick: String,
    /// Force the transaction's name to be <nick>, instead of the first free <nick>.<n>
    #[structopt(short, long)]
    exact: bool,
  },

  /// List the transaction builders which are in progress
  ListTxnBuilders {},

  /// List the details of a transaction builder
  ListTxnBuilder {
    /// Which builder?
    nick: String,
  },

  /// Finalize a transaction, preparing it for submission
  BuildTransaction {
    #[structopt(short, long)]
    /// Force the transaction's name to be <txn-nick>, instead of the first free <txn-nick>.<n>
    exact: bool,
    /// Which transaction builder?
    #[structopt(short, long)]
    builder: Option<String>,
    /// Name for the built transaction (defaults to <builder>)
    txn_nick: Option<String>,
  },

  DefineAsset {
    #[structopt(short, long)]
    /// Which builder?
    builder: Option<String>,
    /// Issuer key
    issuer_nick: String,
    /// Name for the asset type
    asset_nick: String,
  },

  IssueAsset {
    #[structopt(short, long)]
    /// Which builder?
    builder: Option<String>,
    /// Name for the asset type
    asset_nick: String,
    /// Sequence number of this issuance
    issue_seq_num: u64,
    /// Amount to issue
    amount: u64,
  },

  TransferAsset {
    #[structopt(short, long)]
    /// Which builder?
    builder: Option<String>,
  },

  ListBuiltTransaction {
    /// Nickname of the transaction
    nick: String,
  },

  ListBuiltTransactions {
    // TODO: options?
  },

  Submit {
    /// Which txn?
    nick: String,
  },

  Status {
    // TODO: how are we indexing in-flight transactions?
    /// Which txn?
    txn: String,
  },

  StatusCheck {
    // TODO: how are we indexing in-flight transactions?
    /// Which txn?
    txn: String,
  },

  ListTxo {
    /// nickname
    id: String,
  },
  ListTxos {
    /// Only unspent?
    #[structopt(short, long)]
    unspent: bool,
  },

  ListOwnedUtxos {
    /// Whose UTXOs?
    id: String,
  },

  QueryTxo {
    /// Local nickname?
    nick: String,
    /// Which SID?
    sid: u64,
  },
}

fn serialize_or_str<T: Serialize>(x: &Option<T>, s: &str) -> String {
  x.as_ref()
   .map(|x| serde_json::to_string(&x).unwrap())
   .unwrap_or_else(|| s.to_string())
}

fn print_conf(conf: &CliConfig) {
  println!("Submission server: {}", conf.submission_server);
  println!("Ledger access server: {}", conf.ledger_server);
  println!("Ledger public signing key: {}",
           serialize_or_str(&conf.ledger_sig_key, "<UNKNOWN>"));
  println!("Ledger state commitment: {}",
           conf.ledger_state
               .as_ref()
               .map(|x| b64enc(&((x.0).0).0.hash))
               .unwrap_or_else(|| "<UNKNOWN>".to_string()));
  println!("Ledger block idx: {}",
           conf.ledger_state
               .as_ref()
               .map(|x| format!("{}", (x.0).1))
               .unwrap_or_else(|| "<UNKNOWN>".to_string()));
  println!("Current focused transaction builder: {}",
           conf.active_txn
               .as_ref()
               .map(|x| x.0.clone())
               .unwrap_or_else(|| "<NONE>".to_string()));
}

fn run_action<S: CliDataStore>(action: Actions, store: &mut S) -> Result<(), CliError> {
  // println!("{:?}", action);

  use Actions::*;
  let ret = match action {
    //////////////////// Simple API  ///////////////////////////////////////////////////////////////
    Setup {} => setup(store),

    ListConfig {} => {
      let conf = store.get_config()?;
      print_conf(&conf);
      Ok(())
    }

    KeyGen { nick } => key_gen(store, nick),

    ListKeys {} => list_keys(store),

    ListKeypair { nick, show_secret } => list_keypair(store, nick, show_secret),

    ListPublicKey { nick } => {
      let pk = store.get_pubkey(&PubkeyName(nick.to_string()))?;
      let pk = pk.map(|x| serde_json::to_string(&x).unwrap())
                 .unwrap_or(format!("No public key with name {} found", nick));
      println!("{}", pk);
      Ok(())
    }

    LoadKeypair { nick } => load_key_pair(store, nick),

    LoadPublicKey { nick } => load_public_key(store, nick),

    DeleteKeypair { nick } => delete_keypair(store, nick),

    DeletePublicKey { nick } => delete_public_key(store, nick),

    SimpleDefineAsset { issuer_nick,
                        asset_nick, } => {
      println!("{} {}", issuer_nick, asset_nick);
      // echo y | $CLI2 query-ledger-state; \
      // $CLI2 prepare-transaction -e 0; \
      // echo memo_alice | $CLI2 define-asset alice AliceCoin --builder 0; \
      // $CLI2 build-transaction 0; \
      // { echo; echo Y; } | $CLI2 submit 0;"

      Ok(())
    }

    //////////////////// Advanced API  /////////////////////////////////////////////////////////////
    QueryLedgerState { forget_old_key } => query_ledger_state(store, forget_old_key),

    ListTxos { unspent } => {
      for (nick, txo) in store.get_cached_txos()?.into_iter() {
        if !txo.unspent && unspent {
          continue;
        }
        println!("TXO `{}`", nick.0);
        display_txo_entry(1, &txo);
      }
      println!("Done.");
      Ok(())
    }

<<<<<<< HEAD
    ListTxo { id } => {
      let txo = match store.get_cached_txo(&TxoName(id.clone()))? {
        None => {
          eprintln!("No txo `{}` found.", id);
          exit(-1);
        }
        Some(s) => s,
      };
      display_txo_entry(0, &txo);
      Ok(())
    }

    QueryTxo { nick, sid } => {
      let nick = TxoName(nick);
      if let Some(orig_ent) = store.get_cached_txo(&nick)? {
        if orig_ent.sid.is_some() && orig_ent.sid != Some(TxoSID(sid)) {
          eprintln!("TXO nicknamed `{}` refers to SID {}", nick.0, sid);
          exit(-1);
        }
      }
      let conf = store.get_config()?;
      let ledger_state = match conf.ledger_state.as_ref() {
        None => {
          eprintln!(concat!("I don't know what the ledger's state is!\n",
                            "Please run query-ledger-state first."));
          exit(-1);
        }
        Some(s) => s.clone(),
      };

      let query = format!("{}{}/{}",
                          conf.ledger_server,
                          LedgerAccessRoutes::UtxoSid.route(),
                          sid);

      let resp: AuthenticatedUtxo;
      match reqwest::blocking::get(&query) {
        Err(e) => {
          eprintln!("Request `{}` failed: {}", query, e);
          exit(-1);
        }
        Ok(v) => match v.text()
                        .map(|x| serde_json::from_str::<AuthenticatedUtxo>(&x).map_err(|e| (x, e)))
        {
          Err(e) => {
            eprintln!("Failed to decode response: {}", e);
            exit(-1);
          }
          Ok(Err((x, e))) => {
            eprintln!("Failed to parse response `{}`: {}", x, e);
            exit(-1);
          }
          Ok(Ok(v)) => {
            let resp_comm = HashOf::new(&Some(v.state_commitment_data.clone()));
            let curr_comm = (ledger_state.0).0.clone();
            if resp_comm != curr_comm {
              eprintln!("Server responded with authentication relative to `{}`!",
                        b64enc(&resp_comm.0.hash));
              eprintln!("The most recent ledger state I have is `{}`.",
                        b64enc(&curr_comm.0.hash));
              eprintln!("Please run query-ledger-state then rerun this command.");
              exit(-1);
            }

            // TODO: this needs better direct authentication
            if v.authenticated_spent_status.utxo_sid != TxoSID(sid) {
              eprintln!("!!!!! ERROR !!!!!!");
              eprintln!("The server responded with a different UTXO sid.");
              eprintln!("This could indicate a faulty server, or a man-in-the-middle!");
              eprintln!("\nFor safety, refusing to update.");
              exit(-1);
            }

            if !v.is_valid((ledger_state.0).0.clone()) {
              eprintln!("!!!!! ERROR !!!!!!");
              eprintln!("The server responded with an invalid authentication proof.");
              eprintln!("This could indicate a faulty server, or a man-in-the-middle!");
              eprintln!("\nFor safety, refusing to update.");
              exit(-1);
            }

            resp = v;
          }
        },
      }

      // TODO: do something better to ensure that we pull any existsing
      // things from orig_ent
      let mut ent = TxoCacheEntry { sid: Some(TxoSID(sid)),
                                    owner: None,
                                    asset_type: None,
                                    ledger_state: Some(ledger_state),
                                    record: resp.utxo.0,
                                    owner_memo: None,
                                    opened_record: None,
                                    unspent: true };

      if let Some(orig_ent) = store.get_cached_txo(&nick)? {
        if orig_ent.sid.is_some() {
          assert_eq!(orig_ent.sid, ent.sid);
        }
        assert!(orig_ent.unspent);
        assert_eq!(ent.record, orig_ent.record);
        ent.owner_memo = orig_ent.owner_memo;
        ent.opened_record = orig_ent.opened_record;
        if let Some(orig_state) = orig_ent.ledger_state {
          assert!((orig_state.0).1 <= (ent.ledger_state.as_ref().unwrap().0).1);
        }
        ent.owner = orig_ent.owner;
        ent.asset_type = orig_ent.asset_type;
      }

      if ent.owner.is_none() {
        for (n, pk) in store.get_pubkeys()?.into_iter() {
          if pk == ent.record.0.public_key {
            ent.owner = Some(n);
            break;
          }
        }
      }

      if ent.asset_type.is_none() {
        if let Some(tp) = ent.record.0.asset_type.get_asset_type() {
          let tp = AssetTypeCode { val: tp };
          for (n, asset) in store.get_asset_types()?.into_iter() {
            if tp == asset.asset.code {
              ent.asset_type = Some(n);
              break;
            }
          }
        }
      }

      println!("TXO entry {} updated:", nick.0);
      display_txo_entry(1, &ent);

      store.cache_txo(&nick, ent)?;

      // TODO: this is... jank as hell.
      for (n, (_, meta)) in store.get_built_transactions()? {
        if let Some(fin) = meta.finalized_txos.as_ref() {
          if let Some(i) = fin.iter().position(|x| x == &nick) {
            store.update_txn_metadata::<CliError, _>(&n, |meta| {
                   (meta.new_txos[i].1).sid = Some(TxoSID(sid));
                   Ok(())
                 })?;
          }
        }
      }

      Ok(())
    }

    ListAssetType { nick } => {
      let a = store.get_asset_type(&AssetTypeName(nick.clone()))?;
      match a {
        None => {
          eprintln!("`{}` does not refer to any known asset type", nick);
          exit(-1);
        }
        Some(a) => {
          display_asset_type(0, &a);
        }
      }
      Ok(())
    }

    QueryAssetType { replace,
                     nick,
                     code, } => {
      if !replace
         && store.get_asset_type(&AssetTypeName(nick.clone()))?
                 .is_some()
      {
        eprintln!("Asset type with the nickname `{}` already exists.", nick);
        exit(-1);
      }

      let conf = store.get_config()?;
      let code_b64 = code.clone();
      let _ = AssetTypeCode::new_from_base64(&code).unwrap();
      let query = format!("{}{}/{}",
                          conf.ledger_server,
                          LedgerAccessRoutes::AssetToken.route(),
                          code_b64);
      let resp: Asset;
      match reqwest::blocking::get(&query) {
        Err(e) => {
          eprintln!("Request `{}` failed: {}", query, e);
          exit(-1);
        }
        Ok(v) => match v.text()
                        .map(|x| serde_json::from_str::<AssetType>(&x).map_err(|e| (x, e)))
        {
          Err(e) => {
            eprintln!("Failed to decode response: {}", e);
            exit(-1);
          }
          Ok(Err((x, e))) => {
            eprintln!("Failed to parse response `{}`: {}", x, e);
            exit(-1);
          }
          Ok(Ok(v)) => {
            resp = v.properties;
          }
        },
      }

      let issuer_nick = {
        let mut ret = None;
        for (n, pk) in store.get_pubkeys()?.into_iter() {
          if pk == resp.issuer.key {
            ret = Some(n);
            break;
          }
        }
        ret
      };
      let ret = AssetTypeEntry { asset: resp,
                                 issuer_nick };
      store.add_asset_type(&AssetTypeName(nick.clone()), ret)?;
      println!("Asset type `{}` saved as `{}`", code_b64, nick);
      Ok(())
    }

    PrepareTransaction { nick, exact } => {
      let seq_id = match store.get_config()?.ledger_state {
        None => {
          eprintln!(concat!("I don't know what block ID the ledger is on!\n",
                            "Please run query-ledger-state first."));
          exit(-1);
        }
        Some(s) => (s.0).1,
      };

      let mut nick = nick;
      if store.get_txn_builder(&TxnBuilderName(nick.clone()))?
              .is_some()
      {
        if exact {
          eprintln!("Transaction builder with the name `{}` already exists.",
                    nick);
          exit(-1);
        }
=======
    ListTxnBuilders {} => list_txn_builders(store),
>>>>>>> 7870058c

    ListTxnBuilder { nick } => list_txn_builder(store, nick),

    ListAssetTypes {} => list_asset_types(store),

    ListAssetType { nick } => list_asset_type(store, nick),

    QueryAssetType { replace,
                     nick,
                     code, } => query_asset_type(store, replace, nick, code),

    PrepareTransaction { nick, exact } => prepare_transaction(store, nick, exact),

    ListBuiltTransaction { nick } => list_built_transaction(store, nick),

    ListBuiltTransactions {} => list_built_transactions(store),

    Status { txn } => status(store, txn),

    StatusCheck { txn } => status_check(store, txn),

    DefineAsset { builder,
                  issuer_nick,
                  asset_nick, } => define_asset(store, builder, issuer_nick, asset_nick),

    IssueAsset { builder,
                 asset_nick,
                 issue_seq_num,
<<<<<<< HEAD
                 amount, } => {
      let builder_opt = builder.map(TxnBuilderName)
                               .or_else(|| store.get_config().unwrap().active_txn);
      let builder_nick;
      match builder_opt {
        None => {
          eprintln!("I don't know which transaction to use!");
          exit(-1);
        }
        Some(t) => {
          builder_nick = t;
        }
      }

      let builder_opt = store.get_txn_builder(&builder_nick)?;
      let builder;
      match builder_opt {
        None => {
          eprintln!("Transaction builder `{}` not found.", builder_nick.0);
          exit(-1);
        }
        Some(b) => {
          builder = b;
        }
      }

      let asset_nick = AssetTypeName(asset_nick);
      let asset;
      match store.get_asset_type(&asset_nick)?
                 .or_else(|| builder.new_asset_types.get(&asset_nick).cloned())
      {
        None => {
          eprintln!("No asset type with name `{}` found", asset_nick.0);
          exit(-1);
        }
        Some(a) => {
          asset = a;
        }
      }

      let issuer_nick;
      match asset.issuer_nick.as_ref() {
        None => {
          eprintln!("I don't know an identity for public key `{}`",
                    serde_json::to_string(&asset.asset.issuer.key).unwrap());
          exit(-1);
        }
        Some(nick) => {
          issuer_nick = KeypairName(nick.0.clone());
        }
      }

      let iss_kp;
      match store.get_keypair(&issuer_nick)? {
        None => {
          eprintln!("No keypair nicknamed `{}` found.", issuer_nick.0);
          exit(-1);
        }
        Some(kp) => {
          iss_kp = kp;
        }
      }

      println!("IssueAsset: {} of `{}` ({}), authorized by `{}`",
               amount,
               asset.asset.code.to_base64(),
               asset_nick.0,
               issuer_nick.0);

      store.with_txn_builder::<errors::PlatformError, _>(&builder_nick, |builder| {
             builder.builder.add_basic_issue_asset(
               &iss_kp, &asset.asset.code, issue_seq_num, amount,
               AssetRecordType::NonConfidentialAmount_NonConfidentialAssetType,
               &PublicParams::new())?;

            let out_name = format!("utxo{}",builder.new_txos.len());

            match builder.builder.transaction().body.operations.last() {
              Some(Operation::IssueAsset(iss)) => {
                assert_eq!(iss.body.records.len(),1);
                let (txo,memo) = iss.body.records[0].clone();
                builder.new_txos
                  .push((out_name.clone(),
                          TxoCacheEntry {
                            sid: None,
                            ledger_state: None,
                            owner: Some(PubkeyName(issuer_nick.0.clone())),
                            asset_type: Some(asset_nick.clone()),
                            record: txo.clone(),
                            owner_memo: memo.clone(),
                            opened_record: Some(open_blind_asset_record(&txo.0, &memo, iss_kp.get_sk_ref()).unwrap()),
                            unspent: true,
                          }));
               }
               _ => {
                 panic!("The transaction builder doesn't include our operation!");
               }
             }
             builder.signers
                    .insert(issuer_nick.clone(), Serialized::new(&iss_kp));
             builder.operations
                    .push(OpMetadata::IssueAsset {
                      issuer_nick: PubkeyName(issuer_nick.0.clone()),
                      asset_nick: asset_nick.clone(),
                      output_name: out_name,
                      output_amt: amount,
                      issue_seq_num
                    });
             Ok(())
           })?;

      println!("Successfully added to `{}`", builder_nick.0);

      Ok(())
    }
=======
                 amount, } => issue_asset(store, builder, asset_nick, issue_seq_num, amount),
>>>>>>> 7870058c

    BuildTransaction { builder,
                       txn_nick,
                       exact, } => build_transaction(store, builder, txn_nick, exact),

<<<<<<< HEAD
      println!("Submitting to `{}`:", query);
      display_txn(1, &(txn.clone(), metadata.clone()));

      if !prompt_default("Is this correct?", true)? {
        println!("Exiting.");
        return Ok(());
      }

      let client = reqwest::blocking::Client::builder().build()?;
      let resp = client.post(&query)
                       .json(&txn)
                       .send()?
                       .error_for_status()?
                       .text()?;
      let handle = serde_json::from_str::<TxnHandle>(&resp)?;

      for (nick, ent) in metadata.new_asset_types.iter() {
        store.add_asset_type(&nick, ent.clone())?;
      }
      store.update_txn_metadata::<std::convert::Infallible, _>(&TxnName(nick.clone()),
                                                               |metadata| {
                                                                 metadata.handle =
                                                                   Some(handle.clone());
                                                                 Ok(())
                                                               })?;
      println!("Submitted `{}`: got handle `{}`", nick, &handle.0);

      if prompt_default("Retrieve its status?", true)? {
        let query = format!("{}{}/{}",
                            conf.submission_server,
                            SubmissionRoutes::TxnStatus.route(),
                            &handle.0);
        let resp;
        match reqwest::blocking::get(&query) {
          Err(e) => {
            eprintln!("Request `{}` failed: {}", query, e);
            exit(-1);
          }
          Ok(v) => match v.text()
                          .map(|x| serde_json::from_str::<TxnStatus>(&x).map_err(|e| (x, e)))
          {
            Err(e) => {
              eprintln!("Failed to decode response: {}", e);
              exit(-1);
            }
            Ok(Err((x, e))) => {
              eprintln!("Failed to parse response `{}`: {}", x, e);
              exit(-1);
            }
            Ok(Ok(v)) => {
              resp = v;
            }
          },
        }

        println!("Got status: {}", serde_json::to_string(&resp)?);
        store.update_txn_metadata::<std::convert::Infallible, _>(&TxnName(nick.clone()),
                                                                 |metadata| {
                                                                   metadata.status =
                                                                     Some(resp.clone());
                                                                   Ok(())
                                                                 })?;

        if let TxnStatus::Committed((_, txo_sids)) = resp {
          if let Some(TxnStatus::Committed(_)) = metadata.status {
          } else {
            // TODO: internally-spent TXOs
            assert_eq!(metadata.new_txos.len(), txo_sids.len());
            for pref in FreshNamer::new(nick.clone(), ".".to_string()) {
              let mut entries = vec![];
              let mut bad = false;
              for ((n, txo), sid) in metadata.new_txos.iter().zip(txo_sids.iter()) {
                let mut txo = txo.clone();
                let n = format!("{}:{}", pref, n);

                if store.get_cached_txo(&TxoName(n.clone()))?.is_some() {
                  bad = true;
                  break;
                }

                txo.sid = Some(*sid);
                entries.push((TxoName(n), txo));
              }

              if !bad {
                let mut finalized = vec![];
                for (k, v) in entries {
                  println!("Caching TXO `{}`:", k.0);
                  display_txo_entry(1, &v);
                  store.cache_txo(&k, v)?;
                  finalized.push(k);
                }

                store.update_txn_metadata::<std::convert::Infallible, _>(&TxnName(nick), |metadata| {
                      assert!(metadata.finalized_txos.is_none());
                      metadata.finalized_txos = Some(finalized);
                      Ok(())
                    })?;
                break;
              }
            }
            println!("Done caching TXOs.");
          }
        }
      }
      Ok(())
    }
=======
    Submit { nick } => submit(store, nick),
>>>>>>> 7870058c

    _ => {
      unimplemented!();
    }
  };
  store.update_config(|conf| {
         // println!("Opened {} times before", conf.open_count);
         conf.open_count += 1;
       })?;
  ret
}

fn main() {
  fn inner_main() -> Result<(), CliError> {
    let action = Actions::from_args();

    // use Actions::*;

    let mut home = PathBuf::new();
    match env::var("FINDORA_HOME") {
      Ok(fin_home) => {
        home.push(fin_home);
      }
      Err(_) => {
        home.push(dirs::home_dir().context(HomeDir)?);
        home.push(".findora");
      }
    }
    fs::create_dir_all(&home).with_context(|| UserFile { file: home.clone() })?;
    home.push("cli2_data.sqlite");
    let first_time = !std::path::Path::exists(&home);
    let mut db = KVStore::open(home.clone())?;
    if first_time {
      println!("No config found at {:?} -- triggering first-time setup",
               &home);
      db.update_config(|conf| {
          *conf = prompt_for_config(None).unwrap();
        })?;

      if let Actions::Setup { .. } = action {
        return Ok(());
      }
    }

    run_action(action, &mut db)?;
    Ok(())
  }
  let ret = inner_main();
  if let Err(x) = ret {
    use snafu::ErrorCompat;
    use std::error::Error;
    let backtrace = ErrorCompat::backtrace(&x);
    println!("Error: {}", x);
    let mut current = &x as &dyn Error;
    while let Some(next) = current.source() {
      println!("   Caused by: {}", next);
      current = next;
    }
    if let Some(backtrace) = backtrace {
      println!("Backtrace: \n{}", backtrace);
    }
    std::process::exit(1);
  }
}<|MERGE_RESOLUTION|>--- conflicted
+++ resolved
@@ -21,12 +21,7 @@
 pub mod actions;
 pub mod kv;
 
-use crate::actions::{
-  build_transaction, define_asset, delete_keypair, delete_public_key, issue_asset, key_gen,
-  list_asset_type, list_asset_types, list_built_transaction, list_built_transactions, list_keypair,
-  list_keys, list_txn_builder, list_txn_builders, load_key_pair, load_public_key,
-  prepare_transaction, query_asset_type, query_ledger_state, setup, status, status_check, submit,
-};
+use crate::actions::*;
 use kv::{HasTable, KVError, KVStore};
 
 #[derive(Clone, Debug, Serialize, Deserialize)]
@@ -755,266 +750,13 @@
     //////////////////// Advanced API  /////////////////////////////////////////////////////////////
     QueryLedgerState { forget_old_key } => query_ledger_state(store, forget_old_key),
 
-    ListTxos { unspent } => {
-      for (nick, txo) in store.get_cached_txos()?.into_iter() {
-        if !txo.unspent && unspent {
-          continue;
-        }
-        println!("TXO `{}`", nick.0);
-        display_txo_entry(1, &txo);
-      }
-      println!("Done.");
-      Ok(())
-    }
-
-<<<<<<< HEAD
-    ListTxo { id } => {
-      let txo = match store.get_cached_txo(&TxoName(id.clone()))? {
-        None => {
-          eprintln!("No txo `{}` found.", id);
-          exit(-1);
-        }
-        Some(s) => s,
-      };
-      display_txo_entry(0, &txo);
-      Ok(())
-    }
-
-    QueryTxo { nick, sid } => {
-      let nick = TxoName(nick);
-      if let Some(orig_ent) = store.get_cached_txo(&nick)? {
-        if orig_ent.sid.is_some() && orig_ent.sid != Some(TxoSID(sid)) {
-          eprintln!("TXO nicknamed `{}` refers to SID {}", nick.0, sid);
-          exit(-1);
-        }
-      }
-      let conf = store.get_config()?;
-      let ledger_state = match conf.ledger_state.as_ref() {
-        None => {
-          eprintln!(concat!("I don't know what the ledger's state is!\n",
-                            "Please run query-ledger-state first."));
-          exit(-1);
-        }
-        Some(s) => s.clone(),
-      };
-
-      let query = format!("{}{}/{}",
-                          conf.ledger_server,
-                          LedgerAccessRoutes::UtxoSid.route(),
-                          sid);
-
-      let resp: AuthenticatedUtxo;
-      match reqwest::blocking::get(&query) {
-        Err(e) => {
-          eprintln!("Request `{}` failed: {}", query, e);
-          exit(-1);
-        }
-        Ok(v) => match v.text()
-                        .map(|x| serde_json::from_str::<AuthenticatedUtxo>(&x).map_err(|e| (x, e)))
-        {
-          Err(e) => {
-            eprintln!("Failed to decode response: {}", e);
-            exit(-1);
-          }
-          Ok(Err((x, e))) => {
-            eprintln!("Failed to parse response `{}`: {}", x, e);
-            exit(-1);
-          }
-          Ok(Ok(v)) => {
-            let resp_comm = HashOf::new(&Some(v.state_commitment_data.clone()));
-            let curr_comm = (ledger_state.0).0.clone();
-            if resp_comm != curr_comm {
-              eprintln!("Server responded with authentication relative to `{}`!",
-                        b64enc(&resp_comm.0.hash));
-              eprintln!("The most recent ledger state I have is `{}`.",
-                        b64enc(&curr_comm.0.hash));
-              eprintln!("Please run query-ledger-state then rerun this command.");
-              exit(-1);
-            }
-
-            // TODO: this needs better direct authentication
-            if v.authenticated_spent_status.utxo_sid != TxoSID(sid) {
-              eprintln!("!!!!! ERROR !!!!!!");
-              eprintln!("The server responded with a different UTXO sid.");
-              eprintln!("This could indicate a faulty server, or a man-in-the-middle!");
-              eprintln!("\nFor safety, refusing to update.");
-              exit(-1);
-            }
-
-            if !v.is_valid((ledger_state.0).0.clone()) {
-              eprintln!("!!!!! ERROR !!!!!!");
-              eprintln!("The server responded with an invalid authentication proof.");
-              eprintln!("This could indicate a faulty server, or a man-in-the-middle!");
-              eprintln!("\nFor safety, refusing to update.");
-              exit(-1);
-            }
-
-            resp = v;
-          }
-        },
-      }
-
-      // TODO: do something better to ensure that we pull any existsing
-      // things from orig_ent
-      let mut ent = TxoCacheEntry { sid: Some(TxoSID(sid)),
-                                    owner: None,
-                                    asset_type: None,
-                                    ledger_state: Some(ledger_state),
-                                    record: resp.utxo.0,
-                                    owner_memo: None,
-                                    opened_record: None,
-                                    unspent: true };
-
-      if let Some(orig_ent) = store.get_cached_txo(&nick)? {
-        if orig_ent.sid.is_some() {
-          assert_eq!(orig_ent.sid, ent.sid);
-        }
-        assert!(orig_ent.unspent);
-        assert_eq!(ent.record, orig_ent.record);
-        ent.owner_memo = orig_ent.owner_memo;
-        ent.opened_record = orig_ent.opened_record;
-        if let Some(orig_state) = orig_ent.ledger_state {
-          assert!((orig_state.0).1 <= (ent.ledger_state.as_ref().unwrap().0).1);
-        }
-        ent.owner = orig_ent.owner;
-        ent.asset_type = orig_ent.asset_type;
-      }
-
-      if ent.owner.is_none() {
-        for (n, pk) in store.get_pubkeys()?.into_iter() {
-          if pk == ent.record.0.public_key {
-            ent.owner = Some(n);
-            break;
-          }
-        }
-      }
-
-      if ent.asset_type.is_none() {
-        if let Some(tp) = ent.record.0.asset_type.get_asset_type() {
-          let tp = AssetTypeCode { val: tp };
-          for (n, asset) in store.get_asset_types()?.into_iter() {
-            if tp == asset.asset.code {
-              ent.asset_type = Some(n);
-              break;
-            }
-          }
-        }
-      }
-
-      println!("TXO entry {} updated:", nick.0);
-      display_txo_entry(1, &ent);
-
-      store.cache_txo(&nick, ent)?;
-
-      // TODO: this is... jank as hell.
-      for (n, (_, meta)) in store.get_built_transactions()? {
-        if let Some(fin) = meta.finalized_txos.as_ref() {
-          if let Some(i) = fin.iter().position(|x| x == &nick) {
-            store.update_txn_metadata::<CliError, _>(&n, |meta| {
-                   (meta.new_txos[i].1).sid = Some(TxoSID(sid));
-                   Ok(())
-                 })?;
-          }
-        }
-      }
-
-      Ok(())
-    }
-
-    ListAssetType { nick } => {
-      let a = store.get_asset_type(&AssetTypeName(nick.clone()))?;
-      match a {
-        None => {
-          eprintln!("`{}` does not refer to any known asset type", nick);
-          exit(-1);
-        }
-        Some(a) => {
-          display_asset_type(0, &a);
-        }
-      }
-      Ok(())
-    }
-
-    QueryAssetType { replace,
-                     nick,
-                     code, } => {
-      if !replace
-         && store.get_asset_type(&AssetTypeName(nick.clone()))?
-                 .is_some()
-      {
-        eprintln!("Asset type with the nickname `{}` already exists.", nick);
-        exit(-1);
-      }
-
-      let conf = store.get_config()?;
-      let code_b64 = code.clone();
-      let _ = AssetTypeCode::new_from_base64(&code).unwrap();
-      let query = format!("{}{}/{}",
-                          conf.ledger_server,
-                          LedgerAccessRoutes::AssetToken.route(),
-                          code_b64);
-      let resp: Asset;
-      match reqwest::blocking::get(&query) {
-        Err(e) => {
-          eprintln!("Request `{}` failed: {}", query, e);
-          exit(-1);
-        }
-        Ok(v) => match v.text()
-                        .map(|x| serde_json::from_str::<AssetType>(&x).map_err(|e| (x, e)))
-        {
-          Err(e) => {
-            eprintln!("Failed to decode response: {}", e);
-            exit(-1);
-          }
-          Ok(Err((x, e))) => {
-            eprintln!("Failed to parse response `{}`: {}", x, e);
-            exit(-1);
-          }
-          Ok(Ok(v)) => {
-            resp = v.properties;
-          }
-        },
-      }
-
-      let issuer_nick = {
-        let mut ret = None;
-        for (n, pk) in store.get_pubkeys()?.into_iter() {
-          if pk == resp.issuer.key {
-            ret = Some(n);
-            break;
-          }
-        }
-        ret
-      };
-      let ret = AssetTypeEntry { asset: resp,
-                                 issuer_nick };
-      store.add_asset_type(&AssetTypeName(nick.clone()), ret)?;
-      println!("Asset type `{}` saved as `{}`", code_b64, nick);
-      Ok(())
-    }
-
-    PrepareTransaction { nick, exact } => {
-      let seq_id = match store.get_config()?.ledger_state {
-        None => {
-          eprintln!(concat!("I don't know what block ID the ledger is on!\n",
-                            "Please run query-ledger-state first."));
-          exit(-1);
-        }
-        Some(s) => (s.0).1,
-      };
-
-      let mut nick = nick;
-      if store.get_txn_builder(&TxnBuilderName(nick.clone()))?
-              .is_some()
-      {
-        if exact {
-          eprintln!("Transaction builder with the name `{}` already exists.",
-                    nick);
-          exit(-1);
-        }
-=======
+    ListTxos { unspent } => list_txos(store, unspent),
+
+    ListTxo { id } => list_txo(store, id),
+
+    QueryTxo { nick, sid } => query_txo(store, nick, sid),
+
     ListTxnBuilders {} => list_txn_builders(store),
->>>>>>> 7870058c
 
     ListTxnBuilder { nick } => list_txn_builder(store, nick),
 
@@ -1043,241 +785,13 @@
     IssueAsset { builder,
                  asset_nick,
                  issue_seq_num,
-<<<<<<< HEAD
-                 amount, } => {
-      let builder_opt = builder.map(TxnBuilderName)
-                               .or_else(|| store.get_config().unwrap().active_txn);
-      let builder_nick;
-      match builder_opt {
-        None => {
-          eprintln!("I don't know which transaction to use!");
-          exit(-1);
-        }
-        Some(t) => {
-          builder_nick = t;
-        }
-      }
-
-      let builder_opt = store.get_txn_builder(&builder_nick)?;
-      let builder;
-      match builder_opt {
-        None => {
-          eprintln!("Transaction builder `{}` not found.", builder_nick.0);
-          exit(-1);
-        }
-        Some(b) => {
-          builder = b;
-        }
-      }
-
-      let asset_nick = AssetTypeName(asset_nick);
-      let asset;
-      match store.get_asset_type(&asset_nick)?
-                 .or_else(|| builder.new_asset_types.get(&asset_nick).cloned())
-      {
-        None => {
-          eprintln!("No asset type with name `{}` found", asset_nick.0);
-          exit(-1);
-        }
-        Some(a) => {
-          asset = a;
-        }
-      }
-
-      let issuer_nick;
-      match asset.issuer_nick.as_ref() {
-        None => {
-          eprintln!("I don't know an identity for public key `{}`",
-                    serde_json::to_string(&asset.asset.issuer.key).unwrap());
-          exit(-1);
-        }
-        Some(nick) => {
-          issuer_nick = KeypairName(nick.0.clone());
-        }
-      }
-
-      let iss_kp;
-      match store.get_keypair(&issuer_nick)? {
-        None => {
-          eprintln!("No keypair nicknamed `{}` found.", issuer_nick.0);
-          exit(-1);
-        }
-        Some(kp) => {
-          iss_kp = kp;
-        }
-      }
-
-      println!("IssueAsset: {} of `{}` ({}), authorized by `{}`",
-               amount,
-               asset.asset.code.to_base64(),
-               asset_nick.0,
-               issuer_nick.0);
-
-      store.with_txn_builder::<errors::PlatformError, _>(&builder_nick, |builder| {
-             builder.builder.add_basic_issue_asset(
-               &iss_kp, &asset.asset.code, issue_seq_num, amount,
-               AssetRecordType::NonConfidentialAmount_NonConfidentialAssetType,
-               &PublicParams::new())?;
-
-            let out_name = format!("utxo{}",builder.new_txos.len());
-
-            match builder.builder.transaction().body.operations.last() {
-              Some(Operation::IssueAsset(iss)) => {
-                assert_eq!(iss.body.records.len(),1);
-                let (txo,memo) = iss.body.records[0].clone();
-                builder.new_txos
-                  .push((out_name.clone(),
-                          TxoCacheEntry {
-                            sid: None,
-                            ledger_state: None,
-                            owner: Some(PubkeyName(issuer_nick.0.clone())),
-                            asset_type: Some(asset_nick.clone()),
-                            record: txo.clone(),
-                            owner_memo: memo.clone(),
-                            opened_record: Some(open_blind_asset_record(&txo.0, &memo, iss_kp.get_sk_ref()).unwrap()),
-                            unspent: true,
-                          }));
-               }
-               _ => {
-                 panic!("The transaction builder doesn't include our operation!");
-               }
-             }
-             builder.signers
-                    .insert(issuer_nick.clone(), Serialized::new(&iss_kp));
-             builder.operations
-                    .push(OpMetadata::IssueAsset {
-                      issuer_nick: PubkeyName(issuer_nick.0.clone()),
-                      asset_nick: asset_nick.clone(),
-                      output_name: out_name,
-                      output_amt: amount,
-                      issue_seq_num
-                    });
-             Ok(())
-           })?;
-
-      println!("Successfully added to `{}`", builder_nick.0);
-
-      Ok(())
-    }
-=======
                  amount, } => issue_asset(store, builder, asset_nick, issue_seq_num, amount),
->>>>>>> 7870058c
 
     BuildTransaction { builder,
                        txn_nick,
                        exact, } => build_transaction(store, builder, txn_nick, exact),
 
-<<<<<<< HEAD
-      println!("Submitting to `{}`:", query);
-      display_txn(1, &(txn.clone(), metadata.clone()));
-
-      if !prompt_default("Is this correct?", true)? {
-        println!("Exiting.");
-        return Ok(());
-      }
-
-      let client = reqwest::blocking::Client::builder().build()?;
-      let resp = client.post(&query)
-                       .json(&txn)
-                       .send()?
-                       .error_for_status()?
-                       .text()?;
-      let handle = serde_json::from_str::<TxnHandle>(&resp)?;
-
-      for (nick, ent) in metadata.new_asset_types.iter() {
-        store.add_asset_type(&nick, ent.clone())?;
-      }
-      store.update_txn_metadata::<std::convert::Infallible, _>(&TxnName(nick.clone()),
-                                                               |metadata| {
-                                                                 metadata.handle =
-                                                                   Some(handle.clone());
-                                                                 Ok(())
-                                                               })?;
-      println!("Submitted `{}`: got handle `{}`", nick, &handle.0);
-
-      if prompt_default("Retrieve its status?", true)? {
-        let query = format!("{}{}/{}",
-                            conf.submission_server,
-                            SubmissionRoutes::TxnStatus.route(),
-                            &handle.0);
-        let resp;
-        match reqwest::blocking::get(&query) {
-          Err(e) => {
-            eprintln!("Request `{}` failed: {}", query, e);
-            exit(-1);
-          }
-          Ok(v) => match v.text()
-                          .map(|x| serde_json::from_str::<TxnStatus>(&x).map_err(|e| (x, e)))
-          {
-            Err(e) => {
-              eprintln!("Failed to decode response: {}", e);
-              exit(-1);
-            }
-            Ok(Err((x, e))) => {
-              eprintln!("Failed to parse response `{}`: {}", x, e);
-              exit(-1);
-            }
-            Ok(Ok(v)) => {
-              resp = v;
-            }
-          },
-        }
-
-        println!("Got status: {}", serde_json::to_string(&resp)?);
-        store.update_txn_metadata::<std::convert::Infallible, _>(&TxnName(nick.clone()),
-                                                                 |metadata| {
-                                                                   metadata.status =
-                                                                     Some(resp.clone());
-                                                                   Ok(())
-                                                                 })?;
-
-        if let TxnStatus::Committed((_, txo_sids)) = resp {
-          if let Some(TxnStatus::Committed(_)) = metadata.status {
-          } else {
-            // TODO: internally-spent TXOs
-            assert_eq!(metadata.new_txos.len(), txo_sids.len());
-            for pref in FreshNamer::new(nick.clone(), ".".to_string()) {
-              let mut entries = vec![];
-              let mut bad = false;
-              for ((n, txo), sid) in metadata.new_txos.iter().zip(txo_sids.iter()) {
-                let mut txo = txo.clone();
-                let n = format!("{}:{}", pref, n);
-
-                if store.get_cached_txo(&TxoName(n.clone()))?.is_some() {
-                  bad = true;
-                  break;
-                }
-
-                txo.sid = Some(*sid);
-                entries.push((TxoName(n), txo));
-              }
-
-              if !bad {
-                let mut finalized = vec![];
-                for (k, v) in entries {
-                  println!("Caching TXO `{}`:", k.0);
-                  display_txo_entry(1, &v);
-                  store.cache_txo(&k, v)?;
-                  finalized.push(k);
-                }
-
-                store.update_txn_metadata::<std::convert::Infallible, _>(&TxnName(nick), |metadata| {
-                      assert!(metadata.finalized_txos.is_none());
-                      metadata.finalized_txos = Some(finalized);
-                      Ok(())
-                    })?;
-                break;
-              }
-            }
-            println!("Done caching TXOs.");
-          }
-        }
-      }
-      Ok(())
-    }
-=======
     Submit { nick } => submit(store, nick),
->>>>>>> 7870058c
 
     _ => {
       unimplemented!();
