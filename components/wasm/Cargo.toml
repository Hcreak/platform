--- conflicted
+++ resolved
@@ -66,13 +66,8 @@
 [build-dependencies]
 serde = "1.0.124"
 serde_json = "1.0.41"
-<<<<<<< HEAD
-vergen = "3.1.0"
+vergen = "=3.1.0"
 wasm-bindgen = { version = "=0.2.73", features = ["serde-serialize"]  }
-=======
-vergen = "=3.1.0"
-wasm-bindgen = { version = "=0.2.62", features = ["serde-serialize"]  }
->>>>>>> 944a72d5
 
 [dev-dependencies]
 # Must enable the "js"-feature,
