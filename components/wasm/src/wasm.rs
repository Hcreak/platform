--- conflicted
+++ resolved
@@ -6,7 +6,6 @@
 extern crate ledger;
 extern crate serde;
 extern crate zei;
-<<<<<<< HEAD
 use hex;
 use percent_encoding::{utf8_percent_encode, AsciiSet, CONTROLS};
 use std::str;
@@ -21,12 +20,6 @@
 use ledger::utils::sha256;
 use rand::prelude::thread_rng;
 use rand::Rng;
-=======
-
-use js_sys::Promise;
-use ledger::data_model::*;
-use percent_encoding::{utf8_percent_encode, AsciiSet, CONTROLS};
->>>>>>> 59aa3315
 use rand::SeedableRng;
 use rand_chacha::ChaChaRng;
 use serde_json::from_str;
@@ -86,7 +79,6 @@
                     updatable: bool,
                     traceable: bool)
                     -> Result<String, JsValue> {
-<<<<<<< HEAD
   let asset_token = AssetTypeCode::new_from_base64(&token_code).unwrap();
 
   let mut txn_builder = TransactionBuilder::default();
@@ -100,31 +92,10 @@
   {
     Ok(_) => return Ok(txn_builder.serialize_str().unwrap()),
     Err(_) => return Err(JsValue::from_str("Could not build transaction")),
-=======
-  match split_key_pair(&key_pair) {
-    Ok((public_key, secret_key)) => {
-      let asset_token = AssetTypeCode::new_from_base64(&token_code).unwrap();
-      let mut txn_builder = TransactionBuilder::default();
-      if let Ok(_) = txn_builder.add_operation_create_asset(&IssuerPublicKey { key: public_key },
-                                                            &secret_key,
-                                                            Some(asset_token),
-                                                            updatable,
-                                                            traceable,
-                                                            &String::from("{}"),
-                                                            true)
-      {
-        Ok(txn_builder.serialize_str().unwrap())
-      } else {
-        Err(JsValue::from_str("Could not add operation create_asset to transaction"))
-      }
-    }
-    _ => Err(JsValue::from_str("Could not deserialize key pair")),
->>>>>>> 59aa3315
-  }
-}
-
-#[wasm_bindgen]
-<<<<<<< HEAD
+  }
+}
+
+#[wasm_bindgen]
 pub fn sha256str(str: &str) -> String {
   let digest = sha256::hash(&str.as_bytes());
   hex::encode(digest).into()
@@ -179,14 +150,10 @@
 
 #[wasm_bindgen]
 pub fn issue_asset(key_pair: &XfrKeyPair,
-=======
-pub fn issue_asset(key_pair: KeyPair,
->>>>>>> 59aa3315
                    token_code: String,
                    seq_num: u64,
                    amount: u64)
                    -> Result<String, JsValue> {
-<<<<<<< HEAD
   let asset_token = AssetTypeCode::new_from_base64(&token_code).unwrap();
 
   let mut txn_builder = TransactionBuilder::default();
@@ -198,39 +165,16 @@
   {
     Ok(_) => return Ok(txn_builder.serialize_str().unwrap()),
     Err(_) => return Err(JsValue::from_str("Could not build transaction")),
-=======
-  match split_key_pair(&key_pair) {
-    Ok((public_key, secret_key)) => {
-      let asset_token = AssetTypeCode::new_from_base64(&token_code).unwrap();
-
-      let mut txn_builder = TransactionBuilder::default();
-      match txn_builder.add_basic_issue_asset(&IssuerPublicKey { key: public_key },
-                                              &secret_key,
-                                              &asset_token,
-                                              seq_num,
-                                              amount)
-      {
-        Ok(_) => return Ok(txn_builder.serialize_str().unwrap()),
-        Err(_) => return Err(JsValue::from_str("Could not build transaction")),
-      }
-    }
-    _ => Err(JsValue::from_str("Could not deserialize key pair")),
->>>>>>> 59aa3315
-  }
-}
-
-#[wasm_bindgen]
-<<<<<<< HEAD
+  }
+}
+
+#[wasm_bindgen]
 pub fn transfer_asset(transfer_from: &XfrKeyPair,
                       transfer_to: &XfrKeyPair,
-=======
-pub fn transfer_asset(key_pair: KeyPair,
->>>>>>> 59aa3315
                       txo_sid: u64,
                       amount: u64,
                       blind_asset_record: String)
                       -> Result<String, JsValue> {
-<<<<<<< HEAD
   let blind_asset_record = serde_json::from_str::<BlindAssetRecord>(&blind_asset_record).map_err(|e| {
                              JsValue::from_str("Could not deserialize blind asset record")
                            })?;
@@ -246,30 +190,6 @@
   {
     Ok(_) => return Ok(txn_builder.serialize_str().unwrap()),
     Err(_) => return Err(JsValue::from_str("Could not build transaction")),
-=======
-  match split_key_pair(&key_pair) {
-    Ok((public_key, secret_key)) => {
-      if let Ok(blind_asset_record) =
-        serde_json::from_str::<BlindAssetRecord>(&blind_asset_record_str)
-      {
-        let mut txn_builder = TransactionBuilder::default();
-        if let Ok(_) =
-          txn_builder.add_basic_transfer_asset(&[(&TxoRef::Absolute(TxoSID(txo_sid)),
-                                                  &blind_asset_record,
-                                                  amount,
-                                                  &secret_key)],
-                                               &[(amount, &AccountAddress { key: public_key })])
-        {
-          Ok(txn_builder.serialize_str().unwrap())
-        } else {
-          Err(JsValue::from_str("Could not build transaction"))
-        }
-      } else {
-        Err(JsValue::from_str("Could not deserialize blind asset record."))
-      }
-    }
-    _ => Err(JsValue::from_str("Could not deserialize key pair")),
->>>>>>> 59aa3315
   }
 }
 
@@ -349,27 +269,17 @@
   // Test to ensure that define transaction is being constructed correctly
   #[test]
   fn test_wasm_define_transaction() {
-<<<<<<< HEAD
     let key_pair = KeyPair::new(&String::from("test"));
     create_asset(key_pair, String::from("abcd"), true, true);
-=======
-    let key_pair = KeyPair::new();
-    create_asset(key_pair, String::from("abcd"), true, true).unwrap();
->>>>>>> 59aa3315
   }
   #[test]
   // Test to ensure that issue transaction is being constructed correctly
   fn test_wasm_issue_transaction() {
-<<<<<<< HEAD
     let key_pair = KeyPair::new(&String::from("test"));
     issue_asset(key_pair.get_pub_key(),
                 key_pair.get_priv_key(),
                 String::from("abcd"),
                 1,
                 5);
-=======
-    let key_pair = KeyPair::new();
-    issue_asset(key_pair, String::from("abcd"), 1, 5).unwrap();
->>>>>>> 59aa3315
   }
 }