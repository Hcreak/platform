// Interface for issuing transactions that can be compiled to Wasm.
// Allows web clients to issue transactions from a browser contexts.
// For now, forwards transactions to a ledger hosted locally.
// To compile wasm package, run wasm-pack build in the wasm directory
#![deny(warnings)]
extern crate ledger;
extern crate rand_chacha;
extern crate serde;
extern crate wasm_bindgen;
extern crate wasm_bindgen_test;
extern crate zei;
use bulletproofs::PedersenGens;
use cryptohash::sha256;
use hex;
use js_sys::Promise;
<<<<<<< HEAD
use ledger::data_model::{AccountAddress, AssetTypeCode, IssuerPublicKey, TxoRef, TxoSID};
=======
use ledger::data_model::{
  AccountAddress, AssetTypeCode, IssuerPublicKey, Operation, Serialized, TransferType, TxoRef,
  TxoSID,
};
>>>>>>> a27cac14
use percent_encoding::{utf8_percent_encode, AsciiSet, CONTROLS};
use rand_chacha::ChaChaRng;
use rand_core::SeedableRng;
use serde::{Deserialize, Serialize};
use std::str;
use txn_builder::{BuildsTransactions, TransactionBuilder, TransferOperationBuilder};
use wasm_bindgen::prelude::*;
use wasm_bindgen_futures::future_to_promise;
use wasm_bindgen_futures::JsFuture;
use wasm_bindgen_test::*;
use web_sys::{Request, RequestInit, RequestMode};
use zei::algebra::ristretto::RistPoint;
use zei::api::anon_creds::{
  ac_keygen_issuer, ac_keygen_user, ac_reveal, ac_sign, ac_verify, ACIssuerPublicKey,
  ACIssuerSecretKey, ACRevealSig, ACSignature, ACUserPublicKey, ACUserSecretKey,
};
use zei::api::conf_cred_reveal::cac_gen_encryption_keys;
use zei::basic_crypto::elgamal::{elgamal_decrypt, elgamal_keygen, ElGamalPublicKey};
use zei::serialization::ZeiFromToBytes;
use zei::setup::PublicParams;
use zei::xfr::asset_record::{build_blind_asset_record, open_asset_record};
use zei::xfr::sig::{XfrKeyPair, XfrPublicKey};
use zei::xfr::structs::{AssetIssuerPubKeys, AssetRecord, BlindAssetRecord, OpenAssetRecord};

const HOST: &str = "localhost";
const PORT: &str = "8668";

/////////// TRANSACTION BUILDING ////////////////

//Random Helpers
#[wasm_bindgen]
pub fn create_txo_ref(idx: u64, relative: bool) -> String {
  let txo_ref;
  if relative {
    txo_ref = TxoRef::Relative(idx)
  } else {
    txo_ref = TxoRef::Absolute(TxoSID(idx))
  }
  return serde_json::to_string(&txo_ref).unwrap();
}

#[wasm_bindgen]
pub fn create_blind_asset_record(amount: u64,
                                 code: String,
                                 pk: &XfrPublicKey,
                                 conf_amount: bool,
                                 conf_type: bool)
                                 -> Result<String, JsValue> {
  let params = PublicParams::new();
  let code = AssetTypeCode::new_from_base64(&code).map_err(|_e| {
      JsValue::from_str("Could not deserialize asset token code")})?;
  let mut small_rng = ChaChaRng::from_entropy();
  Ok(serde_json::to_string(&build_blind_asset_record(&mut small_rng,
                                                     &params.pc_gens,
                                                     &AssetRecord::new(amount, code.val, *pk).unwrap(),
                                                     conf_amount,
                                                     conf_type,
                                                     &None)).unwrap())
}

#[wasm_bindgen]
pub fn open_blind_asset_record(blind_asset_record: String,
                               key: &XfrKeyPair)
                               -> Result<String, JsValue> {
  let blind_asset_record = serde_json::from_str::<BlindAssetRecord>(&blind_asset_record).map_err(|_e| {
                             JsValue::from_str("Could not deserialize blind asset record")
                           })?;
  let open_asset_record = open_asset_record(&blind_asset_record, key.get_sk_ref()).map_err(|_e| JsValue::from_str("could not open asset record"))?;
  let bincode_encoded =
    bincode::serialize(&open_asset_record).map_err(|_e| {
                                            JsValue::from_str("could not encode open asset record")
                                          })?;
  Ok(base64::encode(&bincode_encoded))
}

// Wrapper around TransactionBuilder that does necessary serialization.
#[wasm_bindgen]
pub struct WasmTransactionBuilder {
  transaction_builder: Serialized<TransactionBuilder>,
}

#[wasm_bindgen]
impl WasmTransactionBuilder {
  pub fn new() -> Self {
    WasmTransactionBuilder { transaction_builder: Serialized::new(&TransactionBuilder::default()) }
  }

  pub fn add_operation_create_asset(&self,
                                    key_pair: &XfrKeyPair,
                                    memo: String,
                                    token_code: String,
                                    updatable: bool,
                                    traceable: bool)
                                    -> Result<WasmTransactionBuilder, JsValue> {
    let asset_token = AssetTypeCode::new_from_base64(&token_code).unwrap();

    Ok(WasmTransactionBuilder { transaction_builder: Serialized::new(&*self.transaction_builder.deserialize().add_operation_create_asset(&IssuerPublicKey { key: *key_pair.get_pk_ref() },
                                              &key_pair.get_sk_ref(),
                                              Some(asset_token),
                                              updatable,
                                              traceable,
                                              &memo)
                  .map_err(|_e| JsValue::from_str("Could not build transaction"))?)})
  }

  pub fn add_operation_issue_asset(&self,
                                   key_pair: &XfrKeyPair,
                                   elgamal_pub_key: String,
                                   asset_token: String,
                                   seq_num: u64,
                                   amount: u64)
                                   -> Result<WasmTransactionBuilder, JsValue> {
    let asset_token = AssetTypeCode::new_from_base64(&asset_token).map_err(|_e| {
      JsValue::from_str("Could not deserialize asset token code")})?;

    let mut txn_builder = self.transaction_builder.deserialize();
    // construct asset tracking keys
    let issuer_keys;
    if elgamal_pub_key.is_empty() {
      issuer_keys = None
    } else {
      let pk = serde_json::from_str::<ElGamalPublicKey<RistPoint>>(&elgamal_pub_key).map_err(|_e| JsValue::from_str("could not deserialize elgamal key"))?;
      let mut small_rng = ChaChaRng::from_entropy();
      let (_, id_reveal_pub_key) = cac_gen_encryption_keys(&mut small_rng);
      issuer_keys = Some(AssetIssuerPubKeys { eg_ristretto_pub_key: pk,
                                              eg_blsg1_pub_key: id_reveal_pub_key });
    }

    Ok(WasmTransactionBuilder { transaction_builder: Serialized::new(&*txn_builder.add_basic_issue_asset(&IssuerPublicKey { key: *key_pair.get_pk_ref() },
                                            key_pair.get_sk_ref(),
                                            &issuer_keys,
                                            &asset_token,
                                            seq_num,
                                            amount).map_err(|_e| JsValue::from_str("could not build transaction"))?)})
  }

  pub fn add_operation(&mut self, op: String) -> Result<WasmTransactionBuilder, JsValue> {
    let op =
      serde_json::from_str::<Operation>(&op).map_err(|_e| {
                                              JsValue::from_str("Could not deserialize operation")
                                            })?;
    Ok(WasmTransactionBuilder { transaction_builder: Serialized::new(&*self.transaction_builder
                                                                           .deserialize()
                                                                           .add_operation(op)) })
  }

  pub fn transaction(&mut self) -> Result<String, JsValue> {
    Ok(self.transaction_builder
           .deserialize()
           .serialize_str()
           .map_err(|_e| JsValue::from_str("could not serialize transaction"))?)
  }
}

// Wrapper around TransferOperationBuilder that does necessary serialization.
#[wasm_bindgen]
pub struct WasmTransferOperationBuilder {
  op_builder: Serialized<TransferOperationBuilder>,
}
#[wasm_bindgen]
impl WasmTransferOperationBuilder {
  pub fn new() -> Self {
    WasmTransferOperationBuilder { op_builder: Serialized::new(&TransferOperationBuilder::new()) }
  }

  pub fn add_input(&mut self,
                   txo_ref: String,
                   oar: String,
                   amount: u64)
                   -> Result<WasmTransferOperationBuilder, JsValue> {
    let txo_sid =
      serde_json::from_str::<TxoRef>(&txo_ref).map_err(|_e| {
                                                JsValue::from_str("Could not deserialize txo sid")
                                              })?;
    let oar = serde_json::from_str::<OpenAssetRecord>(&oar).map_err(|_e| {
                             JsValue::from_str("Could not deserialize open asset record")
                           })?;
    Ok(WasmTransferOperationBuilder { op_builder:
                                        Serialized::new(&*self.op_builder
                                                              .deserialize()
                                                              .add_input(txo_sid, oar, amount)
                                                              .map_err(|e| {
                                                                JsValue::from_str(&format!("{}", e))
                                                              })?) })
  }

  pub fn add_output(&mut self,
                    amount: u64,
                    recipient: &XfrPublicKey,
                    code: String)
                    -> Result<WasmTransferOperationBuilder, JsValue> {
    let code = AssetTypeCode::new_from_base64(&code).map_err(|_e| {
      JsValue::from_str("Could not deserialize asset token code")})?;

    let new_builder = Serialized::new(&*self.op_builder
                                            .deserialize()
                                            .add_output(amount, recipient, code)
                                            .map_err(|e| JsValue::from_str(&format!("{}", e)))?);
    Ok(WasmTransferOperationBuilder { op_builder: new_builder })
  }

  pub fn balance(&mut self) -> Result<WasmTransferOperationBuilder, JsValue> {
    Ok(WasmTransferOperationBuilder { op_builder: Serialized::new(&*self.op_builder
                                                                        .deserialize()
                                                                        .balance().map_err(|_e| JsValue::from_str("Error balancing txn"))?) })
  }

  pub fn create(&mut self, transfer_type: String) -> Result<WasmTransferOperationBuilder, JsValue> {
    let transfer_type =
      serde_json::from_str::<TransferType>(&transfer_type).map_err(|_e| {
                                                JsValue::from_str("Could not deserialize transfer type")
                                              })?;
    let new_builder = Serialized::new(&*self.op_builder
                                            .deserialize()
                                            .create(transfer_type)
                                            .map_err(|e| JsValue::from_str(&format!("{}", e)))?);

    Ok(WasmTransferOperationBuilder { op_builder: new_builder })
  }

  pub fn sign(&mut self, kp: &XfrKeyPair) -> Result<WasmTransferOperationBuilder, JsValue> {
    let new_builder = Serialized::new(&*self.op_builder
                                            .deserialize()
                                            .sign(&kp)
                                            .map_err(|e| JsValue::from_str(&format!("{}", e)))?);

    Ok(WasmTransferOperationBuilder { op_builder: new_builder })
  }

  pub fn transaction(&self) -> Result<String, JsValue> {
    let transaction = self.op_builder
                          .deserialize()
                          .transaction()
                          .map_err(|e| JsValue::from_str(&format!("{}", e)))?;

    Ok(serde_json::to_string(&transaction).unwrap())
  }
}

///////////// CRYPTO //////////////////////

#[wasm_bindgen]
pub fn get_pub_key_str(key_pair: &XfrKeyPair) -> String {
  serde_json::to_string(key_pair.get_pk_ref()).unwrap()
}

#[wasm_bindgen]
pub fn get_priv_key_str(key_pair: &XfrKeyPair) -> String {
  serde_json::to_string(key_pair.get_sk_ref()).unwrap()
}

#[wasm_bindgen]
pub fn new_keypair() -> XfrKeyPair {
  let mut small_rng = ChaChaRng::from_entropy();
  XfrKeyPair::generate(&mut small_rng)
}

#[wasm_bindgen]
pub fn keypair_to_str(key_pair: &XfrKeyPair) -> String {
  hex::encode(key_pair.zei_to_bytes())
}

#[wasm_bindgen]
pub fn keypair_from_str(str: String) -> XfrKeyPair {
  XfrKeyPair::zei_from_bytes(&hex::decode(str).unwrap())
}

#[wasm_bindgen]
pub fn generate_elgamal_keys() -> String {
  let mut small_rng = ChaChaRng::from_entropy();
  let pc_gens = PedersenGens::default();
<<<<<<< HEAD
  JsValue::from_serde(&elgamal_keygen(&mut small_rng, &RistPoint(pc_gens.B))).unwrap()
=======
  return serde_json::to_string(&elgamal_keygen(&mut small_rng, &RistPoint(pc_gens.B))).unwrap();
>>>>>>> a27cac14
}

// Defines an asset on the ledger using the serialized strings in KeyPair and a couple of boolean policies
#[wasm_bindgen]
pub fn create_asset(key_pair: &XfrKeyPair,
                    memo: String,
                    token_code: String,
                    updatable: bool,
                    traceable: bool)
                    -> Result<String, JsValue> {
  let asset_token = AssetTypeCode::new_from_base64(&token_code).unwrap();

  let mut txn_builder = TransactionBuilder::default();
  match txn_builder.add_operation_create_asset(&IssuerPublicKey { key: *key_pair.get_pk_ref() },
                                               &key_pair.get_sk_ref(),
                                               Some(asset_token),
                                               updatable,
                                               traceable,
                                               &memo)
  {
    Ok(_) => Ok(txn_builder.serialize_str().unwrap()),
    Err(_) => Err(JsValue::from_str("Could not build transaction")),
  }
}

#[wasm_bindgen]
pub fn sha256str(str: &str) -> String {
  let digest = sha256::hash(&str.as_bytes());
  hex::encode(digest)
}

#[wasm_bindgen]
pub fn sign(key_pair: &XfrKeyPair, message: String) -> Result<JsValue, JsValue> {
  let signature = key_pair.get_sk_ref()
                          .sign(&message.as_bytes(), key_pair.get_pk_ref());
  let mut smaller_signature: [u8; 32] = Default::default();
  smaller_signature.copy_from_slice(&signature.0.to_bytes()[0..32]);
  Ok(JsValue::from_serde(&smaller_signature).unwrap())
}

fn u8_littleendian_slice_to_u32(array: &[u8]) -> u32 {
  u32::from(array[0])
  | u32::from(array[1]) << 8
  | u32::from(array[2]) << 16
  | u32::from(array[3]) << 24
}

fn u32_pair_to_u64(x: (u32, u32)) -> u64 {
  (x.1 as u64) << 32 ^ (x.0 as u64)
}

#[wasm_bindgen]
pub fn get_tracked_amount(blind_asset_record: String,
                          issuer_private_key_point: String)
                          -> Result<String, JsValue> {
  let pc_gens = PedersenGens::default();
  let blind_asset_record = serde_json::from_str::<BlindAssetRecord>(&blind_asset_record).map_err(|_e| {
                             JsValue::from_str("Could not deserialize blind asset record")
                           })?;
  let issuer_private_key = serde_json::from_str(&issuer_private_key_point).map_err(|_e| {
                             JsValue::from_str("Could not deserialize issuer private key")
                           })?;
  if let Some(lock_amount) = blind_asset_record.issuer_lock_amount {
    match (elgamal_decrypt(&RistPoint(pc_gens.B), &(lock_amount.0), &issuer_private_key),
           elgamal_decrypt(&RistPoint(pc_gens.B), &(lock_amount.1), &issuer_private_key))
    {
      (Ok(s1), Ok(s2)) => {
        let amount = u32_pair_to_u64((u8_littleendian_slice_to_u32(s1.0.as_bytes()),
                                      u8_littleendian_slice_to_u32(s2.0.as_bytes())));
        Ok(amount.to_string())
      }
      (_, _) => Err(JsValue::from_str("Unable to decrypt amount")),
    }
  } else {
    Err(JsValue::from_str("Asset record does not contain decrypted lock amount"))
  }
}

#[wasm_bindgen]
pub fn issue_asset(key_pair: &XfrKeyPair,
                   elgamal_pub_key: String,
                   token_code: String,
                   seq_num: u64,
                   amount: u64)
                   -> Result<String, JsValue> {
  let asset_token = AssetTypeCode::new_from_base64(&token_code).unwrap();

  let mut txn_builder = TransactionBuilder::default();
  // construct asset tracking keys
  let issuer_keys;
  if elgamal_pub_key.is_empty() {
    issuer_keys = None
  } else {
    let pk = serde_json::from_str::<ElGamalPublicKey<RistPoint>>(&elgamal_pub_key).map_err(|_e| JsValue::from_str("could not deserialize elgamal key"))?;
    let mut small_rng = ChaChaRng::from_entropy();
    let (_, id_reveal_pub_key) = cac_gen_encryption_keys(&mut small_rng);
    issuer_keys = Some(AssetIssuerPubKeys { eg_ristretto_pub_key: pk,
                                            eg_blsg1_pub_key: id_reveal_pub_key });
  }

  match txn_builder.add_basic_issue_asset(&IssuerPublicKey { key: *key_pair.get_pk_ref() },
                                          key_pair.get_sk_ref(),
                                          &issuer_keys,
                                          &asset_token,
                                          seq_num,
                                          amount)
  {
    Ok(_) => Ok(txn_builder.serialize_str().unwrap()),
    Err(_) => Err(JsValue::from_str("Could not build transaction")),
  }
}

#[wasm_bindgen]
pub fn transfer_asset(transfer_from: &XfrKeyPair,
                      transfer_to: &XfrKeyPair,
                      txo_sid: u64,
                      amount: u64,
                      blind_asset_record: String)
                      -> Result<String, JsValue> {
  let blind_asset_record = serde_json::from_str::<BlindAssetRecord>(&blind_asset_record).map_err(|_e| {
                             JsValue::from_str("Could not deserialize blind asset record")
                           })?;

  let mut txn_builder = TransactionBuilder::default();
  match txn_builder.add_basic_transfer_asset(&transfer_from,
                                             &[(&TxoRef::Absolute(TxoSID(txo_sid)),
                                                &blind_asset_record,
                                                amount)],
                                             &[(amount,
                                                &AccountAddress { key:
                                                                    *transfer_to.get_pk_ref() })])
  {
    Ok(_) => Ok(txn_builder.serialize_str().unwrap()),
    Err(_) => Err(JsValue::from_str("Could not build transaction")),
  }
}

// Ensures that the transaction serialization is valid URI text
fn encode_uri(to_encode: &str) -> String {
  const FRAGMENT: &AsciiSet = &CONTROLS.add(b' ')
                                       .add(b'"')
                                       .add(b'`')
                                       .add(b'{')
                                       .add(b'/')
                                       .add(b'}');

  utf8_percent_encode(&to_encode, FRAGMENT).to_string()
}

#[wasm_bindgen]
// Submit transation to the ledger at HOST and PORT.
pub fn submit_transaction(transaction_str: String) -> Promise {
  let mut opts = RequestInit::new();
  opts.method("POST");
  opts.mode(RequestMode::Cors);

  let req_string = format!("http://{}:{}/submit_transaction/{}",
                           HOST,
                           PORT,
                           encode_uri(&transaction_str));

  create_query_promise(&opts, &req_string)
}

#[wasm_bindgen]
pub fn test_deserialize(str: String) -> bool {
  let blind_asset_record = serde_json::from_str::<BlindAssetRecord>(&str);
  blind_asset_record.is_ok()
}

#[wasm_bindgen]
// Get txo by index
pub fn get_txo(index: u64) -> Promise {
  let mut opts = RequestInit::new();
  opts.method("GET");
  opts.mode(RequestMode::Cors);

  let req_string = format!("http://{}:{}/utxo_sid/{}", HOST, PORT, format!("{}", index));

  create_query_promise(&opts, &req_string)
}

#[wasm_bindgen]
// Get txo by index
pub fn get_asset_token(name: String) -> Promise {
  let mut opts = RequestInit::new();
  opts.method("GET");
  opts.mode(RequestMode::Cors);

  let req_string = format!("http://{}:{}/asset_token/{}", HOST, PORT, name);

  create_query_promise(&opts, &req_string)
}

// Given a request string and a request init object, constructs
// the JS promise to be returned to the client
fn create_query_promise(opts: &RequestInit, req_string: &str) -> Promise {
  let request = Request::new_with_str_and_init(&req_string, &opts).unwrap();
  let window = web_sys::window().unwrap();
  let request_promise = window.fetch_with_request(&request);
  future_to_promise(JsFuture::from(request_promise))
}

//
// Credentialing section
//

#[wasm_bindgen]
#[derive(Debug, Serialize, Deserialize)]
pub struct Issuer {
  public_key: ACIssuerPublicKey,
  secret_key: ACIssuerSecretKey,
}

#[wasm_bindgen]
impl Issuer {
  // Create a new issuer, generating the key pair with the knowledge of the number of attributes
  // TODO (Keyao):
  //  Make sure we can tell which attribute is which, possibly by fixing the order of attributes
  //  Then pass all the attributes to sign_min_credit_score and sign the lower bound of credit score only
  pub fn new(num_attr: usize) -> Issuer {
    let mut prng: ChaChaRng;
    prng = ChaChaRng::from_seed([0u8; 32]);
    let (issuer_pk, issuer_sk) = ac_keygen_issuer::<_>(&mut prng, num_attr);

    Issuer { public_key: issuer_pk,
             secret_key: issuer_sk }
  }

  // Convert an Issuer to JsValue
  pub fn jsvalue(&mut self) -> JsValue {
    JsValue::from_serde(&self).unwrap()
  }

  // Sign an attribute
  // E.g. sign the lower bound of the credit score
  pub fn sign_attribute(&self, user_jsvalue: &JsValue, attribute: u64) -> JsValue {
    let mut prng: ChaChaRng;
    prng = ChaChaRng::from_seed([0u8; 32]);
    let user: User = user_jsvalue.into_serde().unwrap();

    let attrs = [attribute.to_le_bytes()];
    let sig = ac_sign(&mut prng, &self.secret_key, &user.public_key, &attrs);

    JsValue::from_serde(&sig).unwrap()
  }
}

#[wasm_bindgen]
#[derive(Debug, Serialize, Deserialize)]
pub struct User {
  public_key: ACUserPublicKey,
  secret_key: ACUserSecretKey,
}

#[wasm_bindgen]
impl User {
  // Create a new user, generating the key pair using the issuer's public key
  pub fn new(issuer: &Issuer, rand_seed: &str) -> User {
    let mut prng: ChaChaRng;
    prng = ChaChaRng::from_seed([rand_seed.as_bytes()[0]; 32]);
    let (user_pk, user_sk) = ac_keygen_user::<_>(&mut prng, &issuer.public_key);

    User { public_key: user_pk,
           secret_key: user_sk }
  }

  // Convert a User to JsValue
  pub fn jsvalue(&mut self) -> JsValue {
    JsValue::from_serde(&self).unwrap()
  }

  // Commit an attribute with the issuer's signature
  // E.g. commit the lower bound of the credit score
  pub fn commit_attribute(&self,
                          issuer_jsvalue: &JsValue,
                          sig: &JsValue,
                          attribute: u64,
                          reveal_attribute: bool)
                          -> JsValue {
    let issuer: Issuer = issuer_jsvalue.into_serde().unwrap();
    let sig: ACSignature = sig.into_serde().unwrap();
    let mut prng = ChaChaRng::from_seed([0u8; 32]);

    let attrs = [attribute.to_le_bytes()];
    let bitmap = [reveal_attribute];

    let proof = ac_reveal(&mut prng,
                          &self.secret_key,
                          &issuer.public_key,
                          &sig,
                          &attrs,
                          &bitmap).unwrap();

    JsValue::from_serde(&proof).unwrap()
  }
}

#[wasm_bindgen]
#[derive(PartialEq)]
pub enum RequirementType {
  // Requirement: attribute value == requirement
  Equal = 0,

  // Requirement: attribute value >= requirement
  AtLeast = 1,
}

#[wasm_bindgen]
#[derive(Debug, Serialize, Deserialize)]
pub struct Prover;

#[wasm_bindgen]
impl Prover {
  // Prove that an attribute meets the requirement and is true
  pub fn prove_attribute(proof_jsvalue: &JsValue,
                         issuer_jsvalue: &JsValue,
                         attribute: u64,
                         reveal_attribute: bool,
                         requirement: u64,
                         requirement_type: RequirementType)
                         -> bool {
    // 1. Prove that the attribut meets the requirement
    match requirement_type {
      //    Case 1. "Equal" requirement
      //    E.g. prove that the country code is the same as the requirement
      RequirementType::Equal => {
        if attribute != requirement {
          return false;
        }
      }
      //    Case 2. "AtLeast" requirement
      //    E.g. prove that the credit score is at least the required value
      RequirementType::AtLeast => {
        if attribute < requirement {
          return false;
        }
      }
    }

    // 2. Prove that the attribute is true
    //    E.g. verify the lower bound of the credit score
    let issuer: Issuer = issuer_jsvalue.into_serde().unwrap();
    let attrs = [attribute.to_le_bytes()];
    let bitmap = [reveal_attribute];
    let proof: ACRevealSig = proof_jsvalue.into_serde().unwrap();
    ac_verify(&issuer.public_key, &attrs, &bitmap, &proof).is_ok()
  }
}

#[wasm_bindgen]
// Create a proving secenario
pub fn get_proof(attribute: u64) -> JsValue {
  let mut issuer = Issuer::new(1);
  let issuer_jsvalue = issuer.jsvalue();
  let mut user = User::new(&issuer, "user");
  let user_jsvalue = user.jsvalue();

  let sig_jsvalue = issuer.sign_attribute(&user_jsvalue, attribute);
  user.commit_attribute(&issuer_jsvalue, &sig_jsvalue, attribute, true)
}

// In the P2P Lending app, the user has the option to save the proof for future use
// 1. If the proof exists, use attest_with_proof for credentialing
// 2. Else, use attest_without_proof for credentialing

#[wasm_bindgen]
// 1. Create a credentialing secenario with proof as an input
pub fn attest_with_proof(attribute: u64,
                         requirement: u64,
                         requirement_type: RequirementType,
                         proof_jsvalue: JsValue)
                         -> bool {
  Prover::prove_attribute(&proof_jsvalue,
                          &Issuer::new(1).jsvalue(),
                          attribute,
                          true,
                          requirement,
                          requirement_type)
}

#[wasm_bindgen]
// 2. Create a credentialing secenario without proof as an input
pub fn attest_without_proof(attribute: u64,
                            requirement: u64,
                            requirement_type: RequirementType)
                            -> bool {
  let mut issuer = Issuer::new(1);
  let issuer_jsvalue = issuer.jsvalue();
  let mut user = User::new(&issuer, "user");
  let user_jsvalue = user.jsvalue();

  let sig_jsvalue = issuer.sign_attribute(&user_jsvalue, attribute);
  let proof_jsvalue = user.commit_attribute(&issuer_jsvalue, &sig_jsvalue, attribute, true);

  Prover::prove_attribute(&proof_jsvalue,
                          &issuer_jsvalue,
                          attribute,
                          true,
                          requirement,
                          requirement_type)
}

//
// Test section
//
// wasm-bindgen-test must be placed in the root of the crate or in a pub mod
// To test, run wasm-pack test --node in the wasm directory
//

// Test to ensure that define transaction is being constructed correctly
#[wasm_bindgen_test]
fn test_wasm_define_transaction() {
  let mut prng = rand_chacha::ChaChaRng::from_seed([0u8; 32]);

  let keypair = XfrKeyPair::generate(&mut prng);
  let txn = create_asset(&keypair,
                         String::from("abcd"),
                         String::from("test"),
                         true,
                         true);
  assert!(txn.is_ok());
}

#[wasm_bindgen_test]
// Test to ensure that "Equal" requirement is checked correctly
// E.g. citizenship requirement
fn test_citizenship_proof() {
  let mut issuer = Issuer::new(10);
  let issuer_jsvalue = issuer.jsvalue();
  let mut user = User::new(&issuer, "user");
  let user_jsvalue = user.jsvalue();

  let citizenship_code = 1;
  let fake_citizenship_code = 86;

  let sig_jsvalue = issuer.sign_attribute(&user_jsvalue, citizenship_code);
  let proof_jsvalue = user.commit_attribute(&issuer_jsvalue, &sig_jsvalue, citizenship_code, true);
  let fake_proof_jsvalue =
    user.commit_attribute(&issuer_jsvalue, &sig_jsvalue, fake_citizenship_code, true);

  let requirement_usa = 1;
  let requirement_china = 86;
  let incorrect_credit_score = 11;

  // Verify that prove_attribute succeedes
  assert!(Prover::prove_attribute(&proof_jsvalue,
                                  &issuer_jsvalue,
                                  citizenship_code,
                                  true,
                                  requirement_usa,
                                  RequirementType::Equal));

  // Verify that prove_attribute fails if:
  //  1. The attribute doesn't equal the requirement
  assert!(!Prover::prove_attribute(&proof_jsvalue,
                                   &issuer_jsvalue,
                                   citizenship_code,
                                   true,
                                   requirement_china,
                                   RequirementType::Equal));

  // 2. The prover uses the incorrect credit score for the verification
  assert!(!Prover::prove_attribute(&proof_jsvalue,
                                   &issuer_jsvalue,
                                   incorrect_credit_score,
                                   true,
                                   requirement_usa,
                                   RequirementType::Equal));

  // 3. The user provides a fake proof
  assert!(!Prover::prove_attribute(&fake_proof_jsvalue,
                                   &issuer_jsvalue,
                                   citizenship_code,
                                   true,
                                   requirement_china,
                                   RequirementType::Equal));

  // 4. reveal_min_credit_score isn't consistant
  assert!(!Prover::prove_attribute(&proof_jsvalue,
                                   &issuer_jsvalue,
                                   citizenship_code,
                                   false,
                                   requirement_usa,
                                   RequirementType::Equal));
}

#[wasm_bindgen_test]
// Test to ensure that issue transaction is being constructed correctly
fn test_wasm_issue_transaction() {
  let mut prng = rand_chacha::ChaChaRng::from_seed([0u8; 32]);

  let keypair = XfrKeyPair::generate(&mut prng);
  let txn = issue_asset(&keypair, String::from(""), String::from("abcd"), 1, 5);
  assert!(txn.is_ok());
}

#[wasm_bindgen_test]
// Test to ensure that "AtLeast" requirement is checked correctly
// E.g. minimun credit score requirement
fn test_min_credit_score_proof() {
  let mut issuer = Issuer::new(10);
  let issuer_jsvalue = issuer.jsvalue();
  let mut user = User::new(&issuer, "user");
  let user_jsvalue = user.jsvalue();

  let min_credit_score = 520;
  let fake_credit_score = 620;

  let sig_jsvalue = issuer.sign_attribute(&user_jsvalue, min_credit_score);
  let proof_jsvalue = user.commit_attribute(&issuer_jsvalue, &sig_jsvalue, min_credit_score, true);
  let fake_proof_jsvalue =
    user.commit_attribute(&issuer_jsvalue, &sig_jsvalue, fake_credit_score, true);

  let requirement_low = 500;
  let requirement_high = 600;
  let incorrect_credit_score = 700;

  // Verify that prove_attribute succeedes
  assert!(Prover::prove_attribute(&proof_jsvalue,
                                  &issuer_jsvalue,
                                  min_credit_score,
                                  true,
                                  requirement_low,
                                  RequirementType::AtLeast));

  // Verify that prove_attribute fails if:
  //  1. The lower bound of the credit score doesn't meet the requirement
  assert!(!Prover::prove_attribute(&proof_jsvalue,
                                   &issuer_jsvalue,
                                   min_credit_score,
                                   true,
                                   requirement_high,
                                   RequirementType::AtLeast));

  // 2. The prover uses the incorrect credit score for the verification
  assert!(!Prover::prove_attribute(&proof_jsvalue,
                                   &issuer_jsvalue,
                                   incorrect_credit_score,
                                   true,
                                   requirement_low,
                                   RequirementType::AtLeast));

  // 3. The user provides a fake proof
  assert!(!Prover::prove_attribute(&fake_proof_jsvalue,
                                   &issuer_jsvalue,
                                   min_credit_score,
                                   true,
                                   requirement_high,
                                   RequirementType::AtLeast));

  // 4. reveal_min_credit_score isn't consistant
  assert!(!Prover::prove_attribute(&proof_jsvalue,
                                   &issuer_jsvalue,
                                   min_credit_score,
                                   false,
                                   requirement_low,
                                   RequirementType::AtLeast));
}<|MERGE_RESOLUTION|>--- conflicted
+++ resolved
@@ -13,14 +13,10 @@
 use cryptohash::sha256;
 use hex;
 use js_sys::Promise;
-<<<<<<< HEAD
-use ledger::data_model::{AccountAddress, AssetTypeCode, IssuerPublicKey, TxoRef, TxoSID};
-=======
 use ledger::data_model::{
   AccountAddress, AssetTypeCode, IssuerPublicKey, Operation, Serialized, TransferType, TxoRef,
   TxoSID,
 };
->>>>>>> a27cac14
 use percent_encoding::{utf8_percent_encode, AsciiSet, CONTROLS};
 use rand_chacha::ChaChaRng;
 use rand_core::SeedableRng;
@@ -292,11 +288,7 @@
 pub fn generate_elgamal_keys() -> String {
   let mut small_rng = ChaChaRng::from_entropy();
   let pc_gens = PedersenGens::default();
-<<<<<<< HEAD
-  JsValue::from_serde(&elgamal_keygen(&mut small_rng, &RistPoint(pc_gens.B))).unwrap()
-=======
   return serde_json::to_string(&elgamal_keygen(&mut small_rng, &RistPoint(pc_gens.B))).unwrap();
->>>>>>> a27cac14
 }
 
 // Defines an asset on the ledger using the serialized strings in KeyPair and a couple of boolean policies
