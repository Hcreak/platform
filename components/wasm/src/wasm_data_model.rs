--- conflicted
+++ resolved
@@ -384,32 +384,20 @@
 }
 
 #[wasm_bindgen]
-<<<<<<< HEAD
 /// Tracing policy for asset transfers. Can be configured to track credentials, the asset type and
 /// amount, or both.
 pub struct TracingPolicy {
   pub(crate) policy: AssetTracingPolicy,
 }
 
-#[wasm_bindgen]
 impl TracingPolicy {
   pub fn new_with_tracking(tracing_key: &AssetTracerKeyPair) -> Self {
     let policy = AssetTracingPolicy { enc_keys: tracing_key.get_enc_key().clone(),
-=======
-pub struct TracingPolicy {
-  policy: AssetTracingPolicy,
-}
-
-impl TracingPolicy {
-  pub fn new_with_tracking(tracing_key: &AssetTracerEncKeys) -> TracingPolicy {
-    let policy = AssetTracingPolicy { enc_keys: tracing_key.clone(),
->>>>>>> 577a559e
                                       asset_tracking: true,
                                       identity_tracking: None };
     TracingPolicy { policy }
   }
 
-<<<<<<< HEAD
   pub fn new_with_identity_tracking(tracing_key: &AssetTracerKeyPair,
                                     cred_issuer_key: &CredIssuerPublicKey,
                                     reveal_map: JsValue,
@@ -428,25 +416,6 @@
 
 impl TracingPolicy {
   pub fn get_ref(&self) -> &AssetTracingPolicy {
-=======
-  pub fn new_with_identity_tracking(tracing_key: &AssetTracerEncKeys,
-                                    cred_issuer_key: &CredIssuerPublicKey,
-                                    reveal_map: JsValue,
-                                    asset_tracking: bool)
-                                    -> Result<TracingPolicy, JsValue> {
-    let reveal_map: Vec<bool> = reveal_map.into_serde().map_err(error_to_jsvalue)?;
-    let policy = AssetTracingPolicy { enc_keys: tracing_key.clone(),
-                                      asset_tracking,
-                                      identity_tracking:
-                                        Some(IdentityRevealPolicy { cred_issuer_pub_key:
-                                                                      cred_issuer_key.get_ref()
-                                                                                     .clone(),
-                                                                    reveal_map }) };
-    Ok(TracingPolicy { policy })
-  }
-
-  pub fn get_policy_ref(&self) -> &AssetTracingPolicy {
->>>>>>> 577a559e
     &self.policy
   }
 }
@@ -471,17 +440,10 @@
     AssetRules::default()
   }
 
-<<<<<<< HEAD
-  /// Toggles asset traceability.
+  /// Sets asset tracing policy.
   /// @param {TracingPolicy} policy - Tracing policy for the new asset.
   pub fn add_tracing_policy(mut self, policy: &TracingPolicy) -> AssetRules {
     self.rules.tracing_policies.add(policy.get_ref().clone());
-=======
-  /// Sets asset tracing policy.
-  /// @param {TracingPolicy} policy - Tracing policy for the new asset.
-  pub fn set_tracing_policy(mut self, policy: &TracingPolicy) -> AssetRules {
-    self.rules.tracing_policy = Some(policy.get_policy_ref().clone());
->>>>>>> 577a559e
     self
   }
 
