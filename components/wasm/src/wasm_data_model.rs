--- conflicted
+++ resolved
@@ -184,15 +184,8 @@
 
 #[wasm_bindgen]
 impl OwnerMemo {
-<<<<<<< HEAD
-  /// Generate an owner memo from a JSON-serialized JavaScript value.
-  ///
-  /// Builds a client record from an asset record fetched from the ledger server.
-  /// @param {JsValue} val - JSON asset record fetched from ledger server with the `utxo_sid/{sid}` route,
-=======
   /// Builds an owner memo from a JSON-serialized JavaScript value.
   /// @param {JsValue} val - JSON owner memo fetched from query server with the `get_owner_memo/{sid}` route,
->>>>>>> ffedbb16
   /// where `sid` can be fetched from the query server with the `get_owned_utxos/{address}` route.
   /// * E.g.: `{"blind_share":[91,251,44,28,7,221,67,155,175,213,25,183,70,90,119,232,212,238,226,142,159,200,54,19,60,115,38,221,248,202,74,248],
   /// "lock":{"ciphertext":[119,54,117,136,125,133,112,193],"encoded_rand":"8KDql2JphPB5WLd7-aYE1bxTQAcweFSmrqymLvPDntM="}}`.
