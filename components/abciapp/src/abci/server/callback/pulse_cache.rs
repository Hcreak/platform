--- conflicted
+++ resolved
@@ -91,19 +91,11 @@
         .map(|b| i64::from_ne_bytes(b.try_into().unwrap()))
         .or_else(|e| {
             e.print();
-<<<<<<< HEAD
-            read_recover_height().c(d!())
-        })
-        .or_else(|e| {
-            e.print();
-            read_tendermint_state_height().c(d!(e))
-=======
             read_tendermint_state_height().c(d!(e))
         })
         .or_else(|e| {
             e.print();
             read_recover_height().c(d!())
->>>>>>> 53648423
         })
 }
 
