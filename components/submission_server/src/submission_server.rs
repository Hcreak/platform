--- conflicted
+++ resolved
@@ -1,7 +1,7 @@
 #![deny(warnings)]
 use cryptohash::sha256;
 use ledger::data_model::errors::PlatformError;
-use ledger::data_model::{Transaction, TxnSID, TxnTempSID, TxoSID};
+use ledger::data_model::{Operation, Transaction, TxnSID, TxnTempSID, TxoSID};
 use ledger::store::*;
 use log::info;
 use rand_core::{CryptoRng, RngCore};
@@ -36,7 +36,7 @@
 
 pub struct SubmissionServer<RNG, LU>
   where RNG: RngCore + CryptoRng,
-        LU: LedgerUpdate<RNG> + LedgerAccess
+        LU: LedgerUpdate<RNG> + LedgerAccess + ArchiveAccess
 {
   committed_state: Arc<RwLock<LU>>,
   block: Option<LU::Block>,
@@ -48,7 +48,7 @@
 
 impl<RNG, LU> SubmissionServer<RNG, LU>
   where RNG: RngCore + CryptoRng,
-        LU: LedgerUpdate<RNG> + LedgerAccess
+        LU: LedgerUpdate<RNG> + LedgerAccess + ArchiveAccess
 {
   pub fn new(prng: RNG,
              ledger_state: Arc<RwLock<LU>>,
@@ -110,9 +110,12 @@
                                  .expect("Ledger could not finish block");
       // Update status of all committed transactions
       for (txn_temp_sid, handle) in self.pending_txns.drain(..) {
+        let committed_txn_info = finalized_txns.get(&txn_temp_sid).unwrap();
         self.txn_status
-            .insert(handle,
-                    TxnStatus::Committed(finalized_txns.get(&txn_temp_sid).unwrap().clone()));
+            .insert(handle, TxnStatus::Committed(committed_txn_info.clone()));
+
+        // Log txn details
+        txn_log_info(&ledger.get_transaction(committed_txn_info.0).unwrap().txn);
       }
       info!("Block ended. Statuses of committed transactions are now updated");
       // Empty temp_sids after the block is finished
@@ -159,11 +162,7 @@
     }
 
     let handle = self.cache_transaction(txn)?;
-<<<<<<< HEAD
     info!("Transaction added to cache and will be committed in the next block");
-=======
-
->>>>>>> 3be8894f
     // End the current block if it's eligible to commit
     if self.eligible_to_commit() {
       // If the ledger is eligible for a commit, end block will not return an error
@@ -172,6 +171,17 @@
       // If begin_commit and end_commit are no longer empty, call them here
     }
     Ok(handle)
+  }
+}
+pub fn txn_log_info(txn: &Transaction) {
+  for op in &txn.operations {
+    match op {
+      Operation::DefineAsset(define_asset_op) => {
+        info!("Asset Definition: New asset with code {} defined",
+              define_asset_op.body.asset.code.to_base64())
+      }
+      _ => info!("Other op"),
+    };
   }
 }
 
