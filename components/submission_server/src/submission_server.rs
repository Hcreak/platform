#![deny(warnings)]
use ledger::data_model::errors::PlatformError;
use ledger::data_model::{Operation, Transaction, TxnSID, TxnTempSID, TxoSID};
use ledger::error_location;
use ledger::store::*;
use log::info;
use rand_core::{CryptoRng, RngCore};
use serde::{Deserialize, Serialize};
use std::collections::HashMap;
use std::fmt;
use std::sync::{Arc, RwLock};

macro_rules! fail {
  () => {
    PlatformError::SubmissionServerError(error_location!())
  };
  ($s:expr) => {
    PlatformError::SubmissionServerError(format!("[{}] {}", &error_location!(), &$s))
  };
}

// Query handle for user
#[derive(Debug, Hash, Eq, PartialEq, Clone, Serialize, Deserialize)]
pub struct TxnHandle(pub String);

impl TxnHandle {
  pub fn new(txn: &Transaction) -> Self {
    let digest = txn.hash(TxnSID(0));
    TxnHandle(hex::encode(digest))
  }
}

impl fmt::Display for TxnHandle {
  fn fmt(&self, f: &mut fmt::Formatter<'_>) -> fmt::Result {
    write!(f, "TxnHandle: {}", self.0)
  }
}

// Indicates whether a transaction has been committed to the ledger
#[derive(Clone, Debug, Eq, PartialEq, Serialize, Deserialize)]
pub enum TxnStatus {
  Committed((TxnSID, Vec<TxoSID>)),
  Pending,
}

pub enum CommitMode {
  FullBlock,
  EveryTransaction, // Every submission is committed as soon as it arrives.
  Manual,           // Somebody else calls commit. Not this code.
}

pub trait TxnForward {
  fn forward_txn(&self, txn: Transaction) -> Result<(), PlatformError>;
}

/// Don't forward transactions; handle them in the default way.
pub struct NoTF;

impl TxnForward for NoTF {
  fn forward_txn(&self, _: Transaction) -> Result<(), PlatformError> {
    // Need implementation for the None case even though never used.
    unimplemented!();
  }
}

pub struct SubmissionServer<RNG, LU, TF>
  where RNG: RngCore + CryptoRng,
<<<<<<< HEAD
        LU: LedgerUpdate<RNG> + LedgerAccess + ArchiveAccess,
        TF: TxnForward
=======
        LU: LedgerUpdate<RNG>
>>>>>>> 05412364
{
  committed_state: Arc<RwLock<LU>>,
  block: Option<LU::Block>,
  pending_txns: Vec<(TxnTempSID, TxnHandle, Transaction)>,
  txn_status: HashMap<TxnHandle, TxnStatus>,
  block_capacity: usize,
  prng: RNG,
  commit_mode: CommitMode,
  txn_forwarder: Option<TF>,
}

impl<RNG, LU, TF> SubmissionServer<RNG, LU, TF>
  where RNG: RngCore + CryptoRng,
<<<<<<< HEAD
        LU: LedgerUpdate<RNG> + LedgerAccess + ArchiveAccess,
        TF: TxnForward
=======
        LU: LedgerUpdate<RNG>
>>>>>>> 05412364
{
  pub fn new(prng: RNG,
             ledger_state: Arc<RwLock<LU>>,
             block_capacity: usize)
             -> Result<SubmissionServer<RNG, LU, TF>, PlatformError> {
    Ok(SubmissionServer { committed_state: ledger_state,
                          block: None,
                          txn_status: HashMap::new(),
                          pending_txns: vec![],
                          prng,
                          block_capacity,
                          commit_mode: CommitMode::FullBlock,
                          txn_forwarder: None })
  }
  pub fn new_no_auto_commit(prng: RNG,
                            ledger_state: Arc<RwLock<LU>>,
                            txn_forwarder: Option<TF>)
                            -> Result<SubmissionServer<RNG, LU, TF>, PlatformError> {
    Ok(SubmissionServer { committed_state: ledger_state,
                          block: None,
                          txn_status: HashMap::new(),
                          pending_txns: vec![],
                          prng,
                          block_capacity: 0,
                          commit_mode: CommitMode::Manual,
                          txn_forwarder })
  }

  pub fn get_txn_status(&self, txn_handle: &TxnHandle) -> Option<TxnStatus> {
    self.txn_status.get(&txn_handle).cloned()
  }

  pub fn all_commited(&self) -> bool {
    self.block.is_none()
  }

  pub fn eligible_to_commit(&self) -> bool {
    match self.commit_mode {
      CommitMode::FullBlock => self.pending_txns.len() == self.block_capacity,
      CommitMode::EveryTransaction => true,
      CommitMode::Manual => false,
    }
  }

  pub fn get_prng(&mut self) -> &mut RNG {
    &mut self.prng
  }

  pub fn borrowable_ledger_state(&self) -> Arc<RwLock<LU>> {
    self.committed_state.clone()
  }

  pub fn get_committed_state(&self) -> &RwLock<LU> {
    &self.committed_state
  }

  // TODO(joe): what should these do?
  pub fn begin_commit(&mut self) {}
  pub fn end_commit(&mut self) {}

  pub fn begin_block(&mut self) {
    assert!(self.block.is_none());
    if let Ok(mut ledger) = self.committed_state.write() {
      self.block = Some(ledger.start_block().expect("Ledger could not start block"));
      info!("New block started");
    } // What should happen in failure? -joe
  }

  pub fn end_block(&mut self) -> Result<(), PlatformError> {
    let mut block = None;
    std::mem::swap(&mut self.block, &mut block);
    if let Some(block) = block {
      let mut ledger = self.committed_state.write().unwrap();
      // TODO(noah): is this unwrap reasonable?
      let finalized_txns = ledger.finish_block(block)
                                 .expect("Ledger could not finish block");
      // Update status of all committed transactions
      for (txn_temp_sid, handle, txn) in self.pending_txns.drain(..) {
        let committed_txn_info = finalized_txns.get(&txn_temp_sid).unwrap();
        self.txn_status
            .insert(handle, TxnStatus::Committed(committed_txn_info.clone()));

        txn_log_info(&txn);
      }
      info!("Block ended. Statuses of committed transactions are now updated");
      // Empty temp_sids after the block is finished
      // If begin_commit or end_commit is no longer empty, move this line to the end of end_commit
      self.pending_txns = Vec::new();
      // Finally, return the finalized txn sids
      assert!(self.block.is_none());
      return Ok(());
    }
    Err(fail!("Cannot finish block because there are no pending txns"))
  }

  pub fn cache_transaction(&mut self, txn: Transaction) -> Result<TxnHandle, PlatformError> {
    if let Some(block) = &mut self.block {
      if let Ok(ledger) = self.committed_state.read() {
        let handle = TxnHandle::new(&txn);
        let txn_effect = TxnEffect::compute_effect(txn.clone())?;
        self.pending_txns
            .push((ledger.apply_transaction(block, txn_effect)?, handle.clone(), txn));
        self.txn_status.insert(handle.clone(), TxnStatus::Pending);

        return Ok(handle);
      }
    }

    Err(fail!("Transaction is invalid and cannot be added to pending txn list."))
  }

  pub fn abort_block(&mut self) {
    let mut block = None;
    std::mem::swap(&mut self.block, &mut block);
    if let Some(block) = block {
      if let Ok(mut ledger) = self.committed_state.write() {
        ledger.abort_block(block);
      }
    }
  }

  // Handle the whole process when there's a new transaction
  pub fn handle_transaction(&mut self, txn: Transaction) -> Result<TxnHandle, PlatformError> {
    match self.txn_forwarder {
      None => {
        // Begin a block if the previous one has been commited
        if self.all_commited() {
          self.begin_block();
        }

        let handle = self.cache_transaction(txn)?;
        info!("Transaction added to cache and will be committed in the next block");
        // End the current block if it's eligible to commit
        if self.eligible_to_commit() {
          // If the ledger is eligible for a commit, end block will not return an error
          self.end_block().unwrap();

          // If begin_commit and end_commit are no longer empty, call them here
        }
        Ok(handle)
      }
      Some(ref forwarder) => {
        let txn_handle = TxnHandle::new(&txn);
        forwarder.forward_txn(txn)?;
        Ok(txn_handle)
      }
    }
  }
}

pub fn txn_log_info(txn: &Transaction) {
  for op in &txn.body.operations {
    match op {
      Operation::KVStoreUpdate(update) => info!("Key-Value store update: {}",
                                                &serde_json::to_string(update).unwrap()),
      Operation::DefineAsset(define_asset_op) => {
        info!("Asset Definition: New asset with code {} defined",
              define_asset_op.body.asset.code.to_base64())
      }
      Operation::IssueAsset(issue_asset_op) => {
        info!("Asset Issuance: Issued asset {} with {} new outputs. Sequence number is {}.",
              issue_asset_op.body.code.to_base64(),
              issue_asset_op.body.num_outputs,
              issue_asset_op.body.seq_num);
      }
      Operation::TransferAsset(xfr_asset_op) => {
        info!("Asset Transfer: Transfer with {} inputs and {} outputs",
              xfr_asset_op.body.inputs.len(),
              xfr_asset_op.body.num_outputs);
      }
      Operation::AIRAssign(air_assign_op) => {
        info!("Assigning to AIR: AIR[{}] <- {:?}",
              serde_json::to_string(&air_assign_op.body.addr).unwrap(),
              air_assign_op.body.data);
      }
      Operation::UpdateMemo(update_memo) => {
        info!("Updating memo of asset type {} to {}",
              update_memo.body.asset_type.to_base64(),
              update_memo.body.new_memo.0);
      }
    };
  }
}

// Convert incoming tx data to the proper Transaction format
pub fn convert_tx(tx: &[u8]) -> Option<Transaction> {
  let transaction: Option<Transaction> = serde_json::from_slice(tx).ok();
  transaction
}

#[cfg(test)]
mod tests {
  use super::*;
  use ledger::data_model::{AssetRules, AssetTypeCode};
  use rand_core::SeedableRng;
  use txn_builder::{BuildsTransactions, PolicyChoice, TransactionBuilder};
  use zei::xfr::sig::XfrKeyPair;

  #[test]
  fn test_cache_transaction() {
    // Create a SubmissionServer
    let block_capacity = 8;
    let ledger_state = LedgerState::test_ledger();
    let mut prng = rand_chacha::ChaChaRng::from_entropy();
    let mut submission_server =
      SubmissionServer::<_, _, NoTF>::new(prng.clone(),
                                          Arc::new(RwLock::new(ledger_state)),
                                          block_capacity).unwrap();

    submission_server.begin_block();

    // Create values to be used to build transactions
    let keypair = XfrKeyPair::generate(&mut prng);
    let token_code = "test";
    let asset_token = AssetTypeCode::new_from_base64(&token_code).unwrap();

    // Build transactions
    let mut txn_builder_0 = TransactionBuilder::default();
    let mut txn_builder_1 = TransactionBuilder::default();

    txn_builder_0.add_operation_create_asset(&keypair,
                                             Some(asset_token),
                                             AssetRules::default().set_traceable(true).clone(),
                                             &String::from("{}"),
                                             PolicyChoice::Fungible())
                 .unwrap();

    txn_builder_1.add_operation_create_asset(&keypair,
                                             None,
                                             AssetRules::default().set_traceable(true).clone(),
                                             "test",
                                             PolicyChoice::Fungible())
                 .unwrap();

    // Cache transactions
    submission_server.cache_transaction(txn_builder_0.transaction().clone())
                     .unwrap();
    submission_server.cache_transaction(txn_builder_1.transaction().clone())
                     .unwrap();

    // Verify temp_sids
    let temp_sid_0 = submission_server.pending_txns.get(0).unwrap();
    let temp_sid_1 = submission_server.pending_txns.get(1).unwrap();

    assert_eq!(temp_sid_0.0, TxnTempSID(0));
    assert_eq!(temp_sid_1.0, TxnTempSID(1));
  }

  #[test]
  fn test_eligible_to_commit() {
    // Create a SubmissionServer
    let block_capacity = 8;
    let ledger_state = LedgerState::test_ledger();
    let prng = rand_chacha::ChaChaRng::from_entropy();
    let mut submission_server =
      SubmissionServer::<_, _, NoTF>::new(prng,
                                          Arc::new(RwLock::new(ledger_state)),
                                          block_capacity).unwrap();

    submission_server.begin_block();

    let transaction = Transaction::default();

    // Verify that it's ineligible to commit if #transactions < BLOCK_CAPACITY
    for _i in 0..(block_capacity - 1) {
      submission_server.cache_transaction(transaction.clone())
                       .unwrap();
      assert!(!submission_server.eligible_to_commit());
    }

    // Verify that it's eligible to commit if #transactions == BLOCK_CAPACITY
    submission_server.cache_transaction(transaction).unwrap();
    assert!(submission_server.eligible_to_commit());
  }

  #[test]
  fn test_txn_status() {
    let block_capacity = 2;
    let ledger_state = LedgerState::test_ledger();
    let prng = rand_chacha::ChaChaRng::from_entropy();
    let mut submission_server =
      SubmissionServer::<_, _, NoTF>::new(prng,
                                          Arc::new(RwLock::new(ledger_state)),
                                          block_capacity).unwrap();

    // Submit the first transcation. Ensure that the txn is pending.
    let transaction = Transaction::default();
    let txn_handle = submission_server.handle_transaction(transaction.clone())
                                      .unwrap();
    let status = submission_server.txn_status
                                  .get(&txn_handle)
                                  .expect("handle should be in map")
                                  .clone();
    assert_eq!(status, TxnStatus::Pending);

    // Submit a second transaction and ensure that it is tracked as committed
    submission_server.handle_transaction(transaction.clone())
                     .expect("Txn should be valid");
    // In this case, both transactions have the same handle. Because transactions are unique and
    // We are using a collision resistant hash function, this will not occur on a live ledger.
    let status = submission_server.txn_status
                                  .get(&txn_handle)
                                  .expect("handle should be in map")
                                  .clone();
    assert_eq!(status, TxnStatus::Committed((TxnSID(1), Vec::new())));
  }
}<|MERGE_RESOLUTION|>--- conflicted
+++ resolved
@@ -65,12 +65,8 @@
 
 pub struct SubmissionServer<RNG, LU, TF>
   where RNG: RngCore + CryptoRng,
-<<<<<<< HEAD
-        LU: LedgerUpdate<RNG> + LedgerAccess + ArchiveAccess,
+        LU: LedgerUpdate<RNG>,
         TF: TxnForward
-=======
-        LU: LedgerUpdate<RNG>
->>>>>>> 05412364
 {
   committed_state: Arc<RwLock<LU>>,
   block: Option<LU::Block>,
@@ -84,12 +80,8 @@
 
 impl<RNG, LU, TF> SubmissionServer<RNG, LU, TF>
   where RNG: RngCore + CryptoRng,
-<<<<<<< HEAD
-        LU: LedgerUpdate<RNG> + LedgerAccess + ArchiveAccess,
+        LU: LedgerUpdate<RNG>,
         TF: TxnForward
-=======
-        LU: LedgerUpdate<RNG>
->>>>>>> 05412364
 {
   pub fn new(prng: RNG,
              ledger_state: Arc<RwLock<LU>>,
