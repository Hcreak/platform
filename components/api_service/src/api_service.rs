#![deny(warnings)]
extern crate actix_rt;
extern crate actix_web;
extern crate ledger;
extern crate serde_json;

use actix_web::{dev, error, web, App, HttpServer};
<<<<<<< HEAD
use ledger::data_model::{
  AssetPolicyKey, AssetType, AssetTypeCode, CustomAssetPolicy, SmartContract, SmartContractKey,
  Transaction, TxnSID, TxoSID, Utxo,
};
=======
use ledger::data_model::*;
>>>>>>> 59aa3315
use ledger::store::{ArchiveAccess, LedgerAccess, LedgerUpdate, TxnEffect};
use percent_encoding::percent_decode_str;
use rand::{CryptoRng, Rng};
use std::io;
use std::marker::{Send, Sync};
use std::sync::{Arc, RwLock};

pub struct RestfulApiService {
  web_runtime: actix_rt::SystemRunner,
}

// Future refactor:
// Merge query functions
//
// Query functions for LedgerAccess are very similar, especially these three:
//   query_asset
//   query_policy
//   query_contract
// If we add more functions with the similar pattern, it will be good to merge them

fn query_utxo<LA>(data: web::Data<Arc<RwLock<LA>>>,
                  info: web::Path<String>)
                  -> actix_web::Result<web::Json<Utxo>>
  where LA: LedgerAccess
{
  let reader = data.read().unwrap();
  if let Ok(txo_sid) = info.parse::<u64>() {
    if let Some(txo) = reader.get_utxo(TxoSID(txo_sid)) {
      Ok(web::Json(txo.clone()))
    } else {
      Err(actix_web::error::ErrorNotFound("Specified txo does not currently exist."))
    }
  } else {
    Err(actix_web::error::ErrorNotFound("Invalid txo sid encoding"))
  }
}

fn query_asset<LA>(data: web::Data<Arc<RwLock<LA>>>,
                   info: web::Path<String>)
                   -> actix_web::Result<web::Json<AssetType>>
  where LA: LedgerAccess
{
  let reader = data.read().unwrap();
  if let Ok(token_code) = AssetTypeCode::new_from_base64(&*info) {
    if let Some(asset) = reader.get_asset_type(&token_code) {
      Ok(web::Json(asset.clone()))
    } else {
      Err(actix_web::error::ErrorNotFound("Specified asset definition does not currently exist."))
    }
  } else {
    Err(actix_web::error::ErrorNotFound("Invalid asset definition encoding."))
  }
}

#[allow(unused)]
fn query_policy<LA>(data: web::Data<Arc<RwLock<LA>>>,
                    info: web::Path<String>)
                    -> actix_web::Result<web::Json<CustomAssetPolicy>>
  where LA: LedgerAccess
{
  // TODO(joe?): Implement this
  Err(actix_web::error::ErrorNotFound("unimplemented"))
  // let reader = data.read().unwrap();
  // if let Ok(asset_policy_key) = AssetPolicyKey::new_from_base64(&*info) {
  //   if let Some(policy) = reader.get_asset_policy(&asset_policy_key) {
  //     Ok(web::Json(policy))
  //   } else {
  //     Err(actix_web::error::ErrorNotFound("Specified asset policy does not currently exist."))
  //   }
  // } else {
  //   Err(actix_web::error::ErrorNotFound("Invalid asset policy encoding."))
  // }
}

#[allow(unused)]
fn query_contract<LA>(data: web::Data<Arc<RwLock<LA>>>,
                      info: web::Path<String>)
                      -> actix_web::Result<web::Json<SmartContract>>
  where LA: LedgerAccess
{
  // TODO(joe?): Implement this
  Err(actix_web::error::ErrorNotFound("unimplemented"))

  // let reader = data.read().unwrap();
  // if let Ok(smart_contract_key) = SmartContractKey::new_from_base64(&*info) {
  //   if let Some(contract) = reader.get_smart_contract(&smart_contract_key) {
  //     Ok(web::Json(contract))
  //   } else {
  //     Err(actix_web::error::ErrorNotFound("Specified smart contract does not currently exist."))
  //   }
  // } else {
  //   Err(actix_web::error::ErrorNotFound("Invalid smart contract encoding."))
  // }
}

fn query_txn<AA>(data: web::Data<Arc<RwLock<AA>>>,
                 info: web::Path<String>)
                 -> actix_web::Result<String>
  where AA: ArchiveAccess
{
  let reader = data.read().unwrap();
  if let Ok(txn_sid) = info.parse::<usize>() {
    if let Some(txn) = reader.get_transaction(TxnSID(txn_sid)) {
      Ok(serde_json::to_string(&*txn)?)
    } else {
      Err(actix_web::error::ErrorNotFound("Specified transaction does not exist."))
    }
  } else {
    Err(actix_web::error::ErrorNotFound("Invalid txn sid encoding."))
  }
}

fn stringer(data: &[u8; 32]) -> String {
  let mut result = "".to_string();

  for i in 0..data.len() {
    result = result + &format!("{:02x}", data[i]);
  }

  result
}

fn query_global_state<AA>(data: web::Data<Arc<RwLock<AA>>>,
                          _info: web::Path<String>)
                          -> actix_web::Result<String>
  where AA: ArchiveAccess
{
  let reader = data.read().unwrap();
  let (hash, version) = reader.get_global_block_hash();
  let result = format!("{} {}", stringer(&hash.0), version);
  Ok(result)
}

fn query_proof<AA>(data: web::Data<Arc<RwLock<AA>>>,
                   info: web::Path<String>)
                   -> actix_web::Result<String>
  where AA: ArchiveAccess
{
  if let Ok(txn_sid) = info.parse::<usize>() {
    let reader = data.read().unwrap();
    if let Some(proof) = reader.get_proof(TxnSID(txn_sid)) {
      Ok(serde_json::to_string(&proof)?)
    } else {
      Err(actix_web::error::ErrorNotFound("That transaction doesn't exist."))
    }
  } else {
    Err(actix_web::error::ErrorNotFound("Invalid txn sid encoding."))
  }
}

fn query_utxo_map<AA>(data: web::Data<Arc<RwLock<AA>>>,
                      _info: web::Path<String>)
                      -> actix_web::Result<String>
  where AA: ArchiveAccess
{
  let mut reader = data.write().unwrap();

  let vec = reader.serialize_utxo_map();
  Ok(serde_json::to_string(&vec)?)
}

fn query_utxo_map_checksum<AA>(data: web::Data<Arc<RwLock<AA>>>,
                               info: web::Path<String>)
                               -> actix_web::Result<String>
  where AA: ArchiveAccess
{
  if let Ok(version) = info.parse::<u64>() {
    let reader = data.read().unwrap();

    if let Some(vec) = reader.get_utxo_checksum(version) {
      Ok(serde_json::to_string(&vec)?)
    } else {
      Err(actix_web::error::ErrorNotFound("That version is unavailable."))
    }
  } else {
    Err(actix_web::error::ErrorNotFound("Invalid version encoding."))
  }
}

#[allow(unused)]
fn parse_blocks(block_input: String) -> Option<Vec<usize>> {
  let blocks = block_input.split(',');
  let mut result = Vec::new();

  for block_str in blocks {
    if let Ok(block_usize) = block_str.parse::<usize>() {
      result.push(block_usize);
    } else {
      return None;
    }
  }

  Some(result)
}

#[allow(unused)]
fn query_utxo_partial_map<AA>(data: web::Data<Arc<RwLock<AA>>>,
                              info: web::Path<String>)
                              -> actix_web::Result<String>
  where AA: ArchiveAccess
{
  // TODO(joe?): Implement this
  Err(actix_web::error::ErrorNotFound("unimplemented"))
  // if let Some(block_list) = parse_blocks(info.to_string()) {
  //   let mut reader = data.write().unwrap();

  //   if let Some(vec) = reader.get_utxos(block_list) {
  //     Ok(serde_json::to_string(&vec)?)
  //   } else {
  //     Err(actix_web::error::ErrorNotFound("The map is unavailable."))
  //   }
  // } else {
  //   Err(actix_web::error::ErrorNotFound("Invalid block list encoding."))
  // }
}

fn submit_transaction<RNG, U>(data: web::Data<Arc<RwLock<U>>>,
                              info: web::Path<String>)
                              -> Result<String, actix_web::error::Error>
  where RNG: Rng + CryptoRng,
        U: LedgerUpdate<RNG>
{
  // TODO: Handle submission to Tendermint layer
  let mut ledger = data.write().unwrap();
  let uri_string = percent_decode_str(&*info).decode_utf8().unwrap();
  println!("{:?}", uri_string);
  let tx_1 = serde_json::from_str::<Transaction>(&uri_string);
  match &tx_1 {
    Err(e) => println!("{:?}", tx_1),
    Ok(_) => (),
  }
  let tx = serde_json::from_str(&uri_string).map_err(|e| actix_web::error::ErrorBadRequest(e))?;

  let txn_effect =
    TxnEffect::compute_effect(ledger.get_prng(), tx).map_err(|e| {
                                                      actix_web::error::ErrorBadRequest(e)
                                                    })?;

  let mut block = ledger.start_block()
                        .map_err(|e| actix_web::error::ErrorInternalServerError(e))?;
  let temp_sid = ledger.apply_transaction(&mut block, txn_effect)
                       .map_err(|e| actix_web::error::ErrorBadRequest(e));
  if let Err(e) = temp_sid {
    ledger.abort_block(block);
    return Err(e);
  }
  let temp_sid = temp_sid.unwrap();

  let ret = ledger.finish_block(block).remove(&temp_sid).unwrap().1;

  Ok(serde_json::to_string(&ret)?)
}

enum ServiceInterface {
  LedgerAccess,
  ArchiveAccess,
  Update,
}

trait Route {
  fn set_route<RNG: 'static + Rng + CryptoRng,
                 LA: 'static + LedgerAccess + ArchiveAccess + LedgerUpdate<RNG> + Sync + Send>(
    self,
    service_interface: ServiceInterface)
    -> Self;

  fn set_route_for_ledger_access<LA: 'static + LedgerAccess + Sync + Send>(self) -> Self;

  fn set_route_for_archive_access<AA: 'static + ArchiveAccess + Sync + Send>(self) -> Self;

  fn set_route_for_update<RNG: 'static + Rng + CryptoRng,
                            U: 'static + LedgerUpdate<RNG> + Sync + Send>(
    self)
    -> Self;
}

impl<T, B> Route for App<T, B>
  where B: actix_web::dev::MessageBody,
        T: actix_service::NewService<Config = (),
                                     Request = dev::ServiceRequest,
                                     Response = dev::ServiceResponse<B>,
                                     Error = error::Error,
                                     InitError = ()>
{
  // Call the appropraite function depending on the interface
  fn set_route<RNG: 'static + Rng + CryptoRng,
                 LA: 'static + LedgerAccess + ArchiveAccess + LedgerUpdate<RNG> + Sync + Send>(
    self,
    service_interface: ServiceInterface)
    -> Self {
    match service_interface {
      ServiceInterface::LedgerAccess => self.set_route_for_ledger_access::<LA>(),
      ServiceInterface::ArchiveAccess => self.set_route_for_archive_access::<LA>(),
      ServiceInterface::Update => self.set_route_for_update::<RNG, LA>(),
    }
  }

  // Set routes for the LedgerAccess interface
  fn set_route_for_ledger_access<LA: 'static + LedgerAccess + Sync + Send>(self) -> Self {
    self.route("/utxo_sid/{sid}", web::get().to(query_utxo::<LA>))
        .route("/asset_token/{token}", web::get().to(query_asset::<LA>))
        .route("/policy_key/{key}", web::get().to(query_policy::<LA>))
        .route("/contract_key/{key}", web::get().to(query_contract::<LA>))
  }

  // Set routes for the ArchiveAccess interface
  fn set_route_for_archive_access<AA: 'static + ArchiveAccess + Sync + Send>(self) -> Self {
    self.route("/txn_sid/{sid}", web::get().to(query_txn::<AA>))
        .route("/global_state", web::get().to(query_global_state::<AA>))
        .route("/proof/{sid}", web::get().to(query_proof::<AA>))
        .route("/utxo_map", web::get().to(query_utxo_map::<AA>))
        .route("/utxo_map_checksum",
               web::get().to(query_utxo_map_checksum::<AA>))
        .route("/utxo_partial_map/{sidlist}",
               web::get().to(query_utxo_partial_map::<AA>))
  }

  // Set routes for the LedgerUpdate interface
  fn set_route_for_update<RNG: 'static + Rng + CryptoRng,
                            U: 'static + LedgerUpdate<RNG> + Sync + Send>(
    self)
    -> Self {
    self.route("/submit_transaction/{tx}",
               web::post().to(submit_transaction::<RNG, U>))
  }
}

impl RestfulApiService {
  pub fn create<RNG: 'static + Rng + CryptoRng,
                  LA: 'static + LedgerAccess + ArchiveAccess + LedgerUpdate<RNG> + Sync + Send>(
    ledger_access: Arc<RwLock<LA>>,
    host: &str,
    port: &str)
    -> io::Result<RestfulApiService> {
    let web_runtime = actix_rt::System::new("findora API");
<<<<<<< HEAD
    let addr = format!("{}:{}", host, port);
=======
>>>>>>> 59aa3315

    HttpServer::new(move || {
      App::new().data(ledger_access.clone())
                .set_route::<RNG, LA>(ServiceInterface::LedgerAccess)
                .set_route::<RNG, LA>(ServiceInterface::ArchiveAccess)
                .set_route::<RNG, LA>(ServiceInterface::Update)
    }).bind(&format!("{}:{}", host, port))?
      .start();

    Ok(RestfulApiService { web_runtime })
  }
  // call from a thread; this will block.
  pub fn run(self) -> io::Result<()> {
    self.web_runtime.run()
  }
}

#[cfg(test)]
mod tests {
  use super::*;
  use actix_web::dev::Service;
  use actix_web::{test, web, App};
  use ledger::data_model::{Operation, Transaction};
  use ledger::store::helpers::*;
  use ledger::store::{LedgerState, LedgerUpdate};
  use percent_encoding::{utf8_percent_encode, AsciiSet, CONTROLS};
  use rand::SeedableRng;
  use rand_chacha::ChaChaRng;

  #[test]
  fn test_query_utxo() {}

  #[test]
  fn test_query_txn() {}

  #[test]
  fn test_query_policy() {}

  #[test]
  fn test_query_proof() {}

  #[test]
  fn test_query_contract() {}

  #[test]
  fn test_query_asset() {
    let mut prng = ChaChaRng::from_seed([0u8; 32]);
    let mut state = LedgerState::test_ledger();
    let mut tx = Transaction::default();

    let token_code1 = AssetTypeCode { val: [1; 16] };
    let (public_key, secret_key) = build_keys(&mut prng);

    let asset_body = asset_creation_body(&token_code1, &public_key, true, false, None, None);
    let asset_create = asset_creation_operation(&asset_body, &public_key, &secret_key);
    tx.operations.push(Operation::DefineAsset(asset_create));

    let effect = TxnEffect::compute_effect(state.get_prng(), tx).unwrap();
    {
      let mut block = state.start_block().unwrap();
      state.apply_transaction(&mut block, effect).unwrap();
      state.finish_block(block);
    }

    let mut app = test::init_service(App::new().data(Arc::new(RwLock::new(state)))
                                               .route("/asset_token/{token}",
                                                      web::get().to(query_asset::<LedgerState>)));

    let req = test::TestRequest::get().uri(&format!("/asset_token/{}", token_code1.to_base64()))
                                      .to_request();
    let resp = test::block_on(app.call(req)).unwrap();

    assert!(resp.status().is_success());
  }
  #[test]
  fn test_transaction_and_query() {
    let mut prng = ChaChaRng::from_seed([0u8; 32]);
    let state = LedgerState::test_ledger();
    let mut tx = Transaction::default();

    let token_code1 = AssetTypeCode { val: [1; 16] };
    let (public_key, secret_key) = build_keys(&mut prng);

    let asset_body = asset_creation_body(&token_code1, &public_key, true, false, None, None);
    let asset_create = asset_creation_operation(&asset_body, &public_key, &secret_key);
    tx.operations.push(Operation::DefineAsset(asset_create));

    let mut app =
      test::init_service(App::new().data(Arc::new(RwLock::new(state)))
                                   .route("/submit_transaction/{tx}",
                                          web::post().to(submit_transaction::<ChaChaRng,
                                                                            LedgerState>))
                                   .route("/asset_token/{token}",
                                          web::get().to(query_asset::<LedgerState>)));

    let serialize = serde_json::to_string(&tx).unwrap();
    // Set of invalid URI characters that may appear in a JSON transaction
    // TODO: (Noah) make sure set is complete
    const FRAGMENT: &AsciiSet = &CONTROLS.add(b' ')
                                         .add(b'"')
                                         .add(b'`')
                                         .add(b'{')
                                         .add(b'/')
                                         .add(b'}');
    let uri_string = utf8_percent_encode(&serialize, FRAGMENT).to_string();

    let submit_req = test::TestRequest::post().uri(&format!("/submit_transaction/{}", uri_string))
                                              .to_request();

    let query_req = test::TestRequest::get().uri(&format!("/asset_token/{}",
                                                          token_code1.to_base64()))
                                            .to_request();

    let submit_resp = test::block_on(app.call(submit_req)).unwrap();
    let query_resp = test::block_on(app.call(query_req)).unwrap();

    assert!(submit_resp.status().is_success());
    assert!(query_resp.status().is_success());
  }
}<|MERGE_RESOLUTION|>--- conflicted
+++ resolved
@@ -5,14 +5,7 @@
 extern crate serde_json;
 
 use actix_web::{dev, error, web, App, HttpServer};
-<<<<<<< HEAD
-use ledger::data_model::{
-  AssetPolicyKey, AssetType, AssetTypeCode, CustomAssetPolicy, SmartContract, SmartContractKey,
-  Transaction, TxnSID, TxoSID, Utxo,
-};
-=======
 use ledger::data_model::*;
->>>>>>> 59aa3315
 use ledger::store::{ArchiveAccess, LedgerAccess, LedgerUpdate, TxnEffect};
 use percent_encoding::percent_decode_str;
 use rand::{CryptoRng, Rng};
@@ -348,10 +341,6 @@
     port: &str)
     -> io::Result<RestfulApiService> {
     let web_runtime = actix_rt::System::new("findora API");
-<<<<<<< HEAD
-    let addr = format!("{}:{}", host, port);
-=======
->>>>>>> 59aa3315
 
     HttpServer::new(move || {
       App::new().data(ledger_access.clone())
