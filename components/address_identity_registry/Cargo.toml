[package]
name = "address_identity_registry"
version = "0.0.1"
authors = ["Engineering <engineering@findora.org>"]
edition = "2018"

[[bin]]
name = "repl"
path = "src/bin/repl.rs"

[[bin]]
name = "user"
path = "src/bin/user.rs"

[[bin]]
name = "issuer"
path = "src/bin/issuer.rs"

[[bin]]
name = "verifier"
path = "src/bin/verifier.rs"

[dependencies]
air = { path = "../../libs/ads/air" }
async-std = "1.5.0"
clap = "2.33.0"
colored = "1.9"
cryptohash = { path = "../../libs/cryptohash" }
env_logger = "0.7.1"
futures = "0.3.1"
hex = "0.3.2"
lazy_static = { version = "1.2.0" }
ledger = { path = "../../ledger" }
ledger_standalone = { path = "../ledger_standalone" }
log = "0.4.0"
pretty_env_logger = "0.3"
rmp-serde = "0.13.7"
rand_chacha = "0.2.0"
rand_core = { version = "0.5", default-features = false, features = ["alloc"] }
reqwest = { version = "0.10", features = ["json"] }
rustyline = "6.0.0"
serde = { version = "1.0.99", features = ["derive"] }
serde_derive = "1.0"
serde_json = "1.0.40"
sha2 = "0.8.0"
submission_server = { path = "../submission_server" }
tokio = { version = "0.2", features = ["full", "macros"] }
txn_builder = { path = "../txn_builder" }
percent-encoding = "2.1.0"
warp = "0.2"
<<<<<<< HEAD
zei = { git = "ssh://git@github.com/findoraorg/zei" }
=======
zei = { git = "ssh://git@github.com/findoraorg/zei", tag = "v0.0.1" }
>>>>>>> 1fa98e4e
<|MERGE_RESOLUTION|>--- conflicted
+++ resolved
@@ -48,8 +48,4 @@
 txn_builder = { path = "../txn_builder" }
 percent-encoding = "2.1.0"
 warp = "0.2"
-<<<<<<< HEAD
-zei = { git = "ssh://git@github.com/findoraorg/zei" }
-=======
-zei = { git = "ssh://git@github.com/findoraorg/zei", tag = "v0.0.1" }
->>>>>>> 1fa98e4e
+zei = { git = "ssh://git@github.com/findoraorg/zei" }