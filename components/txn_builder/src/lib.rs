--- conflicted
+++ resolved
@@ -76,13 +76,7 @@
                                                .collect();
     let input_oars: Result<Vec<OpenAssetRecord>, _> =
       transfer_from.iter()
-<<<<<<< HEAD
-                   .map(|(_, ref ba, _, ref sk)| {
-                     open_asset_record(&ba, &sk).or(Err(PlatformError::ZeiError))
-                   })
-=======
-                   .map(|(_, ref ba, _, _, ref sk)| open_asset_record(&ba, &sk))
->>>>>>> fd1b3dbe
+                   .map(|(_, ref ba, _, ref sk)| open_asset_record(&ba, &sk))
                    .collect();
     let input_oars = input_oars?;
     let input_total: u64 = input_amounts.iter().sum();
