#![deny(warnings)]
extern crate ledger;
extern crate serde;
extern crate zei;
#[macro_use]
extern crate serde_derive;

use credentials::{
  CredCommitment, CredIssuerPublicKey, CredPoK, CredUserPublicKey, CredUserSecretKey,
};
use curve25519_dalek::scalar::Scalar;
use ledger::data_model::errors::PlatformError;
use ledger::data_model::*;
use ledger::policies::Fraction;
use ledger::policy_script::{Policy, PolicyGlobals, TxnCheckInputs, TxnPolicyData};
use ledger::{error_location, inv_fail};
use rand_chacha::ChaChaRng;
use rand_core::{CryptoRng, RngCore, SeedableRng};
use sparse_merkle_tree::Key;
use std::cmp::Ordering;
use std::collections::HashSet;
use zei::api::anon_creds::{
  ac_confidential_open_commitment, ACCommitment, ACCommitmentKey, ConfidentialAC, Credential,
};
use zei::serialization::ZeiFromToBytes;
use zei::setup::PublicParams;
use zei::xfr::asset_record::{
  build_blind_asset_record, build_open_asset_record, open_blind_asset_record, AssetRecordType,
};
use zei::xfr::lib::XfrNotePolicies;
use zei::xfr::sig::{XfrKeyPair, XfrPublicKey};
use zei::xfr::structs::{
  AssetRecord, AssetRecordTemplate, AssetTracingPolicies, AssetTracingPolicy, BlindAssetRecord,
  OpenAssetRecord, OwnerMemo,
};

macro_rules! no_transfer_err {
  () => {
    inv_fail!("Transaction has not yet been finalized".to_string())
  };
}

#[derive(Deserialize, Serialize, PartialEq)]
pub enum PolicyChoice {
  Fungible(),
  LoanToken(Fraction, AssetTypeCode, u64),
}

impl Default for PolicyChoice {
  fn default() -> Self {
    Self::Fungible()
  }
}

fn debt_policy() -> Policy {
  use ledger::policy_script::*;
  Policy { num_id_globals: 1,
           num_rt_globals: 2,
           num_amt_globals: 1,
           num_frac_globals: 1,
           init_check: TxnCheck { name: "init_txn".to_string(),
                                  in_params: vec![],
                                  out_params: vec![],
                                  id_ops: vec![],
                                  rt_ops: vec![],
                                  fraction_ops: vec![FractionOp::Const(Fraction::new(0, 1)),
                                                     FractionOp::Var(FractionVar(0)),
                                                     FractionOp::Const(Fraction::new(1, 1)),],
                                  amount_ops: vec![AmountOp::Const(0),
                                                   AmountOp::Var(AmountVar(0)),],
                                  bool_ops: vec![BoolOp::FracGe(FractionVar(1),
                                                                FractionVar(1)),
                                                 BoolOp::FracGe(FractionVar(2),
                                                                FractionVar(1)),
                                                 BoolOp::FracEq(FractionVar(2),
                                                                FractionVar(1)),
                                                 BoolOp::Not(BoolVar(2)),
                                                 BoolOp::FracGe(FractionVar(2),
                                                                FractionVar(1)),
                                                 BoolOp::And(BoolVar(3), BoolVar(4)),
                                                 BoolOp::FracGe(FractionVar(3),
                                                                FractionVar(1)),
                                                 BoolOp::FracEq(FractionVar(3),
                                                                FractionVar(2)),
                                                 BoolOp::Not(BoolVar(7)),
                                                 BoolOp::FracGe(FractionVar(3),
                                                                FractionVar(2)),
                                                 BoolOp::And(BoolVar(8), BoolVar(9)),
                                                 BoolOp::AmtGe(AmountVar(1), AmountVar(1)),
                                                 BoolOp::AmtGe(AmountVar(2), AmountVar(1)),],
                                  assertions: vec![BoolVar(0),
                                                   BoolVar(1),
                                                   BoolVar(5),
                                                   BoolVar(6),
                                                   BoolVar(10),
                                                   BoolVar(11),
                                                   BoolVar(12),],
                                  required_signatures: vec![],
                                  txn_template: vec![] },
           txn_choices: vec![
                             TxnCheck { name: "setup_loan".to_string(),
                                        in_params: vec![],
                                        out_params: vec![ResourceTypeVar(0)],
                                        id_ops: vec![
    IdOp::OwnerOf(ResourceVar(0)),
    IdOp::Var(IdVar(0)),
  ],
                                        rt_ops: vec![],
                                        fraction_ops: vec![],
                                        amount_ops: vec![AmountOp::Var(AmountVar(0))],
                                        bool_ops: vec![
    BoolOp::IdEq(IdVar(1), IdVar(2)),
    BoolOp::AmtEq(AmountVar(1), AmountVar(1)),
  ],
                                        assertions: vec![BoolVar(0), BoolVar(1)],
                                        required_signatures: vec![IdVar(0)],
                                        txn_template: vec![TxnOp::Issue(
    AmountVar(1),
    ResourceTypeVar(0),
    ResourceVar(0),
  )], },
                             TxnCheck { name: "start_loan".to_string(),
                                        in_params: vec![
    ResourceTypeVar(0),
    ResourceTypeVar(1),
  ],
                                        out_params: vec![
    ResourceTypeVar(0),
    ResourceTypeVar(1),
  ],
                                        id_ops: vec![
    IdOp::OwnerOf(ResourceVar(0)),
    IdOp::Var(IdVar(0)),
    IdOp::OwnerOf(ResourceVar(1)),
    IdOp::OwnerOf(ResourceVar(2)),
  ],
                                        rt_ops: vec![],
                                        fraction_ops: vec![],
                                        amount_ops: vec![
    AmountOp::AmountOf(ResourceVar(1)),
    AmountOp::AmountOf(ResourceVar(0)),
    AmountOp::Const(0),
    AmountOp::Minus(AmountVar(1), AmountVar(2)),
    AmountOp::Minus(AmountVar(2), AmountVar(2)),
  ],
                                        bool_ops: vec![
    BoolOp::AmtGe(AmountVar(1), AmountVar(2)),
    BoolOp::IdEq(IdVar(1), IdVar(2)),
    BoolOp::IdEq(IdVar(4), IdVar(3)),
    BoolOp::AmtEq(AmountVar(2), AmountVar(2)),
    BoolOp::AmtGe(AmountVar(3), AmountVar(3)),
    BoolOp::AmtEq(AmountVar(4), AmountVar(3)),
    BoolOp::AmtGe(AmountVar(2), AmountVar(2)),
    BoolOp::AmtEq(AmountVar(5), AmountVar(3)),
  ],
                                        assertions: vec![
    BoolVar(0),
    BoolVar(1),
    BoolVar(2),
    BoolVar(3),
    BoolVar(4),
    BoolVar(5),
    BoolVar(6),
    BoolVar(7),
  ],
                                        required_signatures: vec![IdVar(0), IdVar(3)],
                                        txn_template: vec![
    TxnOp::Transfer(AmountVar(2), ResourceVar(1), Some(ResourceVar(3))),
    TxnOp::Transfer(AmountVar(2), ResourceVar(0), Some(ResourceVar(2))),
  ], },
                             TxnCheck { name: "repay_loan".to_string(),
                                        in_params: vec![
    ResourceTypeVar(0),
    ResourceTypeVar(1),
  ],
                                        out_params: vec![
    ResourceTypeVar(0),
    ResourceTypeVar(1),
  ],
                                        id_ops: vec![
    IdOp::OwnerOf(ResourceVar(3)),
    IdOp::OwnerOf(ResourceVar(0)),
  ],
                                        rt_ops: vec![],
                                        fraction_ops: vec![
    FractionOp::Var(FractionVar(0)),
    FractionOp::AmtTimes(AmountVar(1), FractionVar(1)),
  ],
                                        amount_ops: vec![
    AmountOp::AmountOf(ResourceVar(0)),
    AmountOp::AmountOf(ResourceVar(1)),
    AmountOp::Round(FractionVar(2)),
    AmountOp::Minus(AmountVar(2), AmountVar(3)),
    AmountOp::Minus(AmountVar(1), AmountVar(4)),
    AmountOp::Const(0),
    AmountOp::Minus(AmountVar(2), AmountVar(2)),
    AmountOp::Minus(AmountVar(5), AmountVar(5)),
  ],
                                        bool_ops: vec![
    BoolOp::IdEq(IdVar(1), IdVar(2)),
    BoolOp::AmtGe(AmountVar(2), AmountVar(3)),
    BoolOp::AmtGe(AmountVar(1), AmountVar(4)),
    BoolOp::AmtGe(AmountVar(1), AmountVar(5)),
    BoolOp::AmtGe(AmountVar(6), AmountVar(6)),
    BoolOp::AmtGe(AmountVar(2), AmountVar(2)),
    BoolOp::AmtEq(AmountVar(7), AmountVar(6)),
    BoolOp::AmtGe(AmountVar(5), AmountVar(5)),
    BoolOp::AmtEq(AmountVar(8), AmountVar(6)),
  ],
                                        assertions: vec![
    BoolVar(0),
    BoolVar(1),
    BoolVar(2),
    BoolVar(3),
    BoolVar(4),
    BoolVar(5),
    BoolVar(6),
    BoolVar(7),
    BoolVar(8),
  ],
                                        required_signatures: vec![],
                                        txn_template: vec![
    TxnOp::Transfer(AmountVar(4), ResourceVar(0), None),
    TxnOp::Transfer(AmountVar(5), ResourceVar(0), Some(ResourceVar(2))),
    TxnOp::Transfer(AmountVar(2), ResourceVar(1), Some(ResourceVar(3))),
  ], },
  ] }
}

fn debt_globals(code: &AssetTypeCode,
                borrower: &XfrPublicKey,
                interest_rate: Fraction,
                fiat_type: AssetTypeCode,
                amount: u64)
                -> PolicyGlobals {
  PolicyGlobals { id_vars: vec![*borrower],
                  rt_vars: vec![(*code).val, fiat_type.val],
                  amt_vars: vec![amount],
                  frac_vars: vec![interest_rate] }
}

fn policy_from_choice(code: &AssetTypeCode,
                      borrower: &XfrPublicKey,
                      c: PolicyChoice)
                      -> Option<(Box<Policy>, PolicyGlobals)> {
  match c {
    PolicyChoice::Fungible() => None,
    PolicyChoice::LoanToken(interest_rate, fiat_type, amount) => {
      Some((Box::new(debt_policy()),
            debt_globals(code, borrower, interest_rate, fiat_type, amount)))
    }
  }
}

pub trait BuildsTransactions {
  fn transaction(&self) -> &Transaction;
  fn sign(&mut self, kp: &XfrKeyPair) -> &mut Self;
  fn add_memo(&mut self, memo: Memo) -> &mut Self;
  fn add_policy_option(&mut self, token_code: AssetTypeCode, which_check: String) -> &mut Self;
  #[allow(clippy::too_many_arguments)]
  fn add_operation_create_asset(&mut self,
                                key_pair: &XfrKeyPair,
                                token_code: Option<AssetTypeCode>,
                                asset_rules: AssetRules,
                                memo: &str,
                                policy_choice: PolicyChoice)
                                -> Result<&mut Self, PlatformError>;
  fn add_operation_issue_asset(&mut self,
                               key_pair: &XfrKeyPair,
                               token_code: &AssetTypeCode,
                               seq_num: u64,
                               records: &[(TxOutput, Option<OwnerMemo>)])
                               -> Result<&mut Self, PlatformError>;
  #[allow(clippy::too_many_arguments)]
  fn add_operation_transfer_asset(&mut self,
                                  keys: &XfrKeyPair,
                                  input_sids: Vec<TxoRef>,
                                  input_records: &[OpenAssetRecord],
                                  input_tracing_policies: Vec<Option<AssetTracingPolicy>>,
                                  input_identity_commitments: Vec<Option<ACCommitment>>,
                                  output_records: &[AssetRecord],
                                  output_identity_commitments: Vec<Option<ACCommitment>>)
                                  -> Result<&mut Self, PlatformError>;
  fn add_operation_air_assign(&mut self,
                              key_pair: &XfrKeyPair,
                              addr: CredUserPublicKey,
                              data: CredCommitment,
                              issuer_pk: CredIssuerPublicKey,
                              pok: CredPoK)
                              -> Result<&mut Self, PlatformError>;
  fn add_operation_kv_update(&mut self,
                             auth_key_pair: &XfrKeyPair,
                             index: &Key,
                             seq_num: u64,
                             data: Option<&KVHash>)
                             -> Result<&mut Self, PlatformError>;
  fn add_operation_update_memo(&mut self,
                               auth_key_pair: &XfrKeyPair,
                               asset_code: AssetTypeCode,
                               new_memo: &str)
                               -> &mut Self;

  fn serialize(&self) -> Vec<u8>;
  fn serialize_str(&self) -> String;

  fn add_operation(&mut self, op: Operation) -> &mut Self;

  fn add_basic_issue_asset(&mut self,
                           key_pair: &XfrKeyPair,
                           token_code: &AssetTypeCode,
                           seq_num: u64,
                           amount: u64,
                           confidentiality_flags: AssetRecordType,
                           zei_params: &PublicParams)
                           -> Result<&mut Self, PlatformError> {
    let mut prng = ChaChaRng::from_entropy();
    let ar = AssetRecordTemplate::with_no_asset_tracking(amount,
                                                         token_code.val,
                                                         confidentiality_flags,
                                                         key_pair.get_pk());

    let (ba, _, owner_memo) = build_blind_asset_record(&mut prng, &zei_params.pc_gens, &ar, vec![]);
    self.add_operation_issue_asset(key_pair,
                                   token_code,
                                   seq_num,
<<<<<<< HEAD
                                   &[(TxOutput(ba, None), owner_memo)])
=======
                                   &[(TxOutput { record: ba }, owner_memo)])
>>>>>>> 8d378719
  }

  #[allow(clippy::comparison_chain)]
  #[allow(clippy::too_many_arguments)]
  fn add_basic_transfer_asset(&mut self,
                              key_pair: &XfrKeyPair,
                              transfer_from: &[(&TxoRef,
                                 &BlindAssetRecord,
                                 u64,
                                 &Option<OwnerMemo>)],
                              input_tracing_policies: Vec<Option<AssetTracingPolicy>>,
                              input_identity_commitments: Vec<Option<ACCommitment>>,
                              transfer_to: &[(u64, &AccountAddress)],
                              output_tracing_policies: Vec<Option<AssetTracingPolicy>>,
                              output_identity_commitments: Vec<Option<ACCommitment>>)
                              -> Result<&mut Self, PlatformError> {
    // TODO(fernando): where to get prng
    let mut prng: ChaChaRng;
    prng = ChaChaRng::from_entropy();

    let input_sids: Vec<TxoRef> = transfer_from.iter()
                                               .map(|(ref txo_sid, _, _, _)| *(*txo_sid))
                                               .collect();
    let input_amounts: Vec<u64> = transfer_from.iter()
                                               .map(|(_, _, amount, _)| *amount)
                                               .collect();
    let input_oars: Result<Vec<OpenAssetRecord>, _> =
      transfer_from.iter()
                   .map(|(_, ref ba, _, owner_memo)| {
                     open_blind_asset_record(&ba, owner_memo, &key_pair.get_sk_ref())
                   })
                   .collect();
    let input_oars = input_oars.map_err(|e| PlatformError::ZeiError(error_location!(), e))?;
    let input_total: u64 = input_amounts.iter().sum();
    let mut partially_consumed_inputs = Vec::new();
    for ((input_amount, oar), input_tracing_policy) in
      input_amounts.iter()
                   .zip(input_oars.iter())
                   .zip(input_tracing_policies.iter())
    {
      if input_amount > oar.get_amount() {
        return Err(PlatformError::InputsError(error_location!()));
      } else if input_amount < oar.get_amount() {
        let mut policies = AssetTracingPolicies::new();
        if let Some(policy) = &input_tracing_policy {
          policies.add(policy.clone());
        }
        let ar = AssetRecordTemplate::with_asset_tracking(oar.get_amount() - input_amount,
                                                          *oar.get_asset_type(),
                                                          oar.get_record_type(),
                                                          *oar.get_pub_key(),
                                                          policies);
        partially_consumed_inputs.push(ar);
      }
    }
    let output_total = transfer_to.iter().fold(0, |acc, (amount, _)| acc + amount);
    if input_total != output_total {
      return Err(PlatformError::InputsError(error_location!()));
    }
    let asset_type = input_oars[0].get_asset_type();
    let asset_record_type = input_oars[0].get_record_type();
    let mut output_ars_templates = Vec::new();
    for ((amount, ref addr), output_tracing_policy) in
      transfer_to.iter().zip(output_tracing_policies.iter())
    {
      let mut policies = AssetTracingPolicies::new();
      if let Some(policy) = output_tracing_policy {
        policies.add(policy.clone())
      }
      let template = AssetRecordTemplate::with_asset_tracking(*amount,
                                                              *asset_type,
                                                              asset_record_type,
                                                              addr.key,
                                                              policies);
      output_ars_templates.push(template);
    }
    output_ars_templates.append(&mut partially_consumed_inputs);
    let output_ars: Result<Vec<AssetRecord>, _> =
      output_ars_templates.iter()
                          .map(|x| AssetRecord::from_template_no_identity_tracking(&mut prng, x))
                          .collect();
    let output_ars = output_ars.map_err(|e| PlatformError::ZeiError(error_location!(), e))?;
    self.add_operation_transfer_asset(&key_pair,
                                      input_sids,
                                      &input_oars,
                                      input_tracing_policies,
                                      input_identity_commitments,
                                      &output_ars,
                                      output_identity_commitments)?;
    Ok(self)
  }
}

#[derive(Debug, Serialize, Deserialize)]
pub struct TransactionBuilder {
  txn: Transaction,
  outputs: u64,
  no_replay_token: NoReplayToken,
}

impl TransactionBuilder {
  pub fn get_owner_memo_ref(&self, idx: usize) -> Option<&OwnerMemo> {
    self.txn.get_owner_memos_ref()[idx]
  }

  pub fn get_output_ref(&self, idx: usize) -> TxOutput {
    self.txn.get_outputs_ref(true)[idx].clone()
  }

  pub fn from_seq_id(seq_id: u64) -> Self {
    let mut prng = ChaChaRng::from_entropy();
    let no_replay_token = NoReplayToken::new(&mut prng, seq_id);
    TransactionBuilder { txn: Transaction::from_seq_id(seq_id),
                         outputs: 0,
                         no_replay_token }
  }
}

impl BuildsTransactions for TransactionBuilder {
  fn transaction(&self) -> &Transaction {
    &self.txn
  }
  fn add_memo(&mut self, memo: Memo) -> &mut Self {
    self.txn.body.memos.push(memo);
    self
  }

  fn add_policy_option(&mut self, token_code: AssetTypeCode, which_check: String) -> &mut Self {
    if self.txn.body.policy_options.is_none() {
      self.txn.body.policy_options = Some(TxnPolicyData(vec![]));
    }
    self.txn
        .body
        .policy_options
        .as_mut()
        .unwrap()
        .0
        .push((token_code, TxnCheckInputs { which_check }));
    self
  }

  fn add_operation_create_asset(&mut self,
                                key_pair: &XfrKeyPair,
                                token_code: Option<AssetTypeCode>,
                                asset_rules: AssetRules,
                                memo: &str,
                                policy_choice: PolicyChoice)
                                -> Result<&mut Self, PlatformError> {
    let token_code = match token_code {
      Some(code) => code,
      None => AssetTypeCode::gen_random(),
    };
    let pol = policy_from_choice(&token_code, key_pair.get_pk_ref(), policy_choice);
    let iss_keypair = IssuerKeyPair { keypair: &key_pair };
    self.txn.add_operation(Operation::DefineAsset(DefineAsset::new(DefineAssetBody::new(&token_code, &IssuerPublicKey { key: *key_pair.get_pk_ref() }, asset_rules, Some(Memo(memo.into())), Some(ConfidentialMemo {}), pol)?, &iss_keypair)?));

    Ok(self)
  }
  fn add_operation_issue_asset(&mut self,
                               key_pair: &XfrKeyPair,
                               token_code: &AssetTypeCode,
                               seq_num: u64,
                               records_and_memos: &[(TxOutput, Option<OwnerMemo>)])
                               -> Result<&mut Self, PlatformError> {
    let iss_keypair = IssuerKeyPair { keypair: &key_pair };

    self.txn
        .add_operation(Operation::IssueAsset(IssueAsset::new(IssueAssetBody::new(token_code,
                                                                                 seq_num,
                                                                                 &records_and_memos)?,
                                                             &iss_keypair)?));
    Ok(self)
  }

  fn add_operation_transfer_asset(&mut self,
                                  keys: &XfrKeyPair,
                                  input_sids: Vec<TxoRef>,
                                  input_records: &[OpenAssetRecord],
                                  input_tracing_policies: Vec<Option<AssetTracingPolicy>>,
                                  _input_identity_commitments: Vec<Option<ACCommitment>>,
                                  output_records: &[AssetRecord],
                                  _output_identity_commitments: Vec<Option<ACCommitment>>)
                                  -> Result<&mut Self, PlatformError> {
    // TODO(joe/noah): keep a prng around somewhere?
    let mut prng: ChaChaRng;
    prng = ChaChaRng::from_entropy();
    let mut input_asset_records = vec![];
    for (oar, tracing_policy) in input_records.iter().zip(input_tracing_policies.iter()) {
      let mut policies = AssetTracingPolicies::new();
      if let Some(policy) = tracing_policy {
        policies.add(policy.clone());
      }
      input_asset_records.push(AssetRecord::from_open_asset_record_with_asset_tracking_but_no_identity(
        oar.clone(),
        policies,

      ).map_err(|e| PlatformError::ZeiError(error_location!(), e))?);
    }

    let mut xfr = TransferAsset::new(TransferAssetBody::new(&mut prng,
                                                            input_sids,
                                                            &input_asset_records[..],
                                                            output_records,
                                                            None,
                                                            vec![],
                                                            TransferType::Standard)?)?;
    xfr.sign(&keys);

    self.txn.add_operation(Operation::TransferAsset(xfr));
    Ok(self)
  }
  fn add_operation_kv_update(&mut self,
                             auth_key_pair: &XfrKeyPair,
                             index: &Key,
                             seq_num: u64,
                             hash: Option<&KVHash>)
                             -> Result<&mut Self, PlatformError> {
    let update = KVUpdate::new((*index, hash.cloned()), seq_num, auth_key_pair);
    self.txn.add_operation(Operation::KVStoreUpdate(update));
    Ok(self)
  }
  fn add_operation_air_assign(&mut self,
                              key_pair: &XfrKeyPair,
                              addr: CredUserPublicKey,
                              data: CredCommitment,
                              issuer_pk: CredIssuerPublicKey,
                              pok: CredPoK)
                              -> Result<&mut Self, PlatformError> {
    let xfr = AIRAssign::new(AIRAssignBody::new(addr,
                                                data,
                                                issuer_pk,
                                                pok,
                                                self.txn.body.no_replay_token)?,
                             key_pair)?;
    self.txn.add_operation(Operation::AIRAssign(xfr));
    Ok(self)
  }

  fn add_operation_update_memo(&mut self,
                               auth_key_pair: &XfrKeyPair,
                               asset_code: AssetTypeCode,
                               new_memo: &str)
                               -> &mut Self {
    let new_memo = Memo(new_memo.into());
    let mut memo_update = UpdateMemo::new(UpdateMemoBody { new_memo,
                                                           asset_type: asset_code,
                                                           no_replay_token:
                                                             self.txn.body.no_replay_token },
                                          auth_key_pair);
    memo_update.pubkey = auth_key_pair.get_pk();
    let op = Operation::UpdateMemo(memo_update);
    self.txn.add_operation(op);
    self
  }

  fn add_operation(&mut self, op: Operation) -> &mut Self {
    self.txn.add_operation(op);
    self
  }

  fn sign(&mut self, kp: &XfrKeyPair) -> &mut Self {
    self.txn.sign(kp);
    self
  }

  fn serialize(&self) -> Vec<u8> {
    // Unwrap is safe beacuse the underlying transaction is guaranteed to be serializable.
    let j = serde_json::to_string(&self.txn).unwrap();
    j.as_bytes().to_vec()
  }

  fn serialize_str(&self) -> String {
    // Unwrap is safe because the underlying transaction is guaranteed to be serializable.
    serde_json::to_string(&self.txn).unwrap()
  }
}

/// Generates an asset record from an asset record template using optional identity proof.
/// Returns the asset record, amount blinds, and type blind.
pub(crate) fn build_record_and_get_blinds<R: CryptoRng + RngCore>(
  prng: &mut R,
  template: &AssetRecordTemplate,
  identity_proof: Option<ConfidentialAC>)
  -> Result<(AssetRecord, (Scalar, Scalar), Scalar), PlatformError> {
  // Check input consistency:
  // - if no policy, then no identity proof needed
  // - if policy and identity tracking, then identity proof is needed
  // - if policy but no identity tracking, then no identity proof is needed
  // TODO (fernando) this code does not handle more than one policy, hence the following assert
  // REDMINE #104
  assert!(template.asset_tracing_policies.len() <= 1);
  let asset_tracing = !template.asset_tracing_policies.is_empty();
  if !asset_tracing && identity_proof.is_some()
     || asset_tracing
        && (template.asset_tracing_policies
                    .get_policy(0)
                    .as_ref()
                    .unwrap()
                    .identity_tracking
                    .is_some()
            && identity_proof.is_none()
            || template.asset_tracing_policies
                       .get_policy(0)
                       .as_ref()
                       .unwrap()
                       .identity_tracking
                       .is_none()
               && identity_proof.is_some())
  {
    return Err(PlatformError::InputsError(error_location!()));
  }
  // 1. get ciphertext and proofs from identity proof structure
  let (attr_ctext, reveal_proof) = match identity_proof {
    None => (None, None),
    Some(conf_ac) => {
      let (c, p) = conf_ac.get_fields();
      (Some(c), Some(p))
    }
  };
  // 2. Use record template and ciphertexts to build open asset record
  let params = PublicParams::new();
  let (open_asset_record, asset_tracing_memos, owner_memo) =
    build_open_asset_record(prng, &params.pc_gens, template, vec![attr_ctext]);
  // 3. Return record input containing open asset record, tracking policy, identity reveal proof,
  //    asset_tracer_memo, and owner_memo

  let mut identity_proofs = vec![];
  if reveal_proof.is_some() {
    identity_proofs.push(reveal_proof);
  }

  Ok((AssetRecord { open_asset_record: open_asset_record.clone(),
                    tracking_policies: template.asset_tracing_policies.clone(),
                    identity_proofs,
                    owner_memo,
                    asset_tracers_memos: asset_tracing_memos },
      open_asset_record.amount_blinds,
      open_asset_record.type_blind))
}

// TransferOperationBuilder constructs transfer operations using the factory pattern
// Inputs and outputs are added iteratively before being signed by all input record owners
//
// Example usage:
//
//    let alice = XfrKeyPair::generate(&mut prng);
//    let bob = XfrKeyPair::generate(&mut prng);
//
//    let ar = AssetRecord::new(1000, code_1.val, *alice.get_pk_ref()).unwrap();
//    let ba = build_blind_asset_record(&mut prng, &params.pc_gens, &ar_1, false, false, &None);
//
//    let builder = TransferOperationBuilder::new()..add_input(TxoRef::Relative(1),
//                                       open_blind_asset_record(&ba, alice.get_sk_ref()).unwrap(),
//                                       None,
//                                       20)?
//                            .add_output(20, bob.get_pk_ref(), code_1)?
//                            .balance()?
//                            .create(TransferType::Standard)?
//                            .sign(&alice)?;
//
#[derive(Serialize, Deserialize, Default)]
pub struct TransferOperationBuilder {
  input_sids: Vec<TxoRef>,
  spend_amounts: Vec<u64>, // Amount of each input record to spend, the rest will be refunded if user calls balance
  input_records: Vec<AssetRecord>,
  inputs_tracing_policies: Vec<AssetTracingPolicies>,
  input_identity_commitments: Vec<Option<ACCommitment>>,
  output_records: Vec<AssetRecord>,
  outputs_tracing_policies: Vec<AssetTracingPolicies>,
  output_identity_commitments: Vec<Option<ACCommitment>>,
  transfer: Option<TransferAsset>,
  transfer_type: TransferType,
}

impl TransferOperationBuilder {
  pub fn new() -> Self {
    Self::default()
  }

  // TxoRef is the location of the input on the ledger and the amount is how much of the record
  // should be spent in the transfer. See tests for example usage.
  pub fn add_input(&mut self,
                   txo_sid: TxoRef,
                   open_ar: OpenAssetRecord,
                   tracing_policies: Option<AssetTracingPolicies>,
                   identity_commitment: Option<ACCommitment>,
                   amount: u64)
                   -> Result<&mut Self, PlatformError> {
    if self.transfer.is_some() {
      return Err(inv_fail!("Cannot mutate a transfer that has been signed".to_string()));
    }
    let policies = tracing_policies.unwrap_or_default();

    let asset_record =
      AssetRecord::from_open_asset_record_with_asset_tracking_but_no_identity(
        open_ar,
        policies.clone())
        .map_err(|e| PlatformError::ZeiError(error_location!(), e))?;
    self.input_sids.push(txo_sid);
    self.input_records.push(asset_record);
    self.inputs_tracing_policies.push(policies);
    self.input_identity_commitments.push(identity_commitment);
    self.spend_amounts.push(amount);
    Ok(self)
  }

  pub fn add_output(&mut self,
                    asset_record_template: &AssetRecordTemplate,
                    tracing_policies: Option<AssetTracingPolicies>,
                    identity_commitment: Option<ACCommitment>,
                    credential_record: Option<(&CredUserSecretKey,
                            &Credential,
                            &ACCommitmentKey)>)
                    -> Result<&mut Self, PlatformError> {
    let prng = &mut ChaChaRng::from_entropy();
    if self.transfer.is_some() {
      return Err(inv_fail!("Cannot mutate a transfer that has been signed".to_string()));
    }
    let policies = tracing_policies.unwrap_or_default();
    let ar = if let Some((user_secret_key, credential, commitment_key)) = credential_record {
      AssetRecord::from_template_with_identity_tracking(prng,
                                                        asset_record_template,
                                                        user_secret_key.get_ref(),
                                                        credential,
                                                        commitment_key).unwrap()
    } else {
      AssetRecord::from_template_no_identity_tracking(prng, asset_record_template).unwrap()
    };
    self.output_records.push(ar);
    self.outputs_tracing_policies.push(policies);
    self.output_identity_commitments.push(identity_commitment);
    Ok(self)
  }

  /// Adds output to the records, and stores the asset amount blinds and type blind in the blinds parameter passed in.
  pub fn add_output_and_store_blinds<R: CryptoRng + RngCore>(
    &mut self,
    asset_record_template: &AssetRecordTemplate,
    credential_record: Option<(&CredUserSecretKey, &Credential, &ACCommitmentKey)>,
    prng: &mut R,
    blinds: &mut ((Scalar, Scalar), Scalar))
    -> Result<&mut Self, PlatformError> {
    if self.transfer.is_some() {
      return Err(inv_fail!("Cannot mutate a transfer that has been signed".to_string()));
    }
    let (ar, amount_blinds, type_blind) =
      if let Some((user_secret_key, credential, commitment_key)) = credential_record {
        match asset_record_template.asset_tracing_policies.get_policy(0) {
          None => {
            // identity tracking must have asset_tracking policy
            return Err(PlatformError::InputsError(error_location!()));
          }
          Some(policy) => {
            match &policy.identity_tracking {
              // policy must have a identity tracking policy
              None => {
                return Err(PlatformError::InputsError(error_location!()));
              }
              Some(reveal_policy) => {
                let conf_ac =
                  ac_confidential_open_commitment(prng,
                                                  user_secret_key.get_ref(),
                                                  credential,
                                                  commitment_key,
                                                  &policy.enc_keys.attrs_enc_key,
                                                  &reveal_policy.reveal_map,
                                                  &[]).map_err(|e| {
                                                        PlatformError::ZeiError(error_location!(),
                                                                                e)
                                                      })?;
                build_record_and_get_blinds(prng, &asset_record_template, Some(conf_ac))?
              }
            }
          }
        }
      } else {
        if let Some(policy) = asset_record_template.asset_tracing_policies.get_policy(0) {
          if policy.identity_tracking.is_some() {
            return Err(PlatformError::InputsError(error_location!()));
          }
        }
        build_record_and_get_blinds(prng, &asset_record_template, None)?
      };
    blinds.0 = amount_blinds;
    blinds.1 = type_blind;
    self.output_records.push(ar);
    self.outputs_tracing_policies
        .push(asset_record_template.asset_tracing_policies.clone());
    self.output_identity_commitments.push(None);
    Ok(self)
  }

  // Ensures that outputs and inputs are balanced by adding remainder outputs for leftover asset
  // amounts
  pub fn balance(&mut self) -> Result<&mut Self, PlatformError> {
    let mut prng = ChaChaRng::from_entropy();
    if self.transfer.is_some() {
      return Err(inv_fail!("Cannot mutate a transfer that has been signed".to_string()));
    }
    let spend_total: u64 = self.spend_amounts.iter().sum();
    let mut partially_consumed_inputs = Vec::new();
    for ((spend_amount, ar), policies) in self.spend_amounts
                                              .iter()
                                              .zip(self.input_records.iter())
                                              .zip(self.inputs_tracing_policies.iter())
    {
      let amt = ar.open_asset_record.get_amount();
      match spend_amount.cmp(&amt) {
        Ordering::Greater => {
          return Err(PlatformError::InputsError(error_location!()));
        }
        Ordering::Less => {
          let asset_type = *ar.open_asset_record.get_asset_type();
          let record_type = ar.open_asset_record.get_record_type();
          let recipient = *ar.open_asset_record.get_pub_key();
          let ar_template = AssetRecordTemplate::with_asset_tracking(amt - spend_amount,
                                                                     asset_type,
                                                                     record_type,
                                                                     recipient,
                                                                     policies.clone());
          let ar =
            AssetRecord::from_template_no_identity_tracking(&mut prng, &ar_template).unwrap();
          partially_consumed_inputs.push(ar);
          self.outputs_tracing_policies.push(policies.clone());
          self.output_identity_commitments.push(None);
        }
        _ => {}
      }
    }
    let output_total = self.output_records
                           .iter()
                           .fold(0, |acc, ar| acc + ar.open_asset_record.amount);
    if spend_total != output_total {
      return Err(PlatformError::InputsError(error_location!()));
    }
    self.output_records.append(&mut partially_consumed_inputs);
    Ok(self)
  }

  // Finalize the transaction and prepare for signing. Once called, the transaction cannot be
  // modified.
  pub fn create(&mut self, transfer_type: TransferType) -> Result<&mut Self, PlatformError> {
    let mut prng = ChaChaRng::from_entropy();
    let num_inputs = self.input_records.len();
    let num_outputs = self.output_records.len();
    let xfr_policies = XfrNotePolicies::new(self.inputs_tracing_policies.clone(),
                                            vec![None; num_inputs],
                                            self.outputs_tracing_policies.clone(),
                                            vec![None; num_outputs]);
    let body = TransferAssetBody::new(&mut prng,
                                      self.input_sids.clone(),
                                      &self.input_records,
                                      &self.output_records,
                                      Some(xfr_policies),
                                      vec![],
                                      transfer_type)?;
    self.transfer = Some(TransferAsset::new(body)?);
    Ok(self)
  }

  pub fn get_output_record(&self, idx: usize) -> Option<BlindAssetRecord> {
    self.transfer
        .as_ref()?
        .body
        .transfer
        .outputs
        .get(idx)
        .cloned()
  }

  // All input owners must sign eventually for the transaction to be valid.
  pub fn sign(&mut self, kp: &XfrKeyPair) -> Result<&mut Self, PlatformError> {
    if self.transfer.is_none() {
      return Err(no_transfer_err!());
    }
    self.transfer.as_mut().unwrap().sign(&kp);
    Ok(self)
  }

  pub fn create_input_signature(&self,
                                keypair: &XfrKeyPair)
                                -> Result<IndexedSignature<TransferAssetBody>, PlatformError> {
    let sig = self.transfer
                  .as_ref()
                  .ok_or_else(|| no_transfer_err!())?
                  .create_input_signature(keypair);
    Ok(sig)
  }

  pub fn create_cosignature(&self,
                            keypair: &XfrKeyPair,
                            input_idx: usize)
                            -> Result<IndexedSignature<TransferAssetBody>, PlatformError> {
    let sig = self.transfer
                  .as_ref()
                  .ok_or_else(|| no_transfer_err!())?
                  .create_cosignature(keypair, input_idx);
    Ok(sig)
  }

  pub fn attach_signature(&mut self,
                          sig: IndexedSignature<TransferAssetBody>)
                          -> Result<&mut Self, PlatformError> {
    self.transfer
        .as_mut()
        .ok_or_else(|| no_transfer_err!())?
        .attach_signature(sig)?;
    Ok(self)
  }

  // Add a co-signature for an input.
  pub fn sign_cosignature(&mut self,
                          kp: &XfrKeyPair,
                          input_idx: usize)
                          -> Result<&mut Self, PlatformError> {
    let mut new_transfer = self.transfer
                               .as_mut()
                               .ok_or_else(|| no_transfer_err!())?
                               .clone();
    new_transfer.sign_cosignature(&kp, input_idx);
    Ok(self)
  }

  // Return the transaction operation
  pub fn transaction(&self) -> Result<Operation, PlatformError> {
    if self.transfer.is_none() {
      return Err(no_transfer_err!());
    }
    Ok(Operation::TransferAsset(self.transfer.clone().unwrap()))
  }

  // Checks to see whether all necessary signatures are present and valid
  pub fn validate_signatures(&mut self) -> Result<&mut Self, PlatformError> {
    if self.transfer.is_none() {
      return Err(no_transfer_err!());
    }

    let trn = self.transfer.as_ref().unwrap();
    let mut sig_keys = HashSet::new();
    for sig in &trn.body_signatures {
      if !sig.verify(&trn.body) {
        return Err(inv_fail!("Invalid signature".to_string()));
      }
      sig_keys.insert(sig.address.key.zei_to_bytes());
    }

    for record in &trn.body.transfer.inputs {
      if !sig_keys.contains(&record.public_key.zei_to_bytes()) {
        return Err(inv_fail!("Not all signatures present".to_string()));
      }
    }
    Ok(self)
  }
}

#[cfg(test)]
mod tests {
  use super::*;
  use ledger::data_model::TxoRef;
  use rand_chacha::ChaChaRng;
  use rand_core::SeedableRng;
  use zei::setup::PublicParams;
  use zei::xfr::asset_record::AssetRecordType::NonConfidentialAmount_NonConfidentialAssetType;
  use zei::xfr::asset_record::{build_blind_asset_record, open_blind_asset_record};
  use zei::xfr::sig::XfrKeyPair;

  // Defines an asset type
  #[derive(Clone, Debug, Eq, PartialEq)]
  struct AssetType(pub u8);

  #[derive(Clone, Debug, Eq, PartialEq)]
  struct KeyPair(pub u8);

  #[derive(Clone, Debug, Eq, PartialEq)]
  struct TxoReference(pub u64);

  // Defines an input record
  // (type, amount, conf_type, conf_amount, traceable)
  #[derive(Clone, Debug, Eq, PartialEq)]
  struct InputRecord(pub u64, pub AssetType, pub bool, pub bool, pub bool);

  // Defines an output record
  // (amount, asset type, keypair)
  #[derive(Clone, Debug, Eq, PartialEq)]
  struct OutputRecord(pub u64, pub AssetType, pub KeyPair);

  #[test]
  fn test_transfer_op_builder() -> Result<(), PlatformError> {
    let mut prng = ChaChaRng::from_entropy();
    let params = PublicParams::new();
    let code_1 = AssetTypeCode::gen_random();
    let code_2 = AssetTypeCode::gen_random();
    let alice = XfrKeyPair::generate(&mut prng);
    let bob = XfrKeyPair::generate(&mut prng);
    let charlie = XfrKeyPair::generate(&mut prng);
    let ben = XfrKeyPair::generate(&mut prng);

    let ar_1 =
      AssetRecordTemplate::with_no_asset_tracking(1000,
                                                  code_1.val,
                                                  NonConfidentialAmount_NonConfidentialAssetType,
                                                  alice.get_pk());
    let ar_2 =
      AssetRecordTemplate::with_no_asset_tracking(1000,
                                                  code_2.val,
                                                  NonConfidentialAmount_NonConfidentialAssetType,
                                                  bob.get_pk());
    let (ba_1, _, memo1) = build_blind_asset_record(&mut prng, &params.pc_gens, &ar_1, vec![]);
    let (ba_2, _, memo2) = build_blind_asset_record(&mut prng, &params.pc_gens, &ar_2, vec![]);

    // Attempt to spend too much
    let mut invalid_outputs_transfer_op = TransferOperationBuilder::new();
    let output_template =
      AssetRecordTemplate::with_no_asset_tracking(25,
                                                  code_1.val,
                                                  NonConfidentialAmount_NonConfidentialAssetType,
                                                  bob.get_pk());
    let res =
      invalid_outputs_transfer_op.add_input(TxoRef::Relative(1),
                                            open_blind_asset_record(&ba_1,
                                                                    &memo1,
                                                                    alice.get_sk_ref()).unwrap(),
                                            None,
                                            None,
                                            20)?
                                 .add_output(&output_template, None, None, None)?
                                 .balance();

    assert!(res.is_err());

    // Change transaction after signing
    let mut invalid_sig_op = TransferOperationBuilder::new();
    let output_template =
      AssetRecordTemplate::with_no_asset_tracking(20,
                                                  code_1.val,
                                                  NonConfidentialAmount_NonConfidentialAssetType,
                                                  bob.get_pk());
    let res = invalid_sig_op.add_input(TxoRef::Relative(1),
                                       open_blind_asset_record(&ba_1, &memo1,alice.get_sk_ref()).unwrap(),
                                       None,
                                       None,
                                       20)?
                            .add_output(&output_template, None, None, None)?
                            .balance()?
                            .create(TransferType::Standard)?
                            .sign(&alice)?
                            .add_output(&output_template, None, None, None);
    assert!(res.is_err());

    // Not all signatures present
    let mut missing_sig_op = TransferOperationBuilder::new();
    let output_template =
      AssetRecordTemplate::with_no_asset_tracking(20,
                                                  code_1.val,
                                                  NonConfidentialAmount_NonConfidentialAssetType,
                                                  bob.get_pk());
    let res = missing_sig_op.add_input(TxoRef::Relative(1),
                                       open_blind_asset_record(&ba_1, &memo1,alice.get_sk_ref()).unwrap(),
                                       None,
                                       None,
                                       20)?
                            .add_output(&output_template, None, None, None)?
                            .balance()?
                            .create(TransferType::Standard)?
                            .validate_signatures();

    assert!(&res.is_err());

    // Finally, test a valid transfer
    let output_bob5_code1_template =
      AssetRecordTemplate::with_no_asset_tracking(5,
                                                  code_1.val,
                                                  NonConfidentialAmount_NonConfidentialAssetType,
                                                  bob.get_pk());
    let output_charlie13_code1_template =
      AssetRecordTemplate::with_no_asset_tracking(13,
                                                  code_1.val,
                                                  NonConfidentialAmount_NonConfidentialAssetType,
                                                  charlie.get_pk());
    let output_ben2_code1_template =
      AssetRecordTemplate::with_no_asset_tracking(2,
                                                  code_1.val,
                                                  NonConfidentialAmount_NonConfidentialAssetType,
                                                  ben.get_pk());
    let output_bob5_code2_template =
      AssetRecordTemplate::with_no_asset_tracking(5,
                                                  code_2.val,
                                                  NonConfidentialAmount_NonConfidentialAssetType,
                                                  bob.get_pk());
    let output_charlie13_code2_template =
      AssetRecordTemplate::with_no_asset_tracking(13,
                                                  code_2.val,
                                                  NonConfidentialAmount_NonConfidentialAssetType,
                                                  charlie.get_pk());
    let output_ben2_code2_template =
      AssetRecordTemplate::with_no_asset_tracking(2,
                                                  code_2.val,
                                                  NonConfidentialAmount_NonConfidentialAssetType,
                                                  ben.get_pk());
    let _valid_transfer_op =
      TransferOperationBuilder::new()
      .add_input(TxoRef::Relative(1), open_blind_asset_record(&ba_1, &memo1, alice.get_sk_ref()).unwrap(), None, None, 20)?
      .add_input(TxoRef::Relative(2), open_blind_asset_record(&ba_2, &memo2, bob.get_sk_ref()).unwrap(), None, None, 20)?
      .add_output(&output_bob5_code1_template, None, None, None)?
      .add_output(&output_charlie13_code1_template, None, None, None)?
      .add_output(&output_ben2_code1_template, None, None, None)?
      .add_output(&output_bob5_code2_template, None, None, None)?
      .add_output(&output_charlie13_code2_template, None, None, None)?
      .add_output(&output_ben2_code2_template, None, None, None)?
      .balance()?
      .create(TransferType::Standard)?
      .sign(&alice)?
      .sign(&bob)?
      .transaction()?;
    Ok(())
  }
}<|MERGE_RESOLUTION|>--- conflicted
+++ resolved
@@ -323,11 +323,9 @@
     self.add_operation_issue_asset(key_pair,
                                    token_code,
                                    seq_num,
-<<<<<<< HEAD
-                                   &[(TxOutput(ba, None), owner_memo)])
-=======
-                                   &[(TxOutput { record: ba }, owner_memo)])
->>>>>>> 8d378719
+                                   &[(TxOutput { record: ba,
+                                                 lien: None },
+                                      owner_memo)])
   }
 
   #[allow(clippy::comparison_chain)]
