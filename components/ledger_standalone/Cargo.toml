[package]
name = "ledger_standalone"
version = "0.1.0"
authors = ["Engineering <engineering@findora.org>"]
edition = "2018"

[[bin]]
name = "ledger_standalone"
path = "src/ledger_standalone.rs"

[dependencies]
ledger_api_service = { path = "../ledger_api_service" }
submission_api = { path = "../submission_api" }
ledger = { path = "../../ledger" }
<<<<<<< HEAD
submission_server = { path = "../submission_server" }
=======
env_logger = "0.7.1"
ledger_app = { path = "../ledger_app" }
>>>>>>> 6e7b8143
findora = { path = "../../findora" }
rand_chacha = "0.2.0"
rand_core = { version = "0.5", default-features = false, features = ["alloc"] }
serde = "1.0"
serde_derive = "1.0"
serde_json = "1.0"
zei = { git = "ssh://git@github.com/findoraorg/zei" }

[dev-dependencies]
quickcheck = "0.8"
quickcheck_macros = "0.8"
<|MERGE_RESOLUTION|>--- conflicted
+++ resolved
@@ -9,21 +9,17 @@
 path = "src/ledger_standalone.rs"
 
 [dependencies]
+findora = { path = "../../findora" }
+env_logger = "0.7.1"
 ledger_api_service = { path = "../ledger_api_service" }
-submission_api = { path = "../submission_api" }
 ledger = { path = "../../ledger" }
-<<<<<<< HEAD
-submission_server = { path = "../submission_server" }
-=======
-env_logger = "0.7.1"
-ledger_app = { path = "../ledger_app" }
->>>>>>> 6e7b8143
-findora = { path = "../../findora" }
 rand_chacha = "0.2.0"
 rand_core = { version = "0.5", default-features = false, features = ["alloc"] }
 serde = "1.0"
 serde_derive = "1.0"
 serde_json = "1.0"
+submission_api = { path = "../submission_api" }
+submission_server = { path = "../submission_server" }
 zei = { git = "ssh://git@github.com/findoraorg/zei" }
 
 [dev-dependencies]
