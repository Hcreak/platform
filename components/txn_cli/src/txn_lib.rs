#![deny(warnings)]
pub mod txn_lib {
  use credentials::{
    credential_commit, credential_issuer_key_gen, credential_sign, credential_user_key_gen,
    u8_slice_to_u32_vec, CredCommitment, CredCommitmentKey, CredIssuerPublicKey,
    CredIssuerSecretKey, CredPoK, CredUserPublicKey, CredUserSecretKey,
    Credential as WrapperCredential,
  };
  use curve25519_dalek::ristretto::CompressedRistretto;
  use curve25519_dalek::scalar::Scalar;
  use ledger::data_model::errors::PlatformError;
  use ledger::data_model::{
    AccountAddress, AssetRules, AssetTypeCode, TransferType, TxOutput, TxoRef, TxoSID,
  };
  use ledger::error_location;
  use ledger::policies::{DebtMemo, Fraction};
  use ledger_standalone::LedgerStandalone;
  use log::trace; // Other options: debug, info, warn
  use rand_chacha::ChaChaRng;
  use rand_core::{CryptoRng, RngCore, SeedableRng};
  use serde::{Deserialize, Serialize};
  use std::env;
  use std::fs;
  use std::path::{Path, PathBuf};
  use std::process::exit;
  use submission_server::{TxnHandle, TxnStatus};
  use txn_builder::{
    BuildsTransactions, PolicyChoice, TransactionBuilder, TransferOperationBuilder,
  };
  use zei::api::anon_creds::{ac_confidential_open_commitment, Credential as ZeiCredential};
  use zei::serialization::ZeiFromToBytes;
  use zei::setup::PublicParams;
  use zei::xfr::asset_record::{
    build_blind_asset_record, open_blind_asset_record, AssetRecordType,
  };
  use zei::xfr::asset_tracer::gen_asset_tracer_keypair;
  use zei::xfr::sig::{XfrKeyPair, XfrPublicKey};
  use zei::xfr::structs::{
    AssetRecordTemplate, AssetTracerKeyPair, AssetTracerMemo, AssetTracingPolicy, BlindAssetRecord,
    IdentityRevealPolicy, OpenAssetRecord, OwnerMemo, XfrAmount, XfrAssetType,
  };

  extern crate exitcode;

  /// Initial data when the program starts.
  // TODO (Keyao):
  // Make this data driven, not embedded in the Rust code.
  // The attribute names will be determined by the customer's application and will differ from customer to customer.
  // Or we'll develop a standard registry or dictionary of attributes.
  // Either way, this will be stored externally.
  const INIT_DATA: &str = r#"
{
  "asset_issuers": [
    {
      "id": 0,
      "name": "Izzie",
      "key_pair": "6bcd6c7421aca7df38f5be361ba2fad5affff287da0730ca14235abd23269991ed11ea990324e0f573cd11c5ad0af2be94d8856600e626b62e49b526eb36ca08",
      "tracer_key_pair": "7b22656e635f6b6579223a7b227265636f72645f646174615f656e635f6b6579223a5b3135362c3130322c3136332c35372c3230302c35322c37392c3134362c34372c3139352c33322c3130382c3138312c3231382c3233322c32302c3136352c3134382c3139322c32332c3132352c3231312c33352c39322c33372c37372c3135362c36342c3135342c3130312c3138342c385d2c2261747472735f656e635f6b6579223a22755874716e546532556474444d575a4c4779546336736c4d4439393136476c6d45324c615f373356574f5942345f6c63455254456c7956305966417176304758227d2c226465635f6b6579223a7b227265636f72645f646174615f6465635f6b6579223a5b37342c38332c3139352c3235312c3138382c38392c3135312c31342c3232392c3234382c39302c3234382c31392c3133352c39332c3235352c3139332c35382c3134342c37342c34362c38332c3137342c3132362c3130312c3235302c31332c3233342c3131302c39382c3230312c315d2c2261747472735f6465635f6b6579223a225a67356b4543754b735f2d7a784a54616a535f67336643574b52506234387443597a3037746c46623133383d227d7d"
    }
  ],
  "credential_issuers": [
    {
      "id": 0,
      "name": "Ivy",
      "key_pair": "5b7b2261635f7075625f6b6579223a7b2267656e32223a227136457444736c6f78684f5f757075704669444e6836774f77384b6134375a316663706b794a4c56486c52785454444d75673934787432636e4b5f35584c4b424247305679326370384b53686f5a4b48784a46505f78563837663239363358446f475447616a62717130382d336f5265597970756a6e2d776754565832555836222c22787832223a226c5a7557726f70446b30563835347149754377696f7564466a7275584144336d7158454e4559566a3249302d46717367537335655653646d367235326562375646336c5f46654831734436774b347a67383274576946485a714245317456485731705649454e4d57783652324d38594a476b324355314b6f36636f334e597179222c227a7a31223a22746e553179643133744a4742386b5469782d30785647573754717a31472d51667a726a5944746f6a74755f49494b6a69784237456553616e6274665a714c3930222c227a7a32223a2267474558547672795f39506d376461685442387134654e755037344f307a572d304b73747a3755456233415f616b3230764c5a624969474d37653579556e3636457939335673515a5056505976544c736a4d634f36775f42505a3142372d4b4d594d5f70356f4841445953632d6f3565636968423141487047774542365f357a222c22797932223a5b227044365265596a684d7071354f354934787038417a435a32594a634d49564545664138575972665371612d64615354574b756d414e6363456f4a31315a616a564446517275714c424866314c5a344e6c6b636b5534705a4656466c62766955745432364f61305272717a495563725652485750506645625247667665734a6a35225d7d2c226d6170223a7b226d696e5f6372656469745f73636f7265223a5b5b302c315d2c335d7d2c226e756d5f696e7465726e616c5f6174747273223a317d2c7b2261635f7365635f6b6579223a7b2267656e31223a22714c305a7a446c5a4f30683571487743376b4b2d57796e615a4d754b4152416c2d37424f31434f413475596b5f5538463349776871754e346b324168625f6637222c2278223a227533706f7071506979646e50627a4c69426b395935535a45514a727568766c6e4948504a305953587353453d222c2279223a5b226e615f3552763146706264384856454f57766e387a382d38747646354337546a416575376856467a674b513d225d7d2c226d6170223a7b226d696e5f6372656469745f73636f7265223a5b5b302c315d2c335d7d2c226e756d5f696e7465726e616c5f6174747273223a317d5d"
    }
  ],
  "lenders": [
    {
      "id": 0,
      "name": "Lenny",
      "key_pair": "023f37203a2476c42566a61cc55c3ca875dbb4cc41c0deb789f8e7bf881836384d4b18062f8502598de045ca7b69f067f59f93b16e3af8733a988adc2341f5c8",
      "requirements": [
        "500",
        null,
        null
      ],
      "loans": []
    },
    {
      "id": 1,
      "name": "Luna",
      "key_pair": "65efc6564f1c5ee79f65635f249bb082ef5a89d077026c27479ae37db91e48dfe1e2cc04de1ba50705cb9cbba130ddc80f3c2646ddc865b7ab514e8ab77c2e7f",
      "requirements": [
        "680",
        null,
        null
      ],
      "loans": []
    }
  ],
  "borrowers": [
    {
      "id": 0,
      "name": "Ben",
      "key_pair": "f6a12ca8ffc30a66ca140ccc7276336115819361186d3f535dd99f8eaaca8fce7d177f1e71b490ad0ce380f9578ab12bb0fc00a98de8f6a555c81d48c2039249",
      "credentials": 0,
      "loans": [],
      "balance": 0,
      "fiat_utxo": null
    }
  ],
  "credentials": [
    {
      "id": 0,
      "borrower": 0,
      "credential_issuer": 0,
      "values": [
          "650",
          null,
          null
      ]
    }
  ],
  "loans": [],
  "fiat_code": null,
  "sequence_number": 1
}"#;
  /// Path to the data file.
  const DATA_FILE: &str = "data.json";
  /// Arbitrary choice of the maximum backup extension number.
  const BACKUP_COUNT_MAX: i32 = 10000;
  /// Port for querying values.
  const QUERY_PORT: &str = "8668";
  /// Port for submitting transactions.
  const SUBMIT_PORT: &str = "8669";

  /// Tuple of blind asset record and associated tracer and owner memos. Memos are optional.
  pub(crate) type BlindAssetRecordAndMemos =
    (BlindAssetRecord, Option<AssetTracerMemo>, Option<OwnerMemo>);
  /// Tuple of tracer and owner memos, optional.
  pub(crate) type TracerAndOwnerMemos = (Option<AssetTracerMemo>, Option<OwnerMemo>);

  //
  // Credentials
  //
  /// Credential value comparison types.
  pub(crate) enum ComparisonType {
    /// Requirement: attribute value == required value
    Equal,
    /// Requirement: attribute value >= required value
    AtLeast,
  }

  #[derive(Clone, Copy, Deserialize, Debug, Eq, PartialEq, Serialize)]
  /// Credential attribute names and their corresponding indices in the credential's values data and lender's requirements data.
  /// # Examples
  /// * `"values": ["630", null, "1"]` in a credential's data indicates:
  ///   * Lower bound of the borrower's credit score is 630.
  ///   * Lower bound of the borrower's income isn't provided.
  ///   * The country code of the borrower's citizenship is 1.
  /// * `"requirements": [null, "900", "7"]` in a lender's requirements data indicates:
  ///   * Lower bound of the credit score isn't required.
  ///   * Lower bound of the borrower's income must be at least 900.
  ///   * The country code of the borrower's citizenship must be 7.
  // Note: If this pub(crate) enum is modified, update the `create_or_overwrite_credential` command too.
  pub(crate) enum CredentialIndex {
    /// Lower bound of the credit score
    MinCreditScore = 0,
    /// lower bound of the income
    MinIncome = 1,
    /// Country code of citizenship
    // TODO (Keyao): Add a reference for the country code definition.
    Citizenship = 2,
  }

  impl CredentialIndex {
    /// Gets the attribute name.
    pub(crate) fn get_name(self) -> String {
      match self {
        CredentialIndex::MinCreditScore => "min_credit_score".to_string(),
        CredentialIndex::MinIncome => "min_income".to_string(),
        _ => "citizenship".to_string(),
      }
    }

    /// Gets the attribute name and length.
    pub(crate) fn get_name_and_length(self) -> (String, usize) {
      match self {
        CredentialIndex::MinCreditScore => ("min_credit_score".to_string(), 3 as usize),
        CredentialIndex::MinIncome => ("min_income".to_string(), 4 as usize),
        _ => ("citizenship".to_string(), 3 as usize),
      }
    }

    /// Convertes the index in the credential record to CredentialIndex
    pub(crate) fn get_credential_index(index: u64) -> Result<Self, PlatformError> {
      match index {
        0 => Ok(CredentialIndex::MinCreditScore),
        1 => Ok(CredentialIndex::MinIncome),
        2 => Ok(CredentialIndex::Citizenship),
        _ => {
          println!("Index too large: {}", index);
          Err(PlatformError::InputsError(error_location!()))
        }
      }
    }

    /// Gets the requirement type based on the index in the credential record.
    /// See the enum `ComparisonType` for supported requirement types.
    /// See the enum `CredentialIndex` for how the credential attributes are ordered.
    pub(crate) fn get_requirement_type(index: u64) -> ComparisonType {
      if index <= 1 {
        ComparisonType::AtLeast
      } else {
        ComparisonType::Equal
      }
    }
  }

  #[derive(Clone, Deserialize, Debug, Serialize)]
  /// Borrower's credential records.
  pub(crate) struct Credential {
    /// Credential ID
    id: u64,
    /// Borrower ID
    borrower: u64,
    /// Credential issuer ID
    credential_issuer: u64,
    /// Credential values, in the order defined in the enum `CredentialIndex`.
    /// Null value indicates the credential value isn't provided yet.
    /// # Examples
    /// * `"attributes": ["630", null, "1"]` indicates:
    /// * Lower bound of the borrower's credit score is 630.
    /// * Lower bound of the borrower's income isn't provided.
    /// * The country code of the borrower's citizenship is 1.
    values: Vec<Option<String>>,
  }

  impl Credential {
    /// Conpub(crate) structs a credential
    /// # Arguments
    /// `id`: credential ID
    /// `borrower`: borrower ID
    /// `credential_issuer`: credential issuer ID
    /// `values`: credential values, in the order defined in the enum `CredentialIndex`.
    pub(crate) fn new(id: u64,
                      borrower: u64,
                      credential_issuer: u64,
                      values: Vec<Option<String>>)
                      -> Self {
      Credential { id,
                   borrower,
                   credential_issuer,
                   values }
    }
  }

  //
  // Users
  //
  #[derive(Clone, Deserialize, Serialize)]
  /// Asset issuer's account information.
  pub(crate) struct AssetIssuer {
    /// AssetIssuer ID
    id: u64,
    /// Name
    name: String,
    /// Serialized key pair
    key_pair: String,
    /// Serialized asset tracer key pair
    tracer_key_pair: String,
  }

  impl AssetIssuer {
    pub(crate) fn new(id: usize, name: String) -> Result<Self, PlatformError> {
      // Generate asset issuer key pair
      let key_pair = XfrKeyPair::generate(&mut ChaChaRng::from_entropy());
      let key_pair_str = hex::encode(key_pair.zei_to_bytes());

      // Generate asset tracer key pair
      let tracer_key_pair = gen_asset_tracer_keypair(&mut ChaChaRng::from_entropy());
      let tracer_key_pair_str =
        serde_json::to_string(&tracer_key_pair).or_else(|_| {
                                                 Err(PlatformError::SerializationError)
                                               })?;

      Ok(AssetIssuer { id: id as u64,
                       name,
                       key_pair: key_pair_str,
                       tracer_key_pair: hex::encode(tracer_key_pair_str) })
    }
  }

  #[derive(Clone, Deserialize, Serialize)]
  /// Credential issuer's account information.
  pub(crate) struct CredentialIssuer {
    /// Credential issuer ID
    id: u64,
    /// Name
    name: String,
    /// Serialized key pair
    key_pair: String,
  }

  impl CredentialIssuer {
    /// Conpub(crate) structs a credential issuer for the credit score attribute.
    pub(crate) fn new(id: usize, name: String) -> Result<Self, PlatformError> {
      let key_pair =
        credential_issuer_key_gen(&mut ChaChaRng::from_entropy(),
                                  &[CredentialIndex::MinCreditScore.get_name_and_length(),
                                    CredentialIndex::MinIncome.get_name_and_length(),
                                    CredentialIndex::Citizenship.get_name_and_length()]);
      let key_pair_str =
        serde_json::to_vec(&key_pair).or_else(|_| Err(PlatformError::SerializationError))?;
      Ok(CredentialIssuer { id: id as u64,
                            name,
                            key_pair: hex::encode(key_pair_str) })
    }
  }

  #[derive(Clone, Deserialize, Serialize)]
  /// Lender's account information.
  pub(crate) struct Lender {
    /// Lender ID
    id: u64,
    /// Name
    name: String,
    /// Serialized key pair
    key_pair: String,
    /// Credential requirements, in the order defined in the enum `CredentialIndex`.
    /// Null value indicates the credential attribute isn't required.
    /// # Examples  
    /// * `"requirements": [null, "900", "7"]` indicates:
    ///   * Lower bound of the credit score isn't requirement.
    ///   * Lower bound of the borrower's income must be at least 900.
    ///   * The country code of the borrower's citizenship must be 7.
    requirements: Vec<Option<String>>,
    /// List of loan IDs
    loans: Vec<u64>,
  }

  impl Lender {
    pub(crate) fn new(id: usize, name: String) -> Self {
      let key_pair = XfrKeyPair::generate(&mut ChaChaRng::from_entropy());
      let key_pair_str = hex::encode(key_pair.zei_to_bytes());
      Lender { id: id as u64,
               name,
               key_pair: key_pair_str,
               requirements: vec![None, None, None],
               loans: Vec::new() }
    }
  }

  #[derive(Clone, Deserialize, Serialize)]
  /// Borrower's account information.
  pub(crate) struct Borrower {
    /// Borrower ID
    id: u64,
    /// Name
    name: String,
    /// Serialized key pair
    key_pair: String,
    /// Credential ID, if exists
    credentials: Option<u64>,
    /// List of loan IDs
    loans: Vec<u64>,
    /// Balance
    balance: u64,
    /// Fiat asset UTXO (unspent transaction output) SIDs, if any
    fiat_utxo: Option<TxoSID>,
  }

  impl Borrower {
    pub(crate) fn new(id: usize, name: String) -> Self {
      // Get the encoded key pair
      let key_pair = XfrKeyPair::generate(&mut ChaChaRng::from_entropy());
      let key_pair_str = hex::encode(key_pair.zei_to_bytes());

      // Conpub(crate) struct the Borrower
      Borrower { id: id as u64,
                 name,
                 key_pair: key_pair_str,
                 credentials: None,
                 loans: Vec::new(),
                 balance: 0,
                 fiat_utxo: None }
    }
  }

  //
  // Loan
  //
  #[derive(Clone, Deserialize, Debug, PartialEq, Serialize)]
  /// Loan statuses.
  pub(crate) enum LoanStatus {
    /// The borrower has requested the loan, but the lender hasn't fulfill it
    Requested,
    /// The lender has declined the loan
    Declined,
    /// The lender has fulfilled the loan, but the borrower hasn't paid it off
    Active,
    /// The borrower has paid off the loan
    Complete,
  }

  #[derive(Clone, Deserialize, Debug, Serialize)]
  /// Loan information.
  // TODO (Keyao): Remove unused fields
  pub(crate) struct Loan {
    /// Loan ID
    id: u64,
    /// Issuer ID, null if the loan isn't fulfilled          
    issuer: Option<u64>,
    /// Lender ID           
    lender: u64,
    /// Borrower ID          
    borrower: u64,
    /// Loan status, possible values defined in the enum `LoanStatus`
    status: LoanStatus,
    /// Total amount
    amount: u64,
    /// Outstanding balance
    balance: u64,
    /// Interest per 1000
    /// # Examples
    /// * `120`: interest rate is 0.12        
    interest_per_mille: u64,
    /// Loan duration
    duration: u64,
    /// Number of payments that have been made
    payments: u64,
    /// Serialized debt token code, null if the loan isn't fulfilled     
    code: Option<String>,
    /// Debt asset UTXO (unspent transaction output) SIDs, null if the loan isn't fulfilled     
    debt_utxo: Option<TxoSID>,
    /// Serialized anon_creds::Credential, null if the loan isn't fulfilled     
    credential: Option<String>,
    /// Serialized credential user secret key, if exists
    user_secret_key: Option<String>,
    /// Serialized credential signature, if exists
    signature: Option<String>,
    /// Serialized credential commitment key, if exists
    commitment_key: Option<String>,
  }

  impl Loan {
    pub(crate) fn new(id: usize,
                      lender: u64,
                      borrower: u64,
                      amount: u64,
                      interest_per_mille: u64,
                      duration: u64)
                      -> Self {
      Loan { id: id as u64,
             issuer: None,
             lender,
             borrower,
             status: LoanStatus::Requested,
             amount,
             balance: amount,
             interest_per_mille,
             duration,
             payments: 0,
             code: None,
             debt_utxo: None,
             credential: None,
             user_secret_key: None,
             signature: None,
             commitment_key: None }
    }
  }

  //
  // Data
  //
  #[derive(Clone, Deserialize, Serialize)]
  /// Information of users, loans, fiat token code, and sequence number.
  pub(crate) struct Data {
    /// List of user records
    asset_issuers: Vec<AssetIssuer>,
    credential_issuers: Vec<CredentialIssuer>,
    lenders: Vec<Lender>,
    borrowers: Vec<Borrower>,

    /// List of loan records
    loans: Vec<Loan>,

    /// List of credential records
    credentials: Vec<Credential>,

    /// Serialized token code of fiat asset, if defined
    fiat_code: Option<String>,

    /// Sequence number of the next transaction
    sequence_number: u64,
  }

  impl Data {
    pub(crate) fn add_loan(&mut self,
                           data_dir: &str,
                           lender: u64,
                           borrower: u64,
                           amount: u64,
                           interest_per_mille: u64,
                           duration: u64)
                           -> Result<(), PlatformError> {
      let id = self.loans.len();
      self.loans
          .push(Loan::new(id, lender, borrower, amount, interest_per_mille, duration));
      self.lenders[lender as usize].loans.push(id as u64);
      self.borrowers[borrower as usize].loans.push(id as u64);
      store_data_to_file(self.clone(), data_dir)
    }

    pub(crate) fn add_asset_issuer(&mut self,
                                   data_dir: &str,
                                   name: String)
                                   -> Result<(), PlatformError> {
      let id = self.asset_issuers.len();
      self.asset_issuers.push(AssetIssuer::new(id, name.clone())?);
      println!("{}'s id is {}.", name, id);
      store_data_to_file(self.clone(), data_dir)
    }

    pub(crate) fn get_asset_issuer_key_pair(&self, id: u64) -> Result<XfrKeyPair, PlatformError> {
      let key_pair_str = &self.asset_issuers[id as usize].key_pair;
      Ok(XfrKeyPair::zei_from_bytes(&hex::decode(key_pair_str).or_else(|_| {
                                     Err(PlatformError::DeserializationError)
                                   })?))
    }

    pub(crate) fn get_asset_tracer_key_pair(&self,
                                            id: u64)
                                            -> Result<AssetTracerKeyPair, PlatformError> {
      let tracer_key_pair_str = &self.asset_issuers[id as usize].tracer_key_pair;
      let tracer_key_pair_decode =
        hex::decode(tracer_key_pair_str).or_else(|_| Err(PlatformError::DeserializationError))?;
      let tracer_key_pair =
        serde_json::from_slice(&tracer_key_pair_decode).or_else(|_| {
                                                         Err(PlatformError::DeserializationError)
                                                       })?;
      Ok(tracer_key_pair)
    }

    pub(crate) fn add_credential_issuer(&mut self,
                                        data_dir: &str,
                                        name: String)
                                        -> Result<(), PlatformError> {
      let id = self.credential_issuers.len();
      self.credential_issuers
          .push(CredentialIssuer::new(id, name.clone())?);
      println!("{}'s id is {}.", name, id);
      store_data_to_file(self.clone(), data_dir)
    }

    pub(crate) fn get_credential_issuer_key_pair(
      &self,
      id: u64)
      -> Result<(CredIssuerPublicKey, CredIssuerSecretKey), PlatformError> {
      let key_pair_str = &self.credential_issuers[id as usize].key_pair;
      let key_pair_decode =
        hex::decode(key_pair_str).or_else(|_| Err(PlatformError::DeserializationError))?;
      let key_pair =
        serde_json::from_slice(&key_pair_decode).or_else(|_| {
                                                  Err(PlatformError::DeserializationError)
                                                })?;
      Ok(key_pair)
    }

    pub(crate) fn add_lender(&mut self, data_dir: &str, name: String) -> Result<(), PlatformError> {
      let id = self.lenders.len();
      self.lenders.push(Lender::new(id, name.clone()));
      println!("{}'s id is {}.", name, id);
      store_data_to_file(self.clone(), data_dir)
    }

    pub(crate) fn get_lender_key_pair(&self, id: u64) -> Result<XfrKeyPair, PlatformError> {
      let key_pair_str = &self.lenders[id as usize].key_pair;
      Ok(XfrKeyPair::zei_from_bytes(&hex::decode(key_pair_str).or_else(|_| {
                                     Err(PlatformError::DeserializationError)
                                   })?))
    }

    /// Creates or overwrites a credential requirement.
    /// * If the requirement attribute doesn't exist, add it to the requirements.
    /// * Otherwise, overwrite the value.
    ///
    /// # Arguments
    /// * `lender_id`: lender ID.
    /// * `attribute`: credential attribute, possible names defined in the enum `CredentialIndex`.
    /// * `requirement`: required value.
    pub(crate) fn create_or_overwrite_requirement(&mut self,
                                                  data_dir: &str,
                                                  lender_id: u64,
                                                  attribute: CredentialIndex,
                                                  requirement: &str)
                                                  -> Result<(), PlatformError> {
      if self.lenders[lender_id as usize].requirements[attribute as usize] == None {
        println!("Adding the credential requirement.");
      } else {
        println!("Overwriting the credential requirement.");
      }
      self.lenders[lender_id as usize].requirements[attribute as usize] =
        Some(requirement.to_string());

      // Update the data
      store_data_to_file(self.clone(), data_dir)
    }

    pub(crate) fn add_borrower(&mut self,
                               data_dir: &str,
                               name: String)
                               -> Result<(), PlatformError> {
      let id = self.borrowers.len();
      self.borrowers.push(Borrower::new(id, name.clone()));
      println!("{}'s id is {}.", name, id);
      store_data_to_file(self.clone(), data_dir)
    }

    pub(crate) fn get_borrower_key_pair(&self, id: u64) -> Result<XfrKeyPair, PlatformError> {
      let key_pair_str = &self.borrowers[id as usize].key_pair;
      Ok(XfrKeyPair::zei_from_bytes(&hex::decode(key_pair_str).or_else(|_| {
                                     Err(PlatformError::DeserializationError)
                                   })?))
    }

    /// Creates or overwrites a credential data.
    /// * If the credential attribute doesn't exist, add it to the credential data.
    /// * Otherwise, overwrite the value.
    ///
    /// # Arguments
    /// * `borrower_id`: borrower ID.
    /// * `credential_issuer_id`: credential issuer ID.
    /// * `attribute`: credential attribute, possible names defined in the enum `CredentialIndex`.
    /// * `value`: credential value.
    pub(crate) fn create_or_overwrite_credential(&mut self,
                                                 data_dir: &str,
                                                 borrower_id: u64,
                                                 credential_issuer_id: u64,
                                                 attribute: CredentialIndex,
                                                 value: &str)
                                                 -> Result<(), PlatformError> {
      // If the borrower has some credential data, update it
      // Otherwise, create a new credential to the borrower's data
      if let Some(credential_id) = self.borrowers[borrower_id as usize].credentials {
        if self.credentials[credential_id as usize].values[attribute as usize].clone() == None
           && credential_issuer_id == self.credentials[credential_id as usize].credential_issuer
        {
          println!("Adding the credential attribute.");
        } else {
          println!("Overwriting the credential attribute.");
        }
        self.credentials[credential_id as usize].values[attribute as usize] =
          Some(value.to_string());
      } else {
        println!("Creating the credential record.");
        let credential_id = self.credentials.len();
        let mut values = vec![None, None, None];
        values[attribute as usize] = Some(value.to_string());
        self.credentials.push(Credential::new(credential_id as u64,
                                              borrower_id,
                                              credential_issuer_id,
                                              values));
        self.borrowers[borrower_id as usize].credentials = Some(credential_id as u64);
      }

      // Update the data
      store_data_to_file(self.clone(), data_dir)
    }
  }

  /// Gets the initial data for the CLI.
  pub(crate) fn get_init_data() -> Result<Data, PlatformError> {
    serde_json::from_str::<Data>(INIT_DATA).or(Err(PlatformError::DeserializationError))
  }

  /// Gets the sequence number and increments it.
  pub(crate) fn get_and_update_sequence_number(data_dir: &str) -> Result<u64, PlatformError> {
    // Get the sequence number
    let mut data = load_data(data_dir)?;
    let sequence_number = data.sequence_number;
    println!("Sequence number: {}", sequence_number);

    // Increment the sequence number
    data.sequence_number += 1;
    store_data_to_file(data, data_dir)?;

    Ok(sequence_number)
  }

  //
  // Load functions
  //
  /// Loads data.
  /// * If the data file exists, loads data from it.
  /// * Otherwise, stores the initial data to file and returns the data.
  pub(crate) fn load_data(data_dir: &str) -> Result<Data, PlatformError> {
    let data_file_path = format!("{}/{}", data_dir, DATA_FILE);
    let data = match fs::read_to_string(data_file_path) {
      Ok(data) => data,
      Err(_) => {
        let init_data = get_init_data()?;
        store_data_to_file(init_data.clone(), data_dir)?;
        return Ok(init_data);
      }
    };
    serde_json::from_str::<Data>(&data).or(Err(PlatformError::DeserializationError))
  }

  /// Loads transaction record from file
  /// # Arguments
  /// * `file_path`: file path.
  pub(crate) fn load_txn_from_file(file_path: &str) -> Result<TransactionBuilder, PlatformError> {
    let txn = fs::read_to_string(file_path).or_else(|_| {
                Err(PlatformError::IoError(format!("Failed to read file: {}", file_path)))
              })?;
    println!("Parsing builder from file contents: \"{}\"", &txn);
    match serde_json::from_str(&txn) {
      Ok(builder) => Ok(builder),
      Err(_) => Err(PlatformError::DeserializationError),
    }
  }

  /// Split a string by comma (`,`).
  /// # Arguments
  /// * `string`: string to split
  pub(crate) fn split_arg(string: &str) -> Vec<&str> {
    string.split(',').collect::<Vec<&str>>()
  }

  /// Loads UTXO (unspent transaction output) SIDs from file.
  /// # Arguments
  /// * `file_path`: file path
  pub(crate) fn load_sids_from_file(file_path: &str) -> Result<Vec<u64>, PlatformError> {
    let sids_str = fs::read_to_string(file_path).or_else(|_| {
                     Err(PlatformError::IoError(format!("Failed to read file: {}", file_path)))
                   })?;

    let mut sids = Vec::new();
    for sid_str in split_arg(&sids_str) {
      if sid_str == "" {
        break;
      }
      sids.push(parse_to_u64(sid_str)?);
    }

    Ok(sids)
  }

  /// Loads blind asset record and optional owner memo from transaction file.
  /// # Arguments
  /// * `file_path`: file path to transaction record.
  pub(crate) fn load_blind_asset_record_and_owner_memo_from_file(
    file_path: &str)
    -> Result<(BlindAssetRecord, Option<OwnerMemo>), PlatformError> {
    let txn = fs::read_to_string(file_path).or_else(|_| {
                Err(PlatformError::IoError(format!("Failed to read file: {}", file_path)))
              })?;
    let _ = fs::remove_file(file_path);
    println!("Parsing builder from file contents: \"{}\"", &txn);
    match serde_json::from_str::<TransactionBuilder>(&txn) {
      Ok(builder) => Ok(((builder.get_owner_record_and_memo(0).unwrap().0.clone()).0,
                         builder.get_owner_record_and_memo(0).unwrap().1.clone())),
      Err(_) => Err(PlatformError::DeserializationError),
    }
  }

  /// Loads blind asset records and optional owner memos from transaction files.
  /// # Arguments
  /// * `file_paths`: file paths to transaction records.
  pub(crate) fn load_blind_asset_records_and_owner_memos_from_files(
    file_paths: &str)
    -> Result<Vec<(BlindAssetRecord, Option<OwnerMemo>)>, PlatformError> {
    let mut bars_and_owner_memos = Vec::new();
    for file_path in split_arg(file_paths) {
      let blind_asset_record_and_owner_memo =
        load_blind_asset_record_and_owner_memo_from_file(file_path)?;
      bars_and_owner_memos.push(blind_asset_record_and_owner_memo);
    }
    Ok(bars_and_owner_memos)
  }

  /// Loads the open asset record by getting the blind asset record and owner memo from transaction file and removes the file.
  /// # Arguments
  /// * `file_path`: path to the transaction file.
  /// * `key_pair`: key pair of the asset record.
  pub(crate) fn load_open_asset_record_from_file(file_path: &str,
                                                 key_pair: &XfrKeyPair)
                                                 -> Result<OpenAssetRecord, PlatformError> {
    let (blind_asset_record, owner_memo) =
      load_blind_asset_record_and_owner_memo_from_file(file_path)?;
    open_blind_asset_record(&blind_asset_record, &owner_memo, key_pair.get_sk_ref()).or_else(|error| {
                                                                            Err(PlatformError::ZeiError(error_location!(), error))
                                                                          })
  }

  /// Loads tracer memo from memo file
  /// # Arguments
  /// * `file_path`: file path to the tracer memo.
  pub(crate) fn load_tracer_memo_from_file(file_path: &str)
                                           -> Result<AssetTracerMemo, PlatformError> {
    let tracer_memo = fs::read_to_string(file_path).or_else(|_| {
                        Err(PlatformError::IoError(format!("Failed to read file: {}", file_path)))
                      })?;
    println!("Parsing tracer memo from file contents: \"{}\"",
             &tracer_memo);
    serde_json::from_str::<AssetTracerMemo>(&tracer_memo).or_else(|_| {
                                                           Err(PlatformError::DeserializationError)
                                                         })
  }

  /// Loads tracer and owner memos from memo files
  /// # Arguments
  /// * `file_paths`: file paths to the tracer and owner memos.
  pub(crate) fn load_tracer_and_owner_memos_from_files(
    file_paths: &str)
    -> Result<Vec<TracerAndOwnerMemos>, PlatformError> {
    let mut tracer_and_owner_memos = Vec::new();
    for file_path in split_arg(file_paths) {
      let memos = fs::read_to_string(file_path).or_else(|_| {
                    Err(PlatformError::IoError(format!("Failed to read file: {}", file_path)))
                  })?;
      println!("Parsing tracer and owner memos from file contents: \"{}\"",
               &memos);
      match serde_json::from_str::<TracerAndOwnerMemos>(&memos) {
        Ok(memos) => {
          tracer_and_owner_memos.push(memos);
        }
        Err(_) => {
          return Err(PlatformError::DeserializationError);
        }
      }
    }
    Ok(tracer_and_owner_memos)
  }

  //
  // Store functions
  //
  /// Stores the program data to `DATA_FILE`, when the program starts or the data is updated.
  /// # Arguments
  /// * `data`: data to store.
  pub(crate) fn store_data_to_file(data: Data, data_dir: &str) -> Result<(), PlatformError> {
    let data_file_path = format!("{}/{}", data_dir, DATA_FILE);
    if let Ok(as_json) = serde_json::to_string(&data) {
      if let Err(error) = fs::write(data_file_path, &as_json) {
        return Err(PlatformError::IoError(format!("Failed to create file {}: {}.",
                                                  DATA_FILE, error)));
      };
    }
    Ok(())
  }

  /// Stores transaction record to file.
  /// # Arguments
  /// * `path_str`: file path to store the transaction record.
  /// * `txn`: transaction builder.
  pub(crate) fn store_txn_to_file(path_str: &str,
                                  txn: &TransactionBuilder)
                                  -> Result<(), PlatformError> {
    if let Ok(as_json) = serde_json::to_string(txn) {
      if let Err(error) = fs::write(path_str, &as_json) {
        return Err(PlatformError::IoError(format!("Failed to create file {}: {}.",
                                                  path_str, error)));
      };
    }
    Ok(())
  }

  /// Stores SIDs to file.
  /// # Arguments
  /// * `path_str`: file path to store the key pair.
  /// * `sids`: SIDs to store, separated by comma (`,`).
  pub(crate) fn store_sids_to_file(path_str: &str, sids: &str) -> Result<(), PlatformError> {
    if let Err(error) = fs::write(path_str, sids) {
      return Err(PlatformError::IoError(format!("Failed to create file {}: {}.",
                                                path_str, error)));
    };
    Ok(())
  }

  /// Stores tracer memo to file.
  /// # Arguments
  /// * `path_str`: file path to store the tracer memo.
  /// * `tracer_memo`: tracer memo to store.
  pub(crate) fn store_tracer_memo_to_file(path_str: &str,
                                          tracer_memo: AssetTracerMemo)
                                          -> Result<(), PlatformError> {
    if let Ok(as_json) = serde_json::to_string(&tracer_memo) {
      if let Err(error) = fs::write(path_str, &as_json) {
        return Err(PlatformError::IoError(format!("Failed to create file {}: {}.",
                                                  path_str, error)));
      };
    }
    Ok(())
  }

  /// Stores tracer and owner memos to file.
  /// # Arguments
  /// * `path_str`: file path to store the tracer and owner memos.
  /// * `tracer_and_owner_memos`: tracer and owner memos to store.
  pub(crate) fn store_tracer_and_owner_memos_to_file(path_str: &str,
                                                     tracer_and_owner_memos: TracerAndOwnerMemos)
                                                     -> Result<(), PlatformError> {
    if let Ok(as_json) = serde_json::to_string(&tracer_and_owner_memos) {
      if let Err(error) = fs::write(path_str, &as_json) {
        return Err(PlatformError::IoError(format!("Failed to create file {}: {}.",
                                                  path_str, error)));
      };
    }
    Ok(())
  }

  /// Gets and stores tracer and owner memos to file.
  /// # Arguments
  /// * `path_str`: file path to store the tracer and owner memos.
  /// * `pub_key`: issuer public key.
  /// * `amount`: asset amount.
  /// * `token_code`: asset token code.
  /// * `record_type`: booleans representing whether the amount and asset are confidential.
  pub(crate) fn get_and_store_memos_to_file(path_str: &str,
                                            pub_key: XfrPublicKey,
                                            amount: u64,
                                            token_code: AssetTypeCode,
                                            record_type: AssetRecordType,
                                            policy: Option<AssetTracingPolicy>)
                                            -> Result<(), PlatformError> {
    let (_, tracer_memo, owner_memo) =
      get_blind_asset_record_and_memos(pub_key, amount, token_code, record_type, policy)?;
    store_tracer_and_owner_memos_to_file(path_str, (tracer_memo, owner_memo))
  }

  //
  // Path related helper functions
  //
  /// Creates the directory for the file if missing.
  /// # Arguments
  /// * `path_str`: string representation of the file path.
  pub(crate) fn create_directory_if_missing(path_str: &str) -> Result<(), PlatformError> {
    let path = Path::new(path_str);
    if path.exists() {
      return Ok(());
    }

    if let Some(parent) = path.parent() {
      if parent.exists() {
        return Ok(());
      }
      if let Err(error) = fs::create_dir_all(&parent) {
        return Err(PlatformError::IoError(format!("Failed to create directory for the parent path of {}: {}", path_str, error)));
      }
    }

    Ok(())
  }

  /// Recursively finds a backup file name not currently in use.
  ///
  /// All path components of path must exist and be readable.
  ///
  /// Assumes:
  /// * The extension of path can be replaced by n.
  /// * It is safe to check the existence of the path after doing so.
  /// * Recursion won't hurt us here.
  ///
  /// # Arguments
  /// * `path`: base path to look at.
  /// * `n`: extension number to try and increment.
  pub(crate) fn find_available_path(path: &Path, n: i32) -> Result<PathBuf, PlatformError> {
    if n < BACKUP_COUNT_MAX {
      let path_n = path.with_extension(&n.to_string());
      if path_n.exists() {
        find_available_path(path, n + 1)
      } else {
        Ok(path_n)
      }
    } else {
      Err(PlatformError::IoError(format!("Too many backups for {:?}. Use --path to specify another path.",
    path)))
    }
  }

  /// Derives a backup file path.
  ///
  /// The path must not be empty and must not be dot (".").
  ///
  /// # Arguments
  /// * `path`: path to derive from.
  pub(crate) fn next_path(path: &Path) -> Result<PathBuf, PlatformError> {
    pub(crate) fn add_backup_extension(path: &Path) -> Result<PathBuf, PlatformError> {
      let mut pb = PathBuf::from(path);
      if let Some(name) = path.file_name() {
        if let Some(name_str) = name.to_str() {
          pb.set_file_name(format!("{}.0", name_str));
          Ok(pb)
        } else {
          Err(PlatformError::IoError("Failed to convert the path to string.".to_owned()))
        }
      } else {
        Err(PlatformError::IoError("Failed to get the file name.".to_owned()))
      }
    }

    if let Some(ext) = path.extension() {
      let ext_str = if let Some(string) = ext.to_str() {
        string
      } else {
        return Err(PlatformError::IoError("Failed to convert the path to string.".to_owned()));
      };

      if let Ok(n) = ext_str.parse::<i32>() {
        // Has a numeric extension
        find_available_path(path, n)
      } else {
        // Doesn't have a numeric extension
        find_available_path(&add_backup_extension(&path)?, 0)
      }
    } else {
      // Doesn't have any extension.
      if path.components().next() == None {
        println!("Is empty: {:?}. Specify a file path.", path);
        Err(PlatformError::InputsError(error_location!()))
      } else if path.file_name() == None {
        println!("Is directory: {:?}. Specify a file path.", path);
        Err(PlatformError::InputsError(error_location!()))
      } else {
        find_available_path(&add_backup_extension(&path)?, 0)
      }
    }
  }

  /// Renames the file
  /// # Arguments
  /// * `path`: file path.
  pub(crate) fn rename_existing_path(path: &Path) -> Result<(), PlatformError> {
    let next = next_path(path)?;
    trace!("Next path for {:?} is {:?}", &path, &next);
    if let Err(error) = fs::rename(path, next.as_path()) {
      return Err(PlatformError::IoError(format!("Failed to rename path: {}", error)));
    }
    Ok(())
  }

  /// Parses a string to u64.
  /// # Arguments
  /// * `val_str`: string representation of a value.
  pub(crate) fn parse_to_u64(val_str: &str) -> Result<u64, PlatformError> {
    if let Ok(val) = val_str.trim().parse::<u64>() {
      Ok(val)
    } else {
      println!("Improperly formatted number.");
      Err(PlatformError::InputsError(error_location!()))
    }
  }

  /// Parses a string to a list of u64 values.
  /// # Arguments
  /// * `vals_str`: string representation of a list of values.
  pub(crate) fn parse_to_u64_vec(vals_str: &str) -> Result<Vec<u64>, PlatformError> {
    let vals_vec = split_arg(vals_str);
    let mut vals = Vec::new();
    for val_str in vals_vec {
      if let Ok(val) = val_str.trim().parse::<u64>() {
        vals.push(val);
      } else {
        return Err(PlatformError::InputsError(error_location!()));
      }
    }
    Ok(vals)
  }

  pub(crate) fn air_assign(data_dir: &str,
                           issuer_id: u64,
                           address: &str,
                           data: &str,
                           issuer_pk: &str,
                           pok: &str,
                           txn_file: &str)
                           -> Result<(), PlatformError> {
    let issuer_data = load_data(data_dir)?;
    let xfr_key_pair = issuer_data.get_asset_issuer_key_pair(issuer_id)?;
    let mut txn_builder = TransactionBuilder::default();
    let address = serde_json::from_str::<CredUserPublicKey>(address)?;
    let data = serde_json::from_str::<CredCommitment>(data)?;
    let issuer_pk = serde_json::from_str::<CredIssuerPublicKey>(issuer_pk)?;
    let pok = serde_json::from_str::<CredPoK>(pok)?;
    txn_builder.add_operation_air_assign(&xfr_key_pair, address, data, issuer_pk, pok)?;
    store_txn_to_file(&txn_file, &txn_builder)?;
    Ok(())
  }

  /// Defines an asset.
  ///
  /// Note: the transaction isn't submitted until `submit` or `submit_and_get_sids` is called.
  ///
  /// # Arguments
  /// * `fiat_asset`: whether the asset is a fiat asset.
  /// * `issuer_key_pair`: asset issuer's key pair.
  /// * `token_code`: asset token code.
  /// * `memo`: memo for defining the asset.
  /// * `asset_rules`: simple asset rules (e.g. traceable, transferable)
  /// * `txn_file`: path to store the transaction file.
  pub(crate) fn define_asset(data_dir: &str,
                             fiat_asset: bool,
                             issuer_key_pair: &XfrKeyPair,
                             token_code: AssetTypeCode,
                             memo: &str,
                             asset_rules: AssetRules,
                             txn_file: Option<&str>)
                             -> Result<TransactionBuilder, PlatformError> {
    let mut txn_builder = TransactionBuilder::default();
    txn_builder.add_operation_create_asset(issuer_key_pair,
                                           Some(token_code),
                                           asset_rules,
                                           &memo,
                                           PolicyChoice::Fungible())?;
    if let Some(file) = txn_file {
      store_txn_to_file(&file, &txn_builder)?;
    }

    // Update data
    let mut data = load_data(data_dir)?;
    if fiat_asset {
      data.fiat_code = Some(token_code.to_base64());
      store_data_to_file(data, data_dir)?;
    };
    Ok(txn_builder)
  }

  /// Defines an asset and submits the transaction with the standalone ledger.
  pub fn define_and_submit(issuer_key_pair: &XfrKeyPair,
                           code: AssetTypeCode,
                           rules: AssetRules,
                           ledger_standalone: &LedgerStandalone)
                           -> Result<(), PlatformError> {
    // Define the asset
    let mut txn_builder = TransactionBuilder::default();
    let txn = txn_builder.add_operation_create_asset(issuer_key_pair,
                                                     Some(code),
                                                     rules,
                                                     "",
                                                     PolicyChoice::Fungible())?
                         .transaction();

    // Submit the transaction
    ledger_standalone.submit_transaction(&txn);

    Ok(())
  }

  #[allow(clippy::too_many_arguments)]
  /// Issues and transfers asset.
  /// # Arguments
  /// * `issuer_key_pair`: asset issuer's key pair.
  /// * `recipient_key_pair`: rercipient's key pair.
  /// * `amount`: amount to issue and transfer.
  /// * `token_code`: asset token code.
  /// * `record_type`: booleans representing whether the amount and asset transfer are confidential.
  ///   Asset issuance is always nonconfidential.
  /// * `memo_file`: path to store the tracer and owner memos, optional.
  /// * `txn_file`: path to the transaction file.
  /// * `tracing_policy`: asset tracing policy, if any.
  #[allow(clippy::too_many_arguments)]
  pub(crate) fn issue_and_transfer_asset(data_dir: &str,
                                         issuer_key_pair: &XfrKeyPair,
                                         recipient_key_pair: &XfrKeyPair,
                                         amount: u64,
                                         token_code: AssetTypeCode,
                                         record_type: AssetRecordType,
                                         credential_record: Option<(&CredUserSecretKey,
                                                 &ZeiCredential,
                                                 &CredCommitmentKey)>,
<<<<<<< HEAD
                                         txn_file: &str,
                                         tracing_policy: Option<AssetTracingPolicy>,
                                         identity_commitment: Option<CredCommitment>)
=======
                                         txn_file: Option<&str>,
                                         tracing_policy: Option<AssetTracingPolicy>)
>>>>>>> d45caa12
                                         -> Result<TransactionBuilder, PlatformError> {
    // Asset issuance is always nonconfidential
    let (blind_asset_record, _, owner_memo) =
      get_blind_asset_record_and_memos(issuer_key_pair.get_pk(),
                                       amount,
                                       token_code,
                                       AssetRecordType::from_booleans(record_type.is_confidential_amount(), false),
                                       tracing_policy.clone())?;

    // Transfer Operation
    let output_template = if let Some(policy) = tracing_policy.clone() {
      AssetRecordTemplate::with_asset_tracking(amount,
                                               token_code.val,
                                               record_type,
                                               recipient_key_pair.get_pk(),
                                               policy)
    } else {
      AssetRecordTemplate::with_no_asset_tracking(amount,
                                                  token_code.val,
                                                  record_type,
                                                  recipient_key_pair.get_pk())
    };

    let xfr_op = TransferOperationBuilder::new().add_input(TxoRef::Relative(0),
                                                          open_blind_asset_record(&blind_asset_record,
                                                                                  &owner_memo,
                                                                                  issuer_key_pair.get_sk_ref()).map_err(|e| PlatformError::ZeiError(error_location!(),e))?,
                                                          None,
                                                          None,
                                                          amount)?
                                                 .add_output(&output_template,
                                                             tracing_policy.clone(),
                                                             identity_commitment,
                                                             credential_record)?
                                                 .balance()?
                                                 .create(TransferType::Standard)?
                                                 .sign(issuer_key_pair)?
                                                 .transaction()?;

    // Issue and Transfer transaction
    let mut txn_builder = TransactionBuilder::default();
    txn_builder.add_operation_issue_asset(issuer_key_pair,
                                          &token_code,
                                          get_and_update_sequence_number(data_dir)?,
                                          &[(TxOutput(blind_asset_record), owner_memo)],
                                          tracing_policy)?
               .add_operation(xfr_op)
               .transaction();

    if let Some(file) = txn_file {
      store_txn_to_file(file, &txn_builder)?;
    }

    Ok(txn_builder)
  }

  /// Issues and transfers an asset, submits the transactio with the standalone ledger, and get the UTXO SID, amount blinds and type blind.
  #[allow(clippy::too_many_arguments)]
  pub fn issue_transfer_and_get_utxo_and_blinds<R: CryptoRng + RngCore>(
    issuer_key_pair: &XfrKeyPair,
    recipient_key_pair: &XfrKeyPair,
    amount: u64,
    code: AssetTypeCode,
    record_type: AssetRecordType,
    sequence_number: u64,
    mut prng: &mut R,
    ledger_standalone: &LedgerStandalone)
    -> Result<(u64, (Scalar, Scalar), Scalar), PlatformError> {
    // Issue and transfer the asset
    let pc_gens = PublicParams::new().pc_gens;
    let input_template = AssetRecordTemplate::with_no_asset_tracking(amount, code.val, AssetRecordType::NonConfidentialAmount_NonConfidentialAssetType, issuer_key_pair.get_pk());
    let input_blind_asset_record =
      build_blind_asset_record(&mut prng, &pc_gens, &input_template, None).0;
    let output_template = AssetRecordTemplate::with_no_asset_tracking(amount,
                                                                      code.val,
                                                                      record_type,
                                                                      recipient_key_pair.get_pk());
    let blinds = &mut ((Scalar::default(), Scalar::default()), Scalar::default());
    let xfr_op = TransferOperationBuilder::new().add_input(TxoRef::Relative(0),
                                                           open_blind_asset_record(&input_blind_asset_record,
                                                                                   &None,
                                                                                   issuer_key_pair.get_sk_ref()).map_err(|e| {
                                                                                     PlatformError::ZeiError(error_location!(), e)
                                                                                   })?,
                                                           None,
                                                           None,
                                                           amount)?
                                                .add_output_and_store_blinds(&output_template, None, prng, blinds)?.balance()?
                                                .create(TransferType::Standard)?
                                                .sign(issuer_key_pair)?
                                                .transaction()?;

    let mut txn_builder = TransactionBuilder::default();
    let txn = txn_builder.add_operation_issue_asset(issuer_key_pair,
                                                    &code,
                                                    sequence_number,
                                                    &[(TxOutput(input_blind_asset_record), None)],
                                                    None)?
                         .add_operation(xfr_op)
                         .transaction();

    // Submit the transaction, and get the UTXO and asset type blind
    Ok((ledger_standalone.submit_transaction_and_fetch_utxos(&txn)[0].0, blinds.0, blinds.1))
  }

  /// Defines, issues and transfers an asset, and submits the transactions with the standalone ledger.
  /// Returns the UTXO SID, the blinding factors for the asset amount, and the blinding factor for the asset type code.
  #[allow(clippy::too_many_arguments)]
  pub fn define_issue_transfer_and_get_utxo_and_blinds<R: CryptoRng + RngCore>(
    issuer_key_pair: &XfrKeyPair,
    recipient_key_pair: &XfrKeyPair,
    amount: u64,
    code: AssetTypeCode,
    rules: AssetRules,
    record_type: AssetRecordType,
    ledger_standalone: &LedgerStandalone,
    prng: &mut R)
    -> Result<(u64, (Scalar, Scalar), Scalar), PlatformError> {
    // Define the asset
    define_and_submit(issuer_key_pair, code, rules, ledger_standalone)?;

    // Issue and transfer the asset, and get the UTXO SID and asset type blind
    issue_transfer_and_get_utxo_and_blinds(issuer_key_pair,
                                           recipient_key_pair,
                                           amount,
                                           code,
                                           record_type,
                                           1,
                                           prng,
                                           ledger_standalone)
  }

  /// Queries a value.
  ///
  /// # Arguments
  /// * `protocol`: either `https` or `http`.
  /// * `host`: either `testnet.findora.org` or `localhost`.
  /// * `port`: either `QUERY_PORT` or `SUBMIT_PORT`.
  /// * `route`: route to query.
  /// * `value`: value to look up.
  ///
  /// # Examples
  /// * To query the BlindAssetRecord with utxo_sid 100 from https://testnet.findora.org:
  /// use txn_cli::txn_lib::query;
  /// query("https", "testnet.findora.org", QUERY_PORT, "utxo_sid", "100").unwrap();
  fn query(protocol: &str,
           host: &str,
           port: &str,
           route: &str,
           value: &str)
           -> Result<String, PlatformError> {
    let mut res = if let Ok(response) =
      reqwest::get(&format!("{}://{}:{}/{}/{}", protocol, host, port, route, value))
    {
      response
    } else {
      return Err(PlatformError::SubmissionServerError(Some("Failed to query.".to_owned())));
    };

    // Log body
    println!("Querying status: {}", res.status());
    let text =
      res.text().or_else(|_| {
                   Err(PlatformError::SubmissionServerError(Some("Failed to query.".to_owned())))
                 })?;
    println!("Querying result: {}", text);

    Ok(text)
  }

  /// Queries the UTXO SID and gets the asset type commitment.
  /// Asset should be confidential, otherwise the commitmemt will be null.
  pub fn query_utxo_and_get_type_commitment(utxo: u64,
                                            protocol: &str,
                                            host: &str)
                                            -> Result<CompressedRistretto, PlatformError> {
    let res = query(protocol, host, QUERY_PORT, "utxo_sid", &format!("{}", utxo))?;
    let blind_asset_record =
      serde_json::from_str::<BlindAssetRecord>(&res).or_else(|_| {
                                                      Err(PlatformError::DeserializationError)
                                                    })?;
    match blind_asset_record.asset_type {
      XfrAssetType::Confidential(commitment) => Ok(commitment),
      _ => {
        println!("Found nonconfidential asset.");
        Err(PlatformError::InputsError(error_location!()))
      }
    }
  }

  /// Queries the UTXO SID to get the amount, either confidential or nonconfidential.
  pub fn query_utxo_and_get_amount(utxo: u64,
                                   protocol: &str,
                                   host: &str)
                                   -> Result<XfrAmount, PlatformError> {
    let res = query(protocol, host, QUERY_PORT, "utxo_sid", &format!("{}", utxo))?;
    let blind_asset_record =
      serde_json::from_str::<BlindAssetRecord>(&res).or_else(|_| {
                                                      Err(PlatformError::DeserializationError)
                                                    })?;
    Ok(blind_asset_record.amount)
  }

  /// Submits a transaction.
  ///
  /// Either this function or `submit_and_get_sids` should be called after a transaction is composed by any of the following:
  /// * `air_assign`
  /// * `define_asset`
  /// * `issue_asset`
  /// * `transfer_asset`
  /// * `issue_and_transfer_asset`
  ///
  /// # Arguments
  /// * `protocol`: either `https` or `http`.
  /// * `host`: either `testnet.findora.org` or `localhost`.
  /// * `txn_builder`: transation builder.
  pub(crate) fn submit(protocol: &str,
                       host: &str,
                       txn_builder: TransactionBuilder)
                       -> Result<(), PlatformError> {
    // Submit transaction
    let client = reqwest::Client::new();
    let txn = txn_builder.transaction();
    let mut res =
      client.post(&format!("{}://{}:{}/{}",
                           protocol, host, SUBMIT_PORT, "submit_transaction"))
            .json(&txn)
            .send()
            .or_else(|_| {
              Err(PlatformError::SubmissionServerError(Some("Failed to submit.".to_owned())))
            })?;
    // Log body
    let txt = res.text().expect("no response");
    let handle = serde_json::from_str::<TxnHandle>(&txt).unwrap_or_else(|e| {
                                                          panic!("<Invalid JSON> ({}): \"{}\"",
                                                                 &e, &txt)
                                                        });
    println!("Submission response: {}", handle);
    println!("Submission status: {}", res.status());

    Ok(())
  }

  /// Submits a transaction and gets the UTXO (unspent transaction output) SIDs.
  ///
  /// Either this function or `submit` should be called after a transaction is composed by any of the following:
  /// * `air_assign`
  /// * `define_asset`
  /// * `issue_asset`
  /// * `transfer_asset`
  /// * `issue_and_transfer_asset`
  ///
  /// # Arguments
  /// * `protocol`: either `https` or `http`.
  /// * `host`: either `testnet.findora.org` or `localhost`.
  /// * `txn_builder`: transation builder.
  pub(crate) fn submit_and_get_sids(protocol: &str,
                                    host: &str,
                                    txn_builder: TransactionBuilder)
                                    -> Result<Vec<TxoSID>, PlatformError> {
    // Submit transaction
    let client = reqwest::Client::new();
    let txn = txn_builder.transaction();
    let mut res =
      client.post(&format!("{}://{}:{}/{}",
                           protocol, host, SUBMIT_PORT, "submit_transaction"))
            .json(&txn)
            .send()
            .or_else(|_| {
              Err(PlatformError::SubmissionServerError(Some("Failed to submit.".to_owned())))
            })?;

    // Log body
    let txt = res.text().expect("no response");
    let handle = serde_json::from_str::<TxnHandle>(&txt).unwrap_or_else(|e| {
                                                          panic!("<Invalid JSON> ({}): \"{}\"",
                                                                 &e, &txt)
                                                        });
    println!("Submission response: {}", handle);
    println!("Submission status: {}", res.status());

    // Return sid
    let res = query(protocol, host, SUBMIT_PORT, "txn_status", &handle.0)?;
    match serde_json::from_str::<TxnStatus>(&res).or_else(|_| {
                                                   Err(PlatformError::DeserializationError)
                                                 })? {
      TxnStatus::Committed((_sid, txos)) => Ok(txos),
      _ => Err(PlatformError::DeserializationError),
    }
  }

  /// Gets the blind asset record and associated memos.
  /// # Arguments
  /// * `pub_key`: public key of the asset record.
  /// * `amount`: amount of the asset record.
  /// * `token_code`: token code of the asset rercord.
  /// * `asset_record_type`: booleans representing whether the amount and asset are confidential.
  /// * `tracing_policy`: asset tracing policy, optional.
  pub(crate) fn get_blind_asset_record_and_memos(
    pub_key: XfrPublicKey,
    amount: u64,
    token_code: AssetTypeCode,
    asset_record_type: AssetRecordType,
    tracing_policy: Option<AssetTracingPolicy>)
    -> Result<BlindAssetRecordAndMemos, PlatformError> {
    let template = if let Some(policy) = tracing_policy {
      AssetRecordTemplate::with_asset_tracking(amount,
                                               token_code.val,
                                               asset_record_type,
                                               pub_key,
                                               policy)
    } else {
      AssetRecordTemplate::with_no_asset_tracking(amount,
                                                  token_code.val,
                                                  asset_record_type,
                                                  pub_key)
    };
    let mut prng = ChaChaRng::from_entropy();
    let params = PublicParams::new();
    Ok(build_blind_asset_record(&mut prng, &params.pc_gens, &template, None))
  }

  /// Merges two asset records.
  /// # Arguments
  /// * `key_pair`: key pair of the two records.
  /// * `sid1`: SID of the first record.
  /// * `sid2`: SID of the second record.
  /// * `blind_asset_record1`: blind asset record of the first record.
  /// * `blind_asset_record2`: blind asset record of the second record.
  /// * `token_code`: asset token code of the two records.
  /// * `tracing_policy`: asset tracing policy, optional.
  pub(crate) fn merge_records(key_pair: &XfrKeyPair,
                              sid1: TxoRef,
                              sid2: TxoRef,
                              blind_asset_record1: (BlindAssetRecord, Option<OwnerMemo>),
                              blind_asset_record2: (BlindAssetRecord, Option<OwnerMemo>),
                              token_code: AssetTypeCode,
                              tracing_policy: Option<AssetTracingPolicy>)
                              -> Result<TransactionBuilder, PlatformError> {
    let oar1 =
      open_blind_asset_record(&blind_asset_record1.0,
                              &blind_asset_record1.1,
                              key_pair.get_sk_ref()).map_err(|e| {
                                                      PlatformError::ZeiError(error_location!(), e)
                                                    })?;
    let oar2 =
      open_blind_asset_record(&blind_asset_record2.0,
                              &blind_asset_record2.1,
                              key_pair.get_sk_ref()).map_err(|e| {
                                                      PlatformError::ZeiError(error_location!(), e)
                                                    })?;
    if oar1.get_record_type() != oar2.get_record_type() {
      return Err(PlatformError::InputsError(error_location!()));
    }
    let amount1 = *oar1.get_amount();
    let amount2 = *oar2.get_amount();

    // Transfer Operation
    let template = if let Some(policy) = tracing_policy {
      AssetRecordTemplate::with_asset_tracking(amount1 + amount2,
                                               token_code.val,
                                               oar1.get_record_type(),
                                               key_pair.get_pk(),
                                               policy)
    } else {
      AssetRecordTemplate::with_no_asset_tracking(amount1 + amount2,
                                                  token_code.val,
                                                  oar1.get_record_type(),
                                                  key_pair.get_pk())
    };
    let xfr_op = TransferOperationBuilder::new().add_input(sid1, oar1, None, None, amount1)?
                                                .add_input(sid2, oar2, None, None, amount2)?
                                                .add_output(&template, None, None, None)?
                                                .create(TransferType::Standard)?
                                                .sign(key_pair)?
                                                .transaction()?;

    // Merge records
    let mut txn_builder = TransactionBuilder::default();
    txn_builder.add_operation(xfr_op).transaction();
    Ok(txn_builder)
  }

  /// Loads funds.
  /// # Arguments
  /// * `issuer_id`: issuer ID.
  /// * `recipient_id`: recipient's ID.
  /// * `amount`: amount to load.
  /// * `memo_file`: path to store the tracer and owner memos, optional.
  /// * `protocol`: either `https` or `http`.
  /// * `host`: either `testnet.findora.org` or `localhost`.
  pub(crate) fn load_funds(data_dir: &str,
                           issuer_id: u64,
                           recipient_id: u64,
                           amount: u64,
                           protocol: &str,
                           host: &str)
                           -> Result<(), PlatformError> {
    // Get data
    let data = load_data(data_dir)?;
    let issuer_key_pair = &data.get_asset_issuer_key_pair(issuer_id)?;
    let recipient = &data.borrowers[recipient_id as usize];
    let recipient_key_pair = &data.clone().get_borrower_key_pair(recipient_id)?;

    // Get or define fiat asset
    let token_code = if let Some(code) = &data.fiat_code {
      AssetTypeCode::new_from_base64(code)?
    } else {
      let fiat_code = AssetTypeCode::gen_random();
      let txn_builder = define_asset(data_dir,
                                     true,
                                     issuer_key_pair,
                                     fiat_code,
                                     "Fiat asset",
                                     AssetRules::default(),
                                     None)?;
      // Store data before submitting the transaction to avoid data overwriting
      let data = load_data(data_dir)?;
      submit(protocol, host, txn_builder)?;
      store_data_to_file(data, data_dir)?;
      fiat_code
    };

    // Issue and transfer asset
    let txn_builder =
      issue_and_transfer_asset(data_dir,
                               issuer_key_pair,
                               recipient_key_pair,
                               amount,
                               token_code,
                               AssetRecordType::NonConfidentialAmount_NonConfidentialAssetType,
                               None,
<<<<<<< HEAD
                               txn_file,
=======
>>>>>>> d45caa12
                               None,
                               None)?;

    // Submit transaction and get the new record
    let sid_new = submit_and_get_sids(protocol, host, txn_builder)?[0];
    let res_new = query(protocol,
                        host,
                        QUERY_PORT,
                        "utxo_sid",
                        &format!("{}", sid_new.0))?;
    let blind_asset_record_new =
      serde_json::from_str::<BlindAssetRecord>(&res_new).or_else(|_| {
                                                          Err(PlatformError::DeserializationError)
                                                        })?;

    // Merge records
    let sid_merged = if let Some(sid_pre) = recipient.fiat_utxo {
      let res_pre = query(protocol,
                          host,
                          QUERY_PORT,
                          "utxo_sid",
                          &format!("{}", sid_pre.0))?;
      let blind_asset_record_pre =
        serde_json::from_str::<BlindAssetRecord>(&res_pre).or_else(|_| {
                                                            Err(PlatformError::DeserializationError)
                                                          })?;
      let txn_builder = merge_records(recipient_key_pair,
                                      TxoRef::Absolute(sid_pre),
                                      TxoRef::Absolute(sid_new),
                                      (blind_asset_record_pre, None), // no associated owner memo with blind asset record
                                      (blind_asset_record_new, None), // no associated owner memo with blind asset record
                                      token_code,
                                      None)?;

      submit_and_get_sids(protocol, host, txn_builder)?[0]
    } else {
      sid_new
    };

    // Update data
    let mut data = load_data(data_dir)?;
    data.borrowers[recipient_id as usize].balance = recipient.balance + amount;
    data.borrowers[recipient_id as usize].fiat_utxo = Some(sid_merged);
    store_data_to_file(data, data_dir)
  }

  /// Querys the blind asset record by querying the UTXO (unspent transaction output) SID.
  /// # Arguments
  /// * `txn_file`: path to the transaction file.
  /// * `key_pair`: key pair of the asset record.
  /// * `owner_memo`: Memo associated with utxo.
  pub(crate) fn query_open_asset_record(protocol: &str,
                                        host: &str,
                                        sid: TxoSID,
                                        key_pair: &XfrKeyPair,
                                        owner_memo: &Option<OwnerMemo>)
                                        -> Result<OpenAssetRecord, PlatformError> {
    let res = query(protocol,
                    host,
                    QUERY_PORT,
                    "utxo_sid",
                    &format!("{}", sid.0))?;
    let blind_asset_record =
      serde_json::from_str::<BlindAssetRecord>(&res).or_else(|_| {
                                                      Err(PlatformError::DeserializationError)
                                                    })?;
    open_blind_asset_record(&blind_asset_record, owner_memo, key_pair.get_sk_ref()).or_else(|error| {
                                                                                    Err(PlatformError::ZeiError(error_location!(), error))
                                                                                  })
  }

  /// Fulfills a loan.
  /// # Arguments
  /// * `loan_id`: loan ID.
  /// * `issuer_id`: issuer ID.
  /// * `memo_file`: path to store the asset tracer memo and owner memo, optional.
  /// * `protocol`: either `https` or `http`.
  /// * `host`: either `testnet.findora.org` or `locaohost`.
  pub(crate) fn fulfill_loan(data_dir: &str,
                             loan_id: u64,
                             issuer_id: u64,
                             memo_file: Option<&str>,
                             protocol: &str,
                             host: &str)
                             -> Result<(), PlatformError> {
    // Get data
    let mut data = load_data(data_dir)?;
    let issuer_key_pair = &data.get_asset_issuer_key_pair(issuer_id)?;
    let loan = &data.loans[loan_id as usize].clone();

    // Check if loan has been fulfilled
    match loan.status {
      LoanStatus::Declined => {
        println!("Loan {} has already been declined.", loan_id);
        return Err(PlatformError::InputsError(error_location!()));
      }
      LoanStatus::Active => {
        println!("Loan {} has already been fulfilled.", loan_id);
        return Err(PlatformError::InputsError(error_location!()));
      }
      LoanStatus::Complete => {
        println!("Loan {} has already been paid off.", loan_id);
        return Err(PlatformError::InputsError(error_location!()));
      }
      _ => {}
    }

    let tracer_enc_keys = data.get_asset_tracer_key_pair(issuer_id)?.enc_key;
    let lender_id = loan.lender;
    let lender = &data.lenders[lender_id as usize];
    let lender_key_pair = &data.get_lender_key_pair(loan.lender)?;
    let borrower_id = loan.borrower;
    let borrower = &data.borrowers[borrower_id as usize];
    let borrower_key_pair = &data.get_borrower_key_pair(borrower_id)?;
    let amount = loan.amount;

    // Credential check
    let credential_id = if let Some(id) = borrower.credentials {
      id as usize
    } else {
      println!("Credential is required. Use create_or_overwrite_credential.");
      return Err(PlatformError::InputsError(error_location!()));
    };
    let credential = &data.credentials[credential_id as usize];
    let credential_issuer_id = credential.credential_issuer;

    // Check if the credential values meet the requirements
    let values = credential.values.clone();
    let mut value_iter = values.iter();
    let requirements = lender.requirements.clone();
    let mut requirement_iter = requirements.iter();
    let mut count = 0;
    let mut attributes = Vec::new();
    let mut attribute_names = Vec::new();
    let mut attibutes_with_value_as_vec = Vec::new();
    let mut reveal_map = Vec::new();

    // For each credential attribute:
    // If the lender doesn't have a requirement, skip it
    // Otherwise:
    // * If the borrower doesn't provide the corresponding attribute value, return an error
    // * Otherwise, check if the value meets the requirement
    while count < 3 {
      if let Some(requirement_next) = requirement_iter.next() {
        if let Some(requirement) = requirement_next {
          if let Some(value_next) = value_iter.next() {
            if let Some(value) = value_next {
              let requirement_u64 = parse_to_u64(requirement)?;
              let requirement_type = CredentialIndex::get_requirement_type(count);
              match requirement_type {
                ComparisonType::AtLeast => {
                  if parse_to_u64(value)? < requirement_u64 {
                    // Update loans data
                    data.loans[loan_id as usize].status = LoanStatus::Declined;
                    store_data_to_file(data, data_dir)?;
                    println!("Credential value should be at least: {}.", requirement_u64);
                    return Err(PlatformError::InputsError(error_location!()));
                  }
                }
                _ => {
                  if parse_to_u64(value)? != requirement_u64 {
                    // Update loans data
                    data.loans[loan_id as usize].status = LoanStatus::Declined;
                    store_data_to_file(data, data_dir)?;
                    println!("Credit score should be: {}.", requirement_u64);
                    return Err(PlatformError::InputsError(error_location!()));
                  }
                }
              }
              let attribute = CredentialIndex::get_credential_index(count)?;
              let value_bytes = value.as_bytes();
              attributes.push((attribute.get_name().to_string(), value_bytes));
              attribute_names.push(attribute.get_name().to_string());
              attibutes_with_value_as_vec.push((attribute.get_name().to_string(),
                                                value_bytes.to_vec()));
              reveal_map.push(true);
            } else {
              println!("Missing credential value. Use subcommand borrower create_or_overwrite_credential.");
              return Err(PlatformError::InputsError(error_location!()));
            }
          } else {
            println!("More credential value expected.");
            return Err(PlatformError::InputsError(error_location!()));
          }
        }
      } else {
        println!("More credential requirement expected.");
        return Err(PlatformError::InputsError(error_location!()));
      }
      count += 1;
    }

    // Prove and attest the credential
    let (credential_issuer_public_key, credential_issuer_secret_key) =
      data.get_credential_issuer_key_pair(credential_issuer_id)?;
    let mut prng: ChaChaRng = ChaChaRng::from_entropy();
    let (user_pk, user_secret_key) =
      credential_user_key_gen(&mut prng, &credential_issuer_public_key);
    let user_sk_str =
      serde_json::to_vec(&user_secret_key).or_else(|_| Err(PlatformError::SerializationError))?;
    let signature = credential_sign(&mut prng,
                                    &credential_issuer_secret_key,
                                    &user_pk,
                                    &attributes).unwrap();
    let signature_str =
      serde_json::to_string(&signature).or_else(|_| Err(PlatformError::SerializationError))?;
    let wrapper_credential = WrapperCredential { attributes: attibutes_with_value_as_vec,
                                                 issuer_pub_key:
                                                   credential_issuer_public_key.clone(),
                                                 signature };
    let ac_credential =
      wrapper_credential.to_ac_credential()
                        .or_else(|e| Err(PlatformError::ZeiError(error_location!(), e)))?;
    let (identity_commitment, _, commitment_key) =
      credential_commit(&mut prng, &user_secret_key, &wrapper_credential, b"").unwrap();
    let commitment_key_str =
      serde_json::to_vec(&commitment_key).or_else(|_| Err(PlatformError::SerializationError))?;

    // Update credential data
    data.loans[loan_id as usize].user_secret_key = Some(hex::encode(user_sk_str));
    data.loans[loan_id as usize].signature = Some(signature_str);
    data.loans[loan_id as usize].commitment_key = Some(hex::encode(commitment_key_str));
    store_data_to_file(data.clone(), data_dir)?;

    // Store the tracer memo to file
    if let Some(file) = memo_file {
      let ciphertext =
        ac_confidential_open_commitment(&mut prng,
                                        &user_secret_key.get_ref(),
                                        &ac_credential,
                                        &commitment_key,
                                        &tracer_enc_keys.attrs_enc_key,
                                        &reveal_map,
                                        &[]).or_else(|e| {
                                              Err(PlatformError::ZeiError(error_location!(), e))
                                            })?
                                            .ctexts;
      let tracer_memo = AssetTracerMemo { enc_key: tracer_enc_keys.clone(),
                                          lock_amount: None,
                                          lock_asset_type: None,
                                          lock_attributes: Some(ciphertext) };
      store_tracer_memo_to_file(file, tracer_memo)?;
    }

    // Get or define fiat asset
    let fiat_code = if let Some(code) = data.fiat_code.clone() {
      println!("Fiat code: {}", code);
      AssetTypeCode::new_from_base64(&code)?
    } else {
      let fiat_code = AssetTypeCode::gen_random();
      let txn_builder = define_asset(data_dir,
                                     true,
                                     issuer_key_pair,
                                     fiat_code,
                                     "Fiat asset",
                                     AssetRules::default(),
                                     None)?;
      // Store data before submitting the transaction to avoid data overwriting
      let data = load_data(data_dir)?;
      submit(protocol, host, txn_builder)?;
      store_data_to_file(data, data_dir)?;
      fiat_code
    };

    // Get tracing policies
    let identity_policy = IdentityRevealPolicy { cred_issuer_pub_key:
                                                   credential_issuer_public_key.get_ref().clone(),
                                                 reveal_map };
    let debt_tracing_policy = AssetTracingPolicy { enc_keys: tracer_enc_keys,
                                                   asset_tracking: false,
                                                   identity_tracking: Some(identity_policy) };

    // Issue and transfer fiat token
    let credential_record = Some((&user_secret_key, &ac_credential, &commitment_key));
    let fiat_txn_file = "fiat_txn_file";
    let txn_builder =
      issue_and_transfer_asset(data_dir,
                               issuer_key_pair,
                               lender_key_pair,
                               amount,
                               fiat_code,
                               AssetRecordType::NonConfidentialAmount_NonConfidentialAssetType,
                               None,
<<<<<<< HEAD
                               &fiat_txn_file,
                               None,
=======
                               Some(fiat_txn_file),
>>>>>>> d45caa12
                               None)?;
    let fiat_sid = submit_and_get_sids(protocol, host, txn_builder)?[0];
    println!("Fiat sid: {}", fiat_sid.0);
    let (_, owner_memo) = load_blind_asset_record_and_owner_memo_from_file(fiat_txn_file)?;
    let fiat_open_asset_record =
      query_open_asset_record(protocol, host, fiat_sid, lender_key_pair, &owner_memo)?;

    // Define debt asset
    let debt_code = AssetTypeCode::gen_random();
    println!("Generated debt code: {}",
             serde_json::to_string(&debt_code.val).or_else(|_| {
                                                    Err(PlatformError::SerializationError)
                                                  })?);
    let memo = DebtMemo { interest_rate: Fraction::new(loan.interest_per_mille, 1000),
                          fiat_code,
                          loan_amount: amount };
    let memo_str =
      serde_json::to_string(&memo).or_else(|_| Err(PlatformError::SerializationError))?;
    let txn_builder = define_asset(data_dir,
                                   false,
                                   borrower_key_pair,
                                   debt_code,
                                   &memo_str,
<<<<<<< HEAD
                                   AssetRules::default(),
                                   txn_file)?;
=======
                                   AssetRules::default().set_traceable(true).clone(),
                                   None)?;
>>>>>>> d45caa12
    // Store data before submitting the transaction to avoid data overwriting
    let data = load_data(data_dir)?;
    submit(protocol, host, txn_builder)?;
    store_data_to_file(data, data_dir)?;

    // Issue and transfer debt token
    let debt_txn_file = "debt_txn_file";
    let txn_builder =
      issue_and_transfer_asset(data_dir,
                               borrower_key_pair,
                               borrower_key_pair,
                               amount,
                               debt_code,
                               AssetRecordType::NonConfidentialAmount_NonConfidentialAssetType,
                               credential_record,
<<<<<<< HEAD
                               &debt_txn_file,
                               Some(debt_tracing_policy.clone()),
                               Some(identity_commitment.clone()))?;
=======
                               Some(debt_txn_file),
                               Some(debt_tracing_policy.clone()))?;
>>>>>>> d45caa12
    let debt_sid = submit_and_get_sids(protocol, host, txn_builder)?[0];
    println!("Debt sid: {}", debt_sid.0);
    let debt_open_asset_record =
      load_open_asset_record_from_file(debt_txn_file, borrower_key_pair)?;

    // Initiate loan
    let lender_template =
      AssetRecordTemplate::with_asset_tracking(amount,
                                               debt_code.val,
                                               AssetRecordType::NonConfidentialAmount_NonConfidentialAssetType,
                                               lender_key_pair.get_pk(),
                                               debt_tracing_policy.clone());
    let borrower_template =
      AssetRecordTemplate::with_no_asset_tracking(amount,
                                                  fiat_code.val,
                                                  AssetRecordType::NonConfidentialAmount_NonConfidentialAssetType,
                                                  borrower_key_pair.get_pk());
    let xfr_op = TransferOperationBuilder::new().add_input(TxoRef::Absolute(fiat_sid),
                                                           fiat_open_asset_record,
                                                           None,
                                                           None,
                                                           amount)?
                                                .add_input(TxoRef::Absolute(debt_sid),
                                                           debt_open_asset_record,
                                                           None,
                                                           None,
                                                           amount)?
                                                .add_output(&lender_template,
                                                            Some(debt_tracing_policy),
                                                            Some(identity_commitment),
                                                            credential_record)?
                                                .add_output(&borrower_template, None, None, None)?
                                                .create(TransferType::Standard)?
                                                .sign(lender_key_pair)?
                                                .sign(borrower_key_pair)?
                                                .transaction()?;
    let mut txn_builder = TransactionBuilder::default();
    txn_builder.add_operation(xfr_op);

    // Submit transaction
    let sids_new = submit_and_get_sids(protocol, host, txn_builder)?;

    // Merge records
    let fiat_sid_merged = if let Some(sid_pre) = borrower.fiat_utxo {
      // Get the original fiat record
      let res_pre = query(protocol,
                          host,
                          QUERY_PORT,
                          "utxo_sid",
                          &format!("{}", sid_pre.0))?;
      let blind_asset_record_pre =
        serde_json::from_str::<BlindAssetRecord>(&res_pre).or_else(|_| {
                                                            Err(PlatformError::DeserializationError)
                                                          })?;
      // Get the new fiat record
      let res_new = query(protocol,
                          host,
                          QUERY_PORT,
                          "utxo_sid",
                          &format!("{}", sids_new[1].0))?;
      let blind_asset_record_new =
        serde_json::from_str::<BlindAssetRecord>(&res_new).or_else(|_| {
                                                            Err(PlatformError::DeserializationError)
                                                          })?;
      let txn_builder = merge_records(borrower_key_pair,
                                      TxoRef::Absolute(sid_pre),
                                      TxoRef::Absolute(sids_new[1]),
                                      (blind_asset_record_pre, None),
                                      (blind_asset_record_new, None),
                                      fiat_code,
                                      None)?;
      submit_and_get_sids(protocol, host, txn_builder)?[0]
    } else {
      sids_new[1]
    };
    println!("New debt utxo sid: {}, fiat utxo sid: {}.",
             sids_new[0].0, fiat_sid_merged.0);

    // Update data
    let credential_str =
      serde_json::to_string(&ac_credential).or_else(|_| Err(PlatformError::SerializationError))?;
    let mut data = load_data(data_dir)?;
    data.loans[loan_id as usize].issuer = Some(issuer_id);
    data.fiat_code = Some(fiat_code.to_base64());
    data.loans[loan_id as usize].status = LoanStatus::Active;
    data.loans[loan_id as usize].code = Some(debt_code.to_base64());
    data.loans[loan_id as usize].debt_utxo = Some(sids_new[0]);
    data.loans[loan_id as usize].credential = Some(credential_str);
    data.borrowers[borrower_id as usize].balance = borrower.balance + amount;
    data.borrowers[borrower_id as usize].fiat_utxo = Some(fiat_sid_merged);
    store_data_to_file(data, data_dir)
  }

  /// Pays loan.
  /// # Arguments
  /// * `loan_id`: loan ID.
  /// * `amount`: amount to pay.
  /// * `protocol`: either `https` or `http`.
  /// * `host`: either `testnet.findora.org` or `localhost`.
  pub(crate) fn pay_loan(data_dir: &str,
                         loan_id: u64,
                         amount: u64,
                         protocol: &str,
                         host: &str)
                         -> Result<(), PlatformError> {
    // Get data
    let data = load_data(data_dir)?;
    let loan = &data.loans[loan_id as usize];

    // Check if it's valid to pay
    match loan.status {
      LoanStatus::Requested => {
        println!("Loan {} hasn't been fulfilled yet. Use issuer fulfill_loan.",
                 loan_id);
        return Err(PlatformError::InputsError(error_location!()));
      }
      LoanStatus::Declined => {
        println!("Loan {} has been declined.", loan_id);
        return Err(PlatformError::InputsError(error_location!()));
      }
      LoanStatus::Complete => {
        println!("Loan {} has been paid off.", loan_id);
        return Err(PlatformError::InputsError(error_location!()));
      }
      _ => {}
    }

    let lender_id = loan.lender;
    let borrower_id = loan.borrower;
    let borrower = &data.borrowers[borrower_id as usize];
    let lender_key_pair = &data.get_lender_key_pair(lender_id)?;
    let borrower_key_pair = &data.get_borrower_key_pair(borrower_id)?;

    // Check if funds are sufficient
    if amount > borrower.balance {
      println!("Insufficient funds. Use --load_funds to load more funds.");
      return Err(PlatformError::InputsError(error_location!()));
    }

    // Check if the amount meets the minimum requirement, i.e., the fee
    let fee =
      ledger::policies::calculate_fee(loan.balance, Fraction::new(loan.interest_per_mille, 1000));
    if amount < fee {
      println!("Payment amount should be at least: {}", fee);
      return Err(PlatformError::InputsError(error_location!()));
    }

    // Get the amount to burn the balance, and the total amount the borrow will spend
    let mut amount_to_burn = amount - fee;
    if amount_to_burn > loan.balance {
      println!("Paying {} is enough.", loan.balance);
      amount_to_burn = loan.balance;
    }
    let amount_to_spend = amount_to_burn + fee;
    println!("The borrower will spend {} to burn {}.",
             amount_to_spend, amount_to_burn);

    // Get fiat and debt sids
    let fiat_sid = if let Some(sid) = borrower.fiat_utxo {
      sid
    } else {
      println!("Missing fiat utxo in the borrower record. Try --fulfill_loan.");
      return Err(PlatformError::InputsError(error_location!()));
    };
    let debt_sid = if let Some(sid) = loan.debt_utxo {
      sid
    } else {
      println!("Missing debt utxo in the loan record. Try --fulfill_loan.");
      return Err(PlatformError::InputsError(error_location!()));
    };

    // Get fiat and debt open asset records
    let fiat_open_asset_record =
      query_open_asset_record(protocol, host, fiat_sid, lender_key_pair, &None)?;
    let debt_open_asset_record =
      query_open_asset_record(protocol, host, debt_sid, borrower_key_pair, &None)?;

    // Get fiat and debt codes
    let fiat_code = if let Some(code) = data.clone().fiat_code {
      AssetTypeCode::new_from_base64(&code)?
    } else {
      println!("Missing fiat code. Try --active_loan.");
      return Err(PlatformError::InputsError(error_location!()));
    };
    let debt_code = if let Some(code) = &loan.code {
      AssetTypeCode::new_from_base64(&code)?
    } else {
      println!("Missing debt code in the loan record. Try --fulfill_loan.");
      return Err(PlatformError::InputsError(error_location!()));
    };

    println!("Fiat code: {}", serde_json::to_string(&fiat_code.val)?);
    println!("Debt code: {}", serde_json::to_string(&debt_code.val)?);

    // Get templates
    let spend_template =
      AssetRecordTemplate::with_no_asset_tracking(amount_to_spend,
                                                  fiat_code.val,
                                                  AssetRecordType::NonConfidentialAmount_NonConfidentialAssetType,
                                                  lender_key_pair.get_pk());
    let burn_template =
      AssetRecordTemplate::with_no_asset_tracking(amount_to_burn,
                                                  debt_code.val,
                                                  AssetRecordType::NonConfidentialAmount_NonConfidentialAssetType,
                                                  XfrPublicKey::zei_from_bytes(&[0; 32]));
    let lender_template =
      AssetRecordTemplate::with_no_asset_tracking(loan.balance - amount_to_burn,
                                                  debt_code.val,
                                                  AssetRecordType::NonConfidentialAmount_NonConfidentialAssetType,
                                                  lender_key_pair.get_pk());
    let borrower_template =
      AssetRecordTemplate::with_no_asset_tracking(borrower.balance - amount_to_spend,
                                                  fiat_code.val,
                                                  AssetRecordType::NonConfidentialAmount_NonConfidentialAssetType,
                                                  borrower_key_pair.get_pk());
    let op = TransferOperationBuilder::new().add_input(TxoRef::Absolute(debt_sid),
                                                       debt_open_asset_record,
                                                       None,
                                                       None,
                                                       amount_to_burn)?
                                            .add_input(TxoRef::Absolute(fiat_sid),
                                                       fiat_open_asset_record,
                                                       None,
                                                       None,
                                                       amount_to_spend)?
                                            .add_output(&spend_template, None, None, None)?
                                            .add_output(&burn_template, None, None, None)?
                                            .add_output(&lender_template, None, None, None)?
                                            .add_output(&borrower_template, None, None, None)?
                                            .create(TransferType::DebtSwap)?
                                            .sign(borrower_key_pair)?
                                            .transaction()?;
    let mut txn_builder = TransactionBuilder::default();
    txn_builder.add_operation(op).transaction();

    // Submit transaction and update data
    let sids = submit_and_get_sids(protocol, host, txn_builder)?;

    let mut data = load_data(data_dir)?;
    let balance = loan.balance - amount_to_burn;
    if balance == 0 {
      data.loans[loan_id as usize].status = LoanStatus::Complete;
    }
    data.loans[loan_id as usize].balance = balance;
    data.loans[loan_id as usize].payments = loan.payments + 1;
    data.loans[loan_id as usize].debt_utxo = Some(sids[2]);
    data.borrowers[borrower_id as usize].balance = borrower.balance - amount_to_spend;
    data.borrowers[borrower_id as usize].fiat_utxo = Some(sids[3]);

    store_data_to_file(data, data_dir)
  }

  /// Uses environment variable RUST_LOG to select log level and filters output by module or regex.
  ///
  /// By default, log everything "trace" level or greater to stdout.
  ///
  /// # Examples
  /// RUST_LOG=ledger::data_model=info,main=trace/rec[ie]+ve ./main
  // TODO Verify that this comment is correct.
  // TODO switch to using from_default_env()
  pub fn init_logging() {
    flexi_logger::Logger::with_env_or_str("trace").start()
                                                  .unwrap();
  }

  /// Matches the PlatformError with an exitcode and exits.
  /// * SerializationError: exits with code `DATAERR`.
  /// * DeserializationError: exits with code `DATAERR`.
  /// * IoError:
  ///   * If the input file doesn't exist: exits with code `NOINPUT`.
  ///     * Note: make sure the error message contains "File doesn't exist:" when conpub(crate) structing the PlatformError.
  ///   * If the input file isn't readable: exits with code `NOINPUT`.
  ///     * Note: make sure the error message contains "Failed to read" when conpub(crate) structing the PlatformError.
  ///   * If the output file or directory can't be created: exits with code `CANTCREAT`.
  ///     * Note: make sure the error message contains "Failed to create" when conpub(crate) structing the PlatformError.
  ///   * Otherwise: exits with code `IOERR`.
  /// * SubmissionServerError: exits with code `UNAVAILABLE`.
  /// * Otherwise: exits with code `USAGE`.
  pub fn match_error_and_exit(error: PlatformError) {
    match error {
      PlatformError::SerializationError => exit(exitcode::DATAERR),
      PlatformError::DeserializationError => exit(exitcode::DATAERR),
      PlatformError::IoError(io_error) => {
        if io_error.contains("File doesn't exist:") || io_error.contains("Failed to read") {
          exit(exitcode::NOINPUT)
        }
        if io_error.contains("Failed to create") {
          exit(exitcode::CANTCREAT)
        }
        exit(exitcode::IOERR)
      }
      _ => exit(exitcode::USAGE),
    }
  }

  /// Processes the `asset_issuer` subcommand.
  ///
  /// Subcommands under `asset_issuer`
  /// * `sign_up`
  /// * `store_sids`
  /// * `define_asset`
  /// * `issue_asset`
  /// * `transfer_asset`
  /// * `issue_and_transfer_asset`
  ///
  /// # Arguments
  /// * `asset_issuer_matches`: subcommands and arguments under the `asset_issuer` subcommand.
  /// * `txn_file`: path to store the transaction file.
  pub(crate) fn process_asset_issuer_cmd(asset_issuer_matches: &clap::ArgMatches,
                                         data_dir: &str,
                                         txn_file: &str)
                                         -> Result<(), PlatformError> {
    match asset_issuer_matches.subcommand() {
      ("sign_up", Some(sign_up_matches)) => {
        let name = if let Some(name_arg) = sign_up_matches.value_of("name") {
          name_arg.to_owned()
        } else {
          println!("Name is required to sign up an asset issuer account. Use --name.");
          return Err(PlatformError::InputsError(error_location!()));
        };
        let mut data = load_data(data_dir)?;
        data.add_asset_issuer(data_dir, name)
      }
      ("store_sids", Some(store_sids_matches)) => {
        let file = if let Some(file_arg) = store_sids_matches.value_of("file") {
          file_arg
        } else {
          println!("Path is required to store the sids. Use --path.");
          return Err(PlatformError::InputsError(error_location!()));
        };
        let sids = if let Some(indices_arg) = store_sids_matches.value_of("indices") {
          indices_arg
        } else {
          println!("Indices are required to store the sids. Use --indices.");
          return Err(PlatformError::InputsError(error_location!()));
        };
        store_sids_to_file(file, sids)
      }
      ("store_memos", Some(store_bar_and_memos_matches)) => {
        let data = load_data(data_dir)?;
        let (issuer_pub_key, policy) = if let Some(id_arg) = asset_issuer_matches.value_of("id") {
          let issuer_id = parse_to_u64(id_arg)?;
          let issuer_pub_key = data.get_asset_issuer_key_pair(issuer_id)?.get_pk();
          let tracer_enc_keys = data.get_asset_tracer_key_pair(issuer_id)?.enc_key;
          let policy = AssetTracingPolicy { enc_keys: tracer_enc_keys,
                                            asset_tracking: true,
                                            identity_tracking: None };
          (issuer_pub_key, policy)
        } else {
          println!("Asset issuer id is required to store the tracer and owner memos. Use asset_issuer --id.");
          return Err(PlatformError::InputsError(error_location!()));
        };
        let amount = if let Some(amount_arg) = store_bar_and_memos_matches.value_of("amount") {
          parse_to_u64(amount_arg)?
        } else {
          println!("Asset amount is required to store the tracer and owner memos. Use --amount.");
          return Err(PlatformError::InputsError(error_location!()));
        };
        let confidential_amount = store_bar_and_memos_matches.is_present("confidential_amount");
        let record_type = AssetRecordType::from_booleans(confidential_amount, false);
        let token_code = if let Some(token_code) =
          store_bar_and_memos_matches.value_of("token_code")
        {
          AssetTypeCode::new_from_base64(token_code)?
        } else {
          println!("Asset token code is required to store the tracer and owner memos. Use --token_code.");
          return Err(PlatformError::InputsError(error_location!()));
        };
        let file = if let Some(file_arg) = store_bar_and_memos_matches.value_of("file") {
          file_arg
        } else {
          println!("Path is required to store the tracer and owner memos. Use --path.");
          return Err(PlatformError::InputsError(error_location!()));
        };
        get_and_store_memos_to_file(file,
                                    issuer_pub_key,
                                    amount,
                                    token_code,
                                    record_type,
                                    Some(policy))
      }
      ("air_assign", Some(air_assign_matches)) => {
        let issuer_id = if let Some(id_arg) = asset_issuer_matches.value_of("id") {
          parse_to_u64(id_arg)?
        } else {
          println!("Asset issuer id is required for AIR assigning. Use asset_issuer --id.");
          return Err(PlatformError::InputsError(error_location!()));
        };
        match (air_assign_matches.value_of("address"),
               air_assign_matches.value_of("data"),
               air_assign_matches.value_of("issuer_pk"),
               air_assign_matches.value_of("pok"))
        {
          (Some(address), Some(data), Some(issuer_pk), Some(pok)) => {
            air_assign(data_dir, issuer_id, address, data, issuer_pk, pok, txn_file)
          }
          (_, _, _, _) => {
            println!("Missing address, data, issuer_pk, or proof.");
            Err(PlatformError::InputsError(error_location!()))
          }
        }
      }
      ("define_asset", Some(define_asset_matches)) => {
        let fiat_asset = define_asset_matches.is_present("fiat");
        let data = load_data(data_dir)?;
        let issuer_key_pair = if let Some(id_arg) = asset_issuer_matches.value_of("id") {
          let issuer_id = parse_to_u64(id_arg)?;
          data.get_asset_issuer_key_pair(issuer_id)?
        } else {
          println!("Asset issuer id is required to define an asset. Use asset_issuer --id.");
          return Err(PlatformError::InputsError(error_location!()));
        };
        let token_code = define_asset_matches.value_of("token_code");
        let memo = if let Some(memo) = define_asset_matches.value_of("memo") {
          memo
        } else {
          "{}"
        };
        let traceable = define_asset_matches.is_present("traceable");
        let asset_token: AssetTypeCode;
        if let Some(token_code) = token_code {
          asset_token = AssetTypeCode::new_from_base64(token_code)?;
        } else {
          asset_token = AssetTypeCode::gen_random();
          println!("Creating asset with token code {:?}: {:?}",
                   asset_token.to_base64(),
                   asset_token.val);
        }
        match define_asset(data_dir,
                           fiat_asset,
                           &issuer_key_pair,
                           asset_token,
                           &memo,
                           AssetRules::default().set_traceable(traceable).clone(),
                           Some(txn_file))
        {
          Ok(_) => Ok(()),
          Err(error) => Err(error),
        }
      }
      ("issue_asset", Some(issue_asset_matches)) => {
        let data = load_data(data_dir)?;
        let (key_pair, tracer_enc_keys) = if let Some(id_arg) = asset_issuer_matches.value_of("id")
        {
          let issuer_id = parse_to_u64(id_arg)?;
          (data.get_asset_issuer_key_pair(issuer_id)?,
           data.get_asset_tracer_key_pair(issuer_id)?.enc_key)
        } else {
          println!("Asset issuer id is required to issue asset. Use asset_issuer --id.");
          return Err(PlatformError::InputsError(error_location!()));
        };
        let token_code = if let Some(token_code_arg) = issue_asset_matches.value_of("token_code") {
          AssetTypeCode::new_from_base64(token_code_arg)?
        } else {
          println!("Token code is required to issue asset. Use --token_code.");
          return Err(PlatformError::InputsError(error_location!()));
        };
        let amount = if let Some(amount_arg) = issue_asset_matches.value_of("amount") {
          parse_to_u64(amount_arg)?
        } else {
          println!("Amount is required to issue asset. Use --amount.");
          return Err(PlatformError::InputsError(error_location!()));
        };
        let confidential_amount = issue_asset_matches.is_present("confidential_amount");
        let mut txn_builder = TransactionBuilder::default();
        let policy = if issue_asset_matches.is_present("traceable") {
          Some(AssetTracingPolicy { enc_keys: tracer_enc_keys,
                                    asset_tracking: true,
                                    identity_tracking: None })
        } else {
          None
        };
        if let Err(e) =
          txn_builder.add_basic_issue_asset(&key_pair,
                                            policy,
                                            &token_code,
                                            get_and_update_sequence_number(data_dir)?,
                                            amount,
                                            AssetRecordType::from_booleans(confidential_amount,
                                                                           false))
        {
          println!("Failed to add basic issue asset.");
          return Err(e);
        }
        store_txn_to_file(&txn_file, &txn_builder)
      }
      ("transfer_asset", Some(transfer_asset_matches)) => {
        let data = load_data(data_dir)?;
        let (issuer_key_pair, tracer_enc_keys) =
          if let Some(id_arg) = asset_issuer_matches.value_of("id") {
            let issuer_id = parse_to_u64(id_arg)?;
            (data.get_asset_issuer_key_pair(issuer_id)?,
             data.get_asset_tracer_key_pair(issuer_id)?.enc_key)
          } else {
            println!("Asset issuer id is required to transfer asset. Use asset_issuer --id.");
            return Err(PlatformError::InputsError(error_location!()));
          };
        // Compose transfer_from for add_basic_transfer_asset
        let mut txo_refs = Vec::new();
        if let Some(sids_file_arg) = transfer_asset_matches.value_of("sids_file") {
          for sid in load_sids_from_file(sids_file_arg)? {
            txo_refs.push(TxoRef::Absolute(TxoSID(sid)));
          }
        } else {
          println!("Sids are required to transfer asset. Use --sids_file.");
          return Err(PlatformError::InputsError(error_location!()));
        }
        let bars_and_owner_memos = if let Some(issuance_txn_files_arg) =
          transfer_asset_matches.value_of("issuance_txn_files")
        {
          load_blind_asset_records_and_owner_memos_from_files(issuance_txn_files_arg)?
        } else {
          println!("Blind asset records and associated memos are required to transfer asset. Use --issuance_txn_files.");
          return Err(PlatformError::InputsError(error_location!()));
        };
        let tracing_policy = if transfer_asset_matches.is_present("traceable") {
          Some(AssetTracingPolicy { enc_keys: tracer_enc_keys,
                                    asset_tracking: true,
                                    identity_tracking: None })
        } else {
          None
        };
        let input_amounts =
          if let Some(input_amounts_arg) = transfer_asset_matches.value_of("input_amounts") {
            parse_to_u64_vec(input_amounts_arg)?
          } else {
            println!("Input amounts are required to transfer asset. Use --input_amounts.");
            return Err(PlatformError::InputsError(error_location!()));
          };
        let mut count = txo_refs.len();
        if input_amounts.len() != count || bars_and_owner_memos.len() != count {
          println!("Size of input sids and input amounts should match.");
          return Err(PlatformError::InputsError(error_location!()));
        }
        let mut transfer_from = Vec::new();
        let mut txo_refs_iter = txo_refs.iter();
        let mut bars_and_owner_memos_iter = bars_and_owner_memos.iter();
        let mut input_amounts_iter = input_amounts.iter();
        let mut input_tracing_policies = Vec::new();
        let mut input_identity_commitments = Vec::new();
        while count > 0 {
          let txo_refs_next = if let Some(txo_ref) = txo_refs_iter.next() {
            txo_ref
          } else {
            println!("More txo ref expected.");
            return Err(PlatformError::InputsError(error_location!()));
          };
          let (blind_asset_record_next, owner_memo_next) =
            if let Some(bar_and_owner_memo) = bars_and_owner_memos_iter.next() {
              bar_and_owner_memo
            } else {
              println!("More blind asset record and owner memo expected.");
              return Err(PlatformError::InputsError(error_location!()));
            };
          let input_amount_next = if let Some(input_amount) = input_amounts_iter.next() {
            *input_amount
          } else {
            println!("More input amount expected.");
            return Err(PlatformError::InputsError(error_location!()));
          };
          let transfer_from_next =
            (txo_refs_next, blind_asset_record_next, input_amount_next, owner_memo_next);
          transfer_from.push(transfer_from_next);
          input_tracing_policies.push(tracing_policy.clone());
          input_identity_commitments.push(None);
          count -= 1;
        }

        // Compose transfer_to for add_basic_transfer_asset
        let mut recipient_addresses = Vec::new();
        if let Some(recipients) = transfer_asset_matches.value_of("recipients") {
          let recipient_ids = parse_to_u64_vec(recipients)?;
          for id in recipient_ids {
            let recipient_pub_key = data.get_borrower_key_pair(id)?.get_pk();
            recipient_addresses.push(AccountAddress { key: recipient_pub_key });
          }
        } else {
          println!("Recipient ids are required to transfer asset. Use --recipients.");
          return Err(PlatformError::InputsError(error_location!()));
        }
        let output_amounts =
          if let Some(output_amounts_arg) = transfer_asset_matches.value_of("output_amounts") {
            parse_to_u64_vec(output_amounts_arg)?
          } else {
            println!("Output amounts are required to transfer asset. Use --output_amounts.");
            return Err(PlatformError::InputsError(error_location!()));
          };
        let mut count = output_amounts.len();
        if recipient_addresses.len() != count {
          println!("Size of output amounts and addresses should match.");
          return Err(PlatformError::InputsError(error_location!()));
        }
        let mut transfer_to = Vec::new();
        let mut output_amounts_iter = output_amounts.iter();
        let mut addresses_iter = recipient_addresses.iter();
        let mut output_tracing_policies = Vec::new();
        let mut output_identity_commitments = Vec::new();
        while count > 0 {
          let output_amount_next = if let Some(output_amount) = output_amounts_iter.next() {
            *output_amount
          } else {
            println!("More output amount expected.");
            return Err(PlatformError::InputsError(error_location!()));
          };
          let address_next = if let Some(address) = addresses_iter.next() {
            address
          } else {
            println!("More address expected.");
            return Err(PlatformError::InputsError(error_location!()));
          };
          transfer_to.push((output_amount_next, address_next));
          output_tracing_policies.push(tracing_policy.clone());
          output_identity_commitments.push(None);
          count -= 1;
        }

        // Transfer asset
        let mut txn_builder = TransactionBuilder::default();
        if let Err(e) = txn_builder.add_basic_transfer_asset(&issuer_key_pair,
                                                             &transfer_from[..],
                                                             input_tracing_policies,
                                                             input_identity_commitments,
                                                             &transfer_to[..],
                                                             output_tracing_policies,
                                                             output_identity_commitments)
        {
          println!("Failed to add operation to transaction.");
          return Err(e);
        };
        store_txn_to_file(&txn_file, &txn_builder)
      }
      ("issue_and_transfer_asset", Some(issue_and_transfer_matches)) => {
        let data = load_data(data_dir)?;
        let issuer_key_pair = if let Some(id_arg) = asset_issuer_matches.value_of("id") {
          let issuer_id = parse_to_u64(id_arg)?;
          data.get_asset_issuer_key_pair(issuer_id)?
        } else {
          println!("Asset issuer id is required to issue and transfer asset. Use asset_issuer --id.");
          return Err(PlatformError::InputsError(error_location!()));
        };
        let recipient_key_pair =
          if let Some(id_arg) = issue_and_transfer_matches.value_of("recipient") {
            let recipient_id = parse_to_u64(id_arg)?;
            data.get_borrower_key_pair(recipient_id)?
          } else {
            println!("Recipient id is required to issue and transfer asset. Use --recipient.");
            return Err(PlatformError::InputsError(error_location!()));
          };
        let amount = if let Some(amount_arg) = issue_and_transfer_matches.value_of("amount") {
          parse_to_u64(amount_arg)?
        } else {
          println!("Amount is required to issue and transfer asset. Use --amount.");
          return Err(PlatformError::InputsError(error_location!()));
        };
        let token_code =
          if let Some(token_code_arg) = issue_and_transfer_matches.value_of("token_code") {
            AssetTypeCode::new_from_base64(token_code_arg)?
          } else {
            println!("Token code is required to issue asset. Use --token_code.");
            return Err(PlatformError::InputsError(error_location!()));
          };
        let confidential_amount = issue_and_transfer_matches.is_present("confidential_amount");
        let record_type = AssetRecordType::from_booleans(confidential_amount, false);

        issue_and_transfer_asset(data_dir,
                                 &issuer_key_pair,
                                 &recipient_key_pair,
                                 amount,
                                 token_code,
                                 record_type,
                                 None,
<<<<<<< HEAD
                                 txn_file,
                                 None,
=======
                                 Some(txn_file),
>>>>>>> d45caa12
                                 None)?;
        Ok(())
      }
      ("trace_and_verify_asset", Some(trace_and_verify_asset_matches)) => {
        let data = load_data(data_dir)?;
        let tracer_dec_keys = if let Some(id_arg) = asset_issuer_matches.value_of("id") {
          let issuer_id = parse_to_u64(id_arg)?;
          data.get_asset_tracer_key_pair(issuer_id)?
              .dec_key
              .record_data_dec_key
        } else {
          println!("Asset issuer id is required to trace the asset. Use asset_issuer --id.");
          return Err(PlatformError::InputsError(error_location!()));
        };
        let tracer_and_owner_memos =
          if let Some(memo_file_arg) = trace_and_verify_asset_matches.value_of("memo_file") {
            load_tracer_and_owner_memos_from_files(memo_file_arg)?
          } else {
            println!("Owner memo is required to trace the asset. Use --memo_file.");
            return Err(PlatformError::InputsError(error_location!()));
          };
        let tracer_memo = if let Some(memo) = tracer_and_owner_memos[0].clone().0 {
          memo
        } else {
          println!("The asset isn't traceable.");
          return Err(PlatformError::InputsError(error_location!()));
        };
        let expected_amount = if let Some(expected_amount_arg) =
          trace_and_verify_asset_matches.value_of("expected_amount")
        {
          parse_to_u64(expected_amount_arg)?
        } else {
          println!("Expected amount is required to verify the asset. Use --expected_amount.");
          return Err(PlatformError::InputsError(error_location!()));
        };
        tracer_memo.verify_amount(&tracer_dec_keys, expected_amount)
                   .or_else(|error| Err(PlatformError::ZeiError(error_location!(), error)))
      }
      ("trace_credential", Some(trace_credential_matches)) => {
        let data = load_data(data_dir)?;
        let attrs_dec_key = if let Some(id_arg) = asset_issuer_matches.value_of("id") {
          let issuer_id = parse_to_u64(id_arg)?;
          let asset_tracer_key_pair = data.get_asset_tracer_key_pair(issuer_id)?;
          asset_tracer_key_pair.dec_key.attrs_dec_key
        } else {
          println!("Asset issuer id is required to trace the asset. Use asset_issuer --id.");
          return Err(PlatformError::InputsError(error_location!()));
        };
        let tracer_memo =
          if let Some(memo_file_arg) = trace_credential_matches.value_of("memo_file") {
            load_tracer_memo_from_file(memo_file_arg)?
          } else {
            println!("Tracer memo is required to trace the credential. Use --memo_file.");
            return Err(PlatformError::InputsError(error_location!()));
          };
        let len = if let Some(attribute_arg) = trace_credential_matches.value_of("attribute") {
          let credential_issuer_public_key = data.get_credential_issuer_key_pair(0)?.0;
          credential_issuer_public_key.get_len(attribute_arg)
                                      .or_else(|e| {
                                        Err(PlatformError::ZeiError(error_location!(), e))
                                      })?
        } else {
          println!("Credential attribute is required to verify the credential. Use --attribute.");
          return Err(PlatformError::InputsError(error_location!()));
        };
        let expected_value =
          if let Some(expected_value_arg) = trace_credential_matches.value_of("expected_value") {
            u8_slice_to_u32_vec(expected_value_arg.as_bytes(), len)
          } else {
            println!("Expected value is required to verify the credential. Use --expected_value.");
            return Err(PlatformError::InputsError(error_location!()));
          };
        match tracer_memo.verify_identity_attributes(&attrs_dec_key, &expected_value) {
          Ok(res) => {
            if res[0] {
              println!("Credential verification succeeded.");
            } else {
              println!("Credential value isn't as expected.");
              return Err(PlatformError::InputsError(error_location!()));
            }
            Ok(())
          }
          Err(e) => Err(PlatformError::ZeiError(error_location!(), e)),
        }
      }
      _ => {
        println!("Subcommand missing or not recognized. Try asset_issuer --help");
        Err(PlatformError::InputsError(error_location!()))
      }
    }
  }

  /// Sets the protocol and host.
  ///
  /// Environment variables `PROTOCOL` and `SERVER_HOST` set the protocol and host,
  /// which can be overwritten by CLI subcommands.
  ///
  /// By default, the protocol is `https` and the host is `testnet.findora.org`.
  pub(crate) fn protocol_host(matches: &clap::ArgMatches) -> (&'static str, &'static str) {
    let protocol = if matches.is_present("http") {
      "http"
    } else {
      std::option_env!("PROTOCOL").unwrap_or("https")
    };
    let host = if matches.is_present("localhost") {
      // Use localhost
      "localhost"
    } else {
      // Default to testnet.findora.org
      std::option_env!("SERVER_HOST").unwrap_or("testnet.findora.org")
    };
    (protocol, host)
  }

  /// Processes the `credential_issuer` subcommand.
  ///
  /// Subcommands under `credential_issuer`
  /// * `sign_up`
  ///
  /// # Arguments
  /// * `credential_issuer_matches`: subcommands and arguments under the `credential_issuer` subcommand.
  pub(crate) fn process_credential_issuer_cmd(credential_issuer_matches: &clap::ArgMatches,
                                              data_dir: &str)
                                              -> Result<(), PlatformError> {
    match credential_issuer_matches.subcommand() {
      ("sign_up", Some(sign_up_matches)) => {
        let name = if let Some(name_arg) = sign_up_matches.value_of("name") {
          name_arg.to_owned()
        } else {
          println!("Name is required to sign up a credential issuer account. Use --name.");
          return Err(PlatformError::InputsError(error_location!()));
        };
        let mut data = load_data(data_dir)?;
        data.add_credential_issuer(data_dir, name)
      }
      _ => {
        println!("Subcommand missing or not recognized. Try credential_issuer --help");
        Err(PlatformError::InputsError(error_location!()))
      }
    }
  }

  /// Processes the `lender` subcommand.
  ///
  /// Subcommands under `lender`
  /// * `sign_up`
  /// * `view_loan`
  /// * `fulfill_loan`
  ///
  /// # Arguments
  /// * `lender_matches`: subcommands and arguments under the `lender` subcommand.
  pub(crate) fn process_lender_cmd(lender_matches: &clap::ArgMatches,
                                   data_dir: &str)
                                   -> Result<(), PlatformError> {
    let mut data = load_data(data_dir)?;
    match lender_matches.subcommand() {
      ("sign_up", Some(sign_up_matches)) => {
        let name = if let Some(name_arg) = sign_up_matches.value_of("name") {
          name_arg.to_owned()
        } else {
          println!("Name is required to sign up a lender account. Use --name.");
          return Err(PlatformError::InputsError(error_location!()));
        };
        data.add_lender(data_dir, name)
      }
      ("view_loan", Some(view_loan_matches)) => {
        let lender_id = if let Some(id_arg) = lender_matches.value_of("id") {
          parse_to_u64(id_arg)?
        } else {
          println!("Lender id is required to get loan information. Use lender --id.");
          return Err(PlatformError::InputsError(error_location!()));
        };
        if let Some(loan_arg) = view_loan_matches.value_of("loan") {
          let loan_id = parse_to_u64(loan_arg)?;
          let loan = data.loans[loan_id as usize].clone();
          if loan.lender != lender_id {
            println!("Lender {} doesn't own loan {}.", lender_id, loan_id);
            return Err(PlatformError::InputsError(error_location!()));
          }
          println!("Displaying loan {}: {:?}.", loan_id, loan);
          return Ok(());
        }
        let mut loans = Vec::new();
        let loan_ids = data.lenders[lender_id as usize].loans.clone();
        if let Some(filter) = view_loan_matches.value_of("filter") {
          for id in loan_ids {
            match filter {
              "requested" => {
                if data.loans[id as usize].status == LoanStatus::Requested {
                  loans.push(data.loans[id as usize].clone());
                }
              }
              "fulfilled" => {
                if data.loans[id as usize].status == LoanStatus::Active
                   || data.loans[id as usize].status == LoanStatus::Complete
                {
                  loans.push(data.loans[id as usize].clone());
                }
              }
              "declined" => {
                if data.loans[id as usize].status == LoanStatus::Declined {
                  loans.push(data.loans[id as usize].clone());
                }
              }
              "active" => {
                if data.loans[id as usize].status == LoanStatus::Active {
                  loans.push(data.loans[id as usize].clone());
                }
              }
              "complete" => {
                if data.loans[id as usize].status == LoanStatus::Complete {
                  loans.push(data.loans[id as usize].clone());
                }
              }
              _ => {
                loans.push(data.loans[id as usize].clone());
              }
            }
          }
        } else {
          for id in loan_ids {
            loans.push(data.loans[id as usize].clone());
          }
        }
        println!("Displaying {} loan(s): {:?}", loans.len(), loans);
        Ok(())
      }
      ("fulfill_loan", Some(fulfill_loan_matches)) => {
        let loan_id = if let Some(loan_arg) = fulfill_loan_matches.value_of("loan") {
          parse_to_u64(loan_arg)?
        } else {
          println!("Loan id is required to fulfill the loan. Use --loan.");
          return Err(PlatformError::InputsError(error_location!()));
        };
        if let Some(id_arg) = lender_matches.value_of("id") {
          let lender_id = parse_to_u64(id_arg)?;
          let loan = data.loans[loan_id as usize].clone();
          if loan.lender != lender_id {
            println!("Lender {} doesn't own loan {}.", lender_id, loan_id);
            return Err(PlatformError::InputsError(error_location!()));
          }
        } else {
          println!("Lender id is required to fulfill a loan. Use lender --id.");
          return Err(PlatformError::InputsError(error_location!()));
        };
        let issuer_id = if let Some(issuer_arg) = fulfill_loan_matches.value_of("issuer") {
          parse_to_u64(issuer_arg)?
        } else {
          println!("Asset issuer id is required to fulfill the loan. Use --issuer.");
          return Err(PlatformError::InputsError(error_location!()));
        };
        let memo_file = fulfill_loan_matches.value_of("memo_file");
        let (protocol, host) = protocol_host(fulfill_loan_matches);
        fulfill_loan(data_dir, loan_id, issuer_id, memo_file, protocol, host)
      }
      ("create_or_overwrite_requirement", Some(create_or_overwrite_requirement_matches)) => {
        let lender_id = if let Some(id_arg) = lender_matches.value_of("id") {
          parse_to_u64(id_arg)?
        } else {
          println!("Lender id is required to get credential requirement information. Use lender --id.");
          return Err(PlatformError::InputsError(error_location!()));
        };
        let attribute = if let Some(attribute_arg) =
          create_or_overwrite_requirement_matches.value_of("attribute")
        {
          match attribute_arg {
            "min_credit_score" => CredentialIndex::MinCreditScore,
            "min_income" => CredentialIndex::MinIncome,
            _ => CredentialIndex::Citizenship,
          }
        } else {
          println!("Credential attribute is required to create or overwrite the credential requirement. Use --attribute.");
          return Err(PlatformError::InputsError(error_location!()));
        };
        let requirement = if let Some(requirement_arg) =
          create_or_overwrite_requirement_matches.value_of("requirement")
        {
          requirement_arg
        } else {
          println!("Credential value is required to create or overwrite the credential requirement. Use --requirement.");
          return Err(PlatformError::InputsError(error_location!()));
        };
        let mut data = load_data(data_dir)?;
        data.create_or_overwrite_requirement(data_dir, lender_id, attribute, requirement)
      }
      _ => {
        println!("Subcommand missing or not recognized. Try lender --help");
        Err(PlatformError::InputsError(error_location!()))
      }
    }
  }

  /// Processes the `borrower` subcommand.
  ///
  /// Subcommands under `borrower`
  /// * `sign_up`
  /// * `load_funds`
  /// * `view_loan`
  /// * `request_loan`
  /// * `pay_loan`
  /// * `view_credential`
  /// * `create_or_overwrite_credential`
  /// * `get_asset_record`
  ///
  /// # Arguments
  /// * `borrower_matches`: subcommands and arguments under the `borrower` subcommand.
  pub(crate) fn process_borrower_cmd(borrower_matches: &clap::ArgMatches,
                                     data_dir: &str)
                                     -> Result<(), PlatformError> {
    let mut data = load_data(data_dir)?;
    match borrower_matches.subcommand() {
      ("sign_up", Some(sign_up_matches)) => {
        let name = if let Some(name_arg) = sign_up_matches.value_of("name") {
          name_arg.to_owned()
        } else {
          println!("Name is required to sign up a lender account. Use --name.");
          return Err(PlatformError::InputsError(error_location!()));
        };
        data.add_borrower(data_dir, name)
      }
      ("load_funds", Some(load_funds_matches)) => {
        let borrower_id = if let Some(id_arg) = borrower_matches.value_of("id") {
          parse_to_u64(id_arg)?
        } else {
          println!("Borrower id is required to load funds. Use borrower --id.");
          return Err(PlatformError::InputsError(error_location!()));
        };
        process_load_funds_cmd(load_funds_matches, data_dir, borrower_id)
      }
      ("view_loan", Some(view_loan_matches)) => {
        let borrower_id = if let Some(id_arg) = borrower_matches.value_of("id") {
          parse_to_u64(id_arg)?
        } else {
          println!("Borrower id is required to get loan information. Use borrower --id.");
          return Err(PlatformError::InputsError(error_location!()));
        };
        if let Some(loan_arg) = view_loan_matches.value_of("loan") {
          let loan_id = parse_to_u64(loan_arg)?;
          let loan = data.loans[loan_id as usize].clone();
          if loan.borrower != borrower_id {
            println!("Borrower {} doesn't own loan {}.", borrower_id, loan_id);
            return Err(PlatformError::InputsError(error_location!()));
          }
          println!("Displaying loan {}: {:?}.", loan_id, loan);
          return Ok(());
        }
        let mut loans = Vec::new();
        let loan_ids = data.borrowers[borrower_id as usize].loans.clone();
        if let Some(filter) = view_loan_matches.value_of("filter") {
          for id in loan_ids {
            match filter {
              "requested" => {
                if data.loans[id as usize].status == LoanStatus::Requested {
                  loans.push(data.loans[id as usize].clone());
                }
              }
              "fulfilled" => {
                if data.loans[id as usize].status == LoanStatus::Active
                   || data.loans[id as usize].status == LoanStatus::Complete
                {
                  loans.push(data.loans[id as usize].clone());
                }
              }
              "declined" => {
                if data.loans[id as usize].status == LoanStatus::Declined {
                  loans.push(data.loans[id as usize].clone());
                }
              }
              "active" => {
                if data.loans[id as usize].status == LoanStatus::Active {
                  loans.push(data.loans[id as usize].clone());
                }
              }
              "complete" => {
                if data.loans[id as usize].status == LoanStatus::Complete {
                  loans.push(data.loans[id as usize].clone());
                }
              }
              _ => {
                loans.push(data.loans[id as usize].clone());
              }
            }
          }
        } else {
          for id in loan_ids {
            loans.push(data.loans[id as usize].clone());
          }
        }
        println!("Displaying {} loan(s): {:?}", loans.len(), loans);
        Ok(())
      }
      ("request_loan", Some(request_loan_matches)) => {
        let borrower_id = if let Some(id_arg) = borrower_matches.value_of("id") {
          parse_to_u64(id_arg)?
        } else {
          println!("Borrower id is required to request a loan. Use borrower --id.");
          return Err(PlatformError::InputsError(error_location!()));
        };
        let lender_id = if let Some(lender_arg) = request_loan_matches.value_of("lender") {
          parse_to_u64(lender_arg)?
        } else {
          println!("Lender id is required to request the loan. Use --lender.");
          return Err(PlatformError::InputsError(error_location!()));
        };
        let amount = if let Some(amount_arg) = request_loan_matches.value_of("amount") {
          parse_to_u64(amount_arg)?
        } else {
          println!("Amount is required to request the loan. Use --amount.");
          return Err(PlatformError::InputsError(error_location!()));
        };
        let interest_per_mille = if let Some(interest_per_mille_arg) =
          request_loan_matches.value_of("interest_per_mille")
        {
          parse_to_u64(interest_per_mille_arg)?
        } else {
          println!("Interest per mille is required to request the loan. Use --interest_per_mille.");
          return Err(PlatformError::InputsError(error_location!()));
        };
        let duration = if let Some(duration_arg) = request_loan_matches.value_of("duration") {
          parse_to_u64(duration_arg)?
        } else {
          println!("Duration is required to request the loan. Use --amount.");
          return Err(PlatformError::InputsError(error_location!()));
        };
        let mut data = load_data(data_dir)?;
        data.add_loan(data_dir,
                      lender_id,
                      borrower_id,
                      amount,
                      interest_per_mille,
                      duration)
      }
      ("pay_loan", Some(pay_loan_matches)) => {
        let borrower_id = if let Some(id_arg) = borrower_matches.value_of("id") {
          parse_to_u64(id_arg)?
        } else {
          println!("Borrower id is required to pay off the loan. Use borrower --id.");
          return Err(PlatformError::InputsError(error_location!()));
        };
        if let Some(loan_arg) = pay_loan_matches.value_of("loan") {
          let loan_id = parse_to_u64(loan_arg)?;
          let loan = data.loans[loan_id as usize].clone();
          if loan.borrower != borrower_id {
            println!("Borrower {} doesn't own loan {}.", borrower_id, loan_id);
            return Err(PlatformError::InputsError(error_location!()));
          }
        } else {
          println!("Loan id is required to pay the loan.");
          return Err(PlatformError::InputsError(error_location!()));
        }
        process_pay_loan_cmd(pay_loan_matches, data_dir)
      }
      ("view_credential", Some(view_credential_matches)) => {
        let borrower_id = if let Some(id_arg) = borrower_matches.value_of("id") {
          parse_to_u64(id_arg)?
        } else {
          println!("Borrower id is required to get credential information. Use borrower --id.");
          return Err(PlatformError::InputsError(error_location!()));
        };
        let credential_id = if let Some(id) = data.borrowers[borrower_id as usize].credentials {
          id
        } else {
          println!("No credential is found. Use create_or_overwrite_credential to create a credential record.");
          return Ok(());
        };
        if let Some(attribute_arg) = view_credential_matches.value_of("attribute") {
          let attribute = match attribute_arg {
            "min_credit_score" => CredentialIndex::MinCreditScore,
            "min_income" => CredentialIndex::MinIncome,
            _ => CredentialIndex::Citizenship,
          };
          let value = data.credentials[credential_id as usize].values[attribute as usize].clone();
          println!("Displaying {:?}: {:?}", attribute.get_name(), value);
        } else {
          println!("Displaying credentials:");
          let values = data.credentials[credential_id as usize].values.clone();
          for attribute in [CredentialIndex::MinCreditScore,
                            CredentialIndex::MinIncome,
                            CredentialIndex::Citizenship].iter()
          {
            if let Some(value) = values[*attribute as usize].clone() {
              println!("{}: {}.", attribute.get_name(), value);
            }
          }
        };
        Ok(())
      }
      ("create_or_overwrite_credential", Some(create_or_overwrite_credential_matches)) => {
        let borrower_id = if let Some(id_arg) = borrower_matches.value_of("id") {
          parse_to_u64(id_arg)?
        } else {
          println!("Borrower id is required to get credential information. Use borrower --id.");
          return Err(PlatformError::InputsError(error_location!()));
        };
        let credential_issuer_id = if let Some(credential_issuer_arg) =
          create_or_overwrite_credential_matches.value_of("credential_issuer")
        {
          parse_to_u64(credential_issuer_arg)?
        } else {
          println!("Credential issuer id is required to get credential information. Use --credential_issuer.");
          return Err(PlatformError::InputsError(error_location!()));
        };
        let attribute = if let Some(attribute_arg) =
          create_or_overwrite_credential_matches.value_of("attribute")
        {
          match attribute_arg {
            "min_credit_score" => CredentialIndex::MinCreditScore,
            "min_income" => CredentialIndex::MinIncome,
            _ => CredentialIndex::Citizenship,
          }
        } else {
          println!("Credential attribute is required to create or overwrite the credential. Use --attribute.");
          return Err(PlatformError::InputsError(error_location!()));
        };
        let value = if let Some(value_arg) =
          create_or_overwrite_credential_matches.value_of("value")
        {
          value_arg
        } else {
          println!("Credential value is required to create or overwrite the credential. Use --value.");
          return Err(PlatformError::InputsError(error_location!()));
        };
        let mut data = load_data(data_dir)?;
        data.create_or_overwrite_credential(data_dir,
                                            borrower_id,
                                            credential_issuer_id,
                                            attribute,
                                            value)
      }
      ("get_asset_record", Some(get_asset_record_matches)) => {
        let borrower_id = if let Some(id_arg) = borrower_matches.value_of("id") {
          parse_to_u64(id_arg)?
        } else {
          println!("Borrower id is required to get the asset record. Use borrower --id.");
          return Err(PlatformError::InputsError(error_location!()));
        };
        let data = load_data(data_dir)?;
        let borrower_name = data.borrowers[borrower_id as usize].name.clone();
        let key_pair = data.get_borrower_key_pair(borrower_id)?;
        let sid = if let Some(sid_arg) = get_asset_record_matches.value_of("sid") {
          TxoSID(parse_to_u64(sid_arg)?)
        } else {
          println!("Sid is required to get the asset record. Use borrower --sid.");
          return Err(PlatformError::InputsError(error_location!()));
        };
        let tracer_and_owner_memos =
          if let Some(memo_file_arg) = get_asset_record_matches.value_of("memo_file") {
            load_tracer_and_owner_memos_from_files(memo_file_arg)?
          } else {
            println!("Owner memo is required to get the asset record. Use --memo_file.");
            return Err(PlatformError::InputsError(error_location!()));
          };
        // Get protocol and host.
        let (protocol, host) = protocol_host(get_asset_record_matches);
        let asset_record =
          query_open_asset_record(protocol, host, sid, &key_pair, &tracer_and_owner_memos[0].1)?;
        println!("{} owns {} of asset {:?}.",
                 borrower_name,
                 asset_record.get_amount(),
                 asset_record.get_asset_type());
        Ok(())
      }
      _ => {
        println!("Subcommand missing or not recognized. Try borrower --help");
        Err(PlatformError::InputsError(error_location!()))
      }
    }
  }

  /// Creates the directory for the file, and renames the file with the same path if it exists.
  /// # Arguments
  /// * `path_str`: string representation of the file path.
  /// * `overwrite`: whether to overwrite or find the available path if the file exists.
  pub(crate) fn create_directory_and_rename_path(path_str: &str,
                                                 overwrite: bool)
                                                 -> Result<(), PlatformError> {
    let path = Path::new(&path_str);
    create_directory_if_missing(&path_str)?;
    if path.exists() && !overwrite {
      rename_existing_path(&path)?;
    }
    Ok(())
  }

  /// Processes the `create_txn_builder` subcommand.
  /// # Arguments
  /// * `create_matches`: subcommands and arguments under the `create_txn_builder` subcommand.
  /// * `txn_file`: path to store the transaction file.
  pub(crate) fn process_create_txn_builder_cmd(create_matches: &clap::ArgMatches,
                                               txn_file: &str)
                                               -> Result<(), PlatformError> {
    let name = create_matches.value_of("name");
    let overwrite = create_matches.is_present("overwrite");
    let file_str = if let Some(name) = name {
      name.to_string()
    } else {
      txn_file.to_string()
    };
    let expand_str = shellexpand::tilde(&file_str).to_string();
    create_directory_and_rename_path(&expand_str, overwrite)?;
    let txn_builder = TransactionBuilder::default();
    store_txn_to_file(&expand_str, &txn_builder)
  }

  /// Processes the `submit` subcommand.
  /// # Arguments
  /// * `submit_matches`: subcommands and arguments under the `submit` subcommand.
  /// * `txn_file`: path to store the transaction file.
  pub(crate) fn process_submit_cmd(submit_matches: &clap::ArgMatches,
                                   txn_file: &str)
                                   -> Result<(), PlatformError> {
    let (protocol, host) = protocol_host(submit_matches);
    let txn_builder = load_txn_from_file(txn_file)?;
    if submit_matches.is_present("get_sids") || submit_matches.is_present("sids_file") {
      let sids = submit_and_get_sids(protocol, host, txn_builder)?;
      println!("Utxo: {:?}", sids);
      if let Some(path) = submit_matches.value_of("sids_file") {
        let mut sids_str = "".to_owned();
        for sid in sids {
          sids_str.push_str(&format!("{},", sid.0));
        }
        store_sids_to_file(path, &sids_str)?;
      }
      Ok(())
    } else {
      submit(protocol, host, txn_builder)
    }
  }

  /// Processes the `borrower load_funds` subcommand.
  /// # Arguments
  /// * `borrower_id`: borrower ID.
  /// * `load_funds_matches`: subcommands and arguments under the `load_funds` subcommand.
  pub(crate) fn process_load_funds_cmd(load_funds_matches: &clap::ArgMatches,
                                       data_dir: &str,
                                       borrower_id: u64)
                                       -> Result<(), PlatformError> {
    let issuer_id = if let Some(issuer_arg) = load_funds_matches.value_of("issuer") {
      if let Ok(id) = issuer_arg.parse::<u64>() {
        id
      } else {
        println!("Improperly formatted issuer id.");
        return Err(PlatformError::InputsError(error_location!()));
      }
    } else {
      println!("Asset issuer id is required to load funds. Use --issuer.");
      return Err(PlatformError::InputsError(error_location!()));
    };
    let amount = if let Some(amount_arg) = load_funds_matches.value_of("amount") {
      parse_to_u64(amount_arg)?
    } else {
      println!("Amount is required to load funds. Use --amount.");
      return Err(PlatformError::InputsError(error_location!()));
    };
    let (protocol, host) = protocol_host(load_funds_matches);
    load_funds(data_dir, issuer_id, borrower_id, amount, protocol, host)
  }

  /// Processes the `borrower pay_loan` subcommand.
  /// # Arguments
  /// * `pay_loan_matches`: subcommands and arguments under the `pay_loan` subcommand.
  pub(crate) fn process_pay_loan_cmd(pay_loan_matches: &clap::ArgMatches,
                                     data_dir: &str)
                                     -> Result<(), PlatformError> {
    let loan_id = if let Some(loan_arg) = pay_loan_matches.value_of("loan") {
      parse_to_u64(loan_arg)?
    } else {
      println!("Loan id is required to pay the loan. Use --loan.");
      return Err(PlatformError::InputsError(error_location!()));
    };
    let amount = if let Some(amount_arg) = pay_loan_matches.value_of("amount") {
      parse_to_u64(amount_arg)?
    } else {
      println!("Amount is required to pay the loan. Use --amount.");
      return Err(PlatformError::InputsError(error_location!()));
    };
    let (protocol, host) = protocol_host(pay_loan_matches);

    pay_loan(data_dir, loan_id, amount, protocol, host)
  }

  /// Processes input commands and arguments.
  /// # Arguments
  /// * `inputs`: input subcommands and arguments.
  pub fn process_inputs(inputs: clap::ArgMatches) -> Result<(), PlatformError> {
    let _config_file_path: String;
    let txn_file: String;
    let dir = if let Some(dir) = inputs.value_of("dir") {
      dir.to_string()
    } else if let Ok(dir) = env::var("FINDORA_DIR") {
      dir
    } else {
      let home_dir = if let Some(dir) = dirs::home_dir() {
        dir
      } else {
        return Err(PlatformError::IoError("Failed to get the home directory.".to_owned()));
      };
      let dir_str = if let Some(string) = home_dir.to_str() {
        string
      } else {
        return Err(PlatformError::IoError("Failed to convert the path to string.".to_owned()));
      };
      format!("{}/.findora", dir_str)
    };

    if let Some(cfg) = inputs.value_of("config") {
      _config_file_path = cfg.to_string();
    } else {
      _config_file_path = format!("{}/config.toml", dir);
    }

    if let Some(txn_store) = inputs.value_of("txn") {
      txn_file = txn_store.to_string();
    } else {
      txn_file = format!("{}/txn/default.txn", dir);
    }

    match inputs.subcommand() {
      ("asset_issuer", Some(asset_issuer_matches)) => {
        process_asset_issuer_cmd(asset_issuer_matches, &dir, &txn_file)
      }
      ("credential_issuer", Some(credential_issuer_matches)) => {
        process_credential_issuer_cmd(credential_issuer_matches, &dir)
      }
      ("lender", Some(issuer_matches)) => process_lender_cmd(issuer_matches, &dir),
      ("borrower", Some(issuer_matches)) => process_borrower_cmd(issuer_matches, &dir),
      ("create_txn_builder", Some(create_txn_builder_matches)) => {
        process_create_txn_builder_cmd(create_txn_builder_matches, &txn_file)
      }
      ("serialize", Some(_serialize_matches)) => {
        let txn_builder = load_txn_from_file(&txn_file).or_else(|e| {
                            println!("Failed to load txn builder from file {}.", txn_file);
                            Err(e)
                          })?;
        match serde_json::to_string(txn_builder.transaction()) {
          Ok(as_json) => {
            println!("{}", as_json);
            Ok(())
          }
          Err(_) => {
            println!("Failed to serialize txn.");
            Err(PlatformError::SerializationError)
          }
        }
      }
      ("drop", Some(_drop_matches)) => match std::fs::remove_file(&txn_file) {
        Ok(_) => {
          println!("Deleted transaction file {}", txn_file);
          Ok(())
        }
        Err(e) => Err(PlatformError::IoError(format!("Error deleting file: {:?} ", e))),
      },
      ("submit", Some(submit_matches)) => process_submit_cmd(submit_matches, &txn_file),
      _ => {
        println!("Subcommand missing or not recognized. Try --help");
        Err(PlatformError::InputsError(error_location!()))
      }
    }
  }

  #[cfg(test)]
  mod tests {
    use super::*;
    use ledger_standalone::LedgerStandalone;
    use tempfile::tempdir;

    const PROTOCOL: &str = "http";
    const HOST: &str = "localhost";

    fn check_next_path(input: &str, expected: &str) {
      let as_path = Path::new(input);
      if let Ok(result) = next_path(as_path) {
        let as_str = result.to_str().unwrap();
        if as_str != expected {
          panic!("{} failed:  {}", input, as_str);
        }
      }
    }

    // Note: creates and removes a file of the given name.
    // If such a file was present, it gets overwritten
    // and then removed.
    fn check_next_path_typical(input: &str, expected: &str) {
      trace!("check_next_path_typical({}, {})", input, expected);
      if let Err(e) = fs::write(input, "txn_cli next_path() test detritus") {
        panic!("write error: {:?}", e);
      }
      check_next_path(input, expected);
      if let Err(e) = fs::remove_file(input) {
        panic!("remove_file error: {:?}", e);
      }
    }

    fn check_next_path_nonextant(input: &str, expected: &str) {
      check_next_path(input, expected)
    }

    #[test]
    fn test_next_path() {
      check_next_path_typical("1000", "1000.0");
      check_next_path_nonextant("1000", "1000.0");

      check_next_path_typical("abc", "abc.0");
      check_next_path_nonextant("abc", "abc.0");

      check_next_path_typical("abc.def", "abc.def.0");
      check_next_path_nonextant("abc.def", "abc.def.0");

      check_next_path_typical("a.12", "a.13");
      check_next_path_nonextant("a.12", "a.12");

      check_next_path_typical(".12", ".12.0");
      check_next_path_nonextant(".12", ".12.0");

      check_next_path_typical("abc.12", "abc.13");
      check_next_path_nonextant("abc.12", "abc.12");

      check_next_path_typical("abc.0", "abc.1");
      check_next_path_nonextant("abc.0", "abc.0");
    }

    #[test]
    fn test_store_and_load_sids() {
      let paths = vec!["sids1", "sids2", "sids3"];
      let sids = vec!["1,2,4", "1,2, 4", "1,a,4"];

      for i in 0..3 {
        store_sids_to_file(paths[i], sids[i]).unwrap();
      }

      let expected_txo_refs = vec![1, 2, 4];

      assert_eq!(load_sids_from_file(paths[0]).unwrap(), expected_txo_refs);
      assert_eq!(load_sids_from_file(paths[1]).unwrap(), expected_txo_refs);
      assert!(load_sids_from_file(paths[2]).is_err());

      paths.into_iter()
           .map(|path| fs::remove_file(path).unwrap())
           .collect()
    }

    #[test]
    fn test_parse_to_u64_vec() {
      let amounts_arg = "1, 2,4";
      let expected_amounts = vec![1, 2, 4];

      assert_eq!(parse_to_u64_vec(amounts_arg).unwrap(), expected_amounts);
    }

    #[test]
    fn test_define_asset() {
      let tmp_dir = tempdir().unwrap();
      let data_dir = tmp_dir.path().to_str().unwrap();

      // Create key pair
      let mut prng: ChaChaRng = ChaChaRng::from_entropy();
      let issuer_key_pair = XfrKeyPair::generate(&mut prng);

      // Define asset
      let res = define_asset(data_dir,
                             false,
                             &issuer_key_pair,
                             AssetTypeCode::gen_random(),
                             "Define asset",
                             AssetRules::default(),
                             None);

      assert!(res.is_ok());

      tmp_dir.close().unwrap();
    }

    #[test]
    fn test_issue_and_transfer_asset() {
      let tmp_dir = tempdir().unwrap();
      let data_dir = tmp_dir.path().to_str().unwrap();

      // Create key pairs
      let mut prng: ChaChaRng = ChaChaRng::from_entropy();
      let issuer_key_pair = XfrKeyPair::generate(&mut prng);
      let recipient_key_pair = XfrKeyPair::generate(&mut prng);

      // Issue and transfer asset
      let code = AssetTypeCode::gen_random();
      let amount = 1000;
<<<<<<< HEAD
      assert!(issue_and_transfer_asset(&issuer_key_pair,
                                     &recipient_key_pair,
                                     amount,
                                     code,
                                     AssetRecordType::NonConfidentialAmount_NonConfidentialAssetType, None,
                                     txn_builder_path,
                                     None,
                                     None).is_ok());
=======
      let res =
        issue_and_transfer_asset(data_dir,
                                 &issuer_key_pair,
                                 &recipient_key_pair,
                                 amount,
                                 code,
                                 AssetRecordType::NonConfidentialAmount_NonConfidentialAssetType,
                                 None,
                                 None,
                                 None);
>>>>>>> d45caa12

      assert!(res.is_ok());

      tmp_dir.close().unwrap();
    }

    #[test]
    fn test_merge_records() {
      // Create key pair
      let mut prng: ChaChaRng = ChaChaRng::from_entropy();
      let key_pair = XfrKeyPair::generate(&mut prng);

      // Build blind asset records
      let code = AssetTypeCode::gen_random();
      let asset_record_type = AssetRecordType::NonConfidentialAmount_NonConfidentialAssetType;
      let (bar1, _, memo1) = get_blind_asset_record_and_memos(key_pair.get_pk(),
                                                              1000,
                                                              code,
                                                              asset_record_type,
                                                              None).unwrap();
      let (bar2, _, memo2) = get_blind_asset_record_and_memos(key_pair.get_pk(),
                                                              500,
                                                              code,
                                                              asset_record_type,
                                                              None).unwrap();

      // Merge records
      assert!(merge_records(&key_pair,
                            TxoRef::Absolute(TxoSID(1)),
                            TxoRef::Absolute(TxoSID(2)),
                            (bar1, memo1),
                            (bar2, memo2),
                            code,
                            None).is_ok());
    }

    #[test]
    // Test funds loading, loan request, fulfilling and repayment
    fn test_request_fulfill_and_pay_loan() {
      let ledger_standalone = LedgerStandalone::new();
      ledger_standalone.poll_until_ready().unwrap();

      // Load funds
      let tmp_dir = tempdir().unwrap();
      let data_dir = tmp_dir.path().to_str().unwrap();

      let funds_amount = 1000;
      load_funds(data_dir, 0, 0, funds_amount, PROTOCOL, HOST).unwrap();
      let data = load_data(data_dir).unwrap();

      assert_eq!(data.borrowers[0].balance, funds_amount);

      tmp_dir.close().unwrap();

      // Request a loan
      let tmp_dir = tempdir().unwrap();
      let data_dir = tmp_dir.path().to_str().unwrap();

      let loan_amount = 1200;
      let mut data = load_data(data_dir).unwrap();
      data.add_loan(data_dir, 0, 0, loan_amount, 100, 8).unwrap();

      assert_eq!(data.loans.len(), 1);

      // Fulfill the loan request
      fulfill_loan(data_dir, 0, 0, None, PROTOCOL, HOST).unwrap();
      data = load_data(data_dir).unwrap();

      assert_eq!(data.loans[0].status, LoanStatus::Active);
      assert_eq!(data.loans[0].balance, loan_amount);

      // Pay loan
      let payment_amount = 200;
      pay_loan(data_dir, 0, payment_amount, PROTOCOL, HOST).unwrap();
      data = load_data(data_dir).unwrap();

      assert_eq!(data.loans[0].payments, 1);

      tmp_dir.close().unwrap();
    }
  }
}<|MERGE_RESOLUTION|>--- conflicted
+++ resolved
@@ -1161,14 +1161,9 @@
                                          credential_record: Option<(&CredUserSecretKey,
                                                  &ZeiCredential,
                                                  &CredCommitmentKey)>,
-<<<<<<< HEAD
-                                         txn_file: &str,
+                                         txn_file: Option<&str>,
                                          tracing_policy: Option<AssetTracingPolicy>,
                                          identity_commitment: Option<CredCommitment>)
-=======
-                                         txn_file: Option<&str>,
-                                         tracing_policy: Option<AssetTracingPolicy>)
->>>>>>> d45caa12
                                          -> Result<TransactionBuilder, PlatformError> {
     // Asset issuance is always nonconfidential
     let (blind_asset_record, _, owner_memo) =
@@ -1601,10 +1596,7 @@
                                token_code,
                                AssetRecordType::NonConfidentialAmount_NonConfidentialAssetType,
                                None,
-<<<<<<< HEAD
-                               txn_file,
-=======
->>>>>>> d45caa12
+                               None,
                                None,
                                None)?;
 
@@ -1888,12 +1880,8 @@
                                fiat_code,
                                AssetRecordType::NonConfidentialAmount_NonConfidentialAssetType,
                                None,
-<<<<<<< HEAD
-                               &fiat_txn_file,
+                               Some(fiat_txn_file),
                                None,
-=======
-                               Some(fiat_txn_file),
->>>>>>> d45caa12
                                None)?;
     let fiat_sid = submit_and_get_sids(protocol, host, txn_builder)?[0];
     println!("Fiat sid: {}", fiat_sid.0);
@@ -1917,13 +1905,8 @@
                                    borrower_key_pair,
                                    debt_code,
                                    &memo_str,
-<<<<<<< HEAD
                                    AssetRules::default(),
-                                   txn_file)?;
-=======
-                                   AssetRules::default().set_traceable(true).clone(),
                                    None)?;
->>>>>>> d45caa12
     // Store data before submitting the transaction to avoid data overwriting
     let data = load_data(data_dir)?;
     submit(protocol, host, txn_builder)?;
@@ -1939,14 +1922,9 @@
                                debt_code,
                                AssetRecordType::NonConfidentialAmount_NonConfidentialAssetType,
                                credential_record,
-<<<<<<< HEAD
-                               &debt_txn_file,
+                               Some(debt_txn_file),
                                Some(debt_tracing_policy.clone()),
                                Some(identity_commitment.clone()))?;
-=======
-                               Some(debt_txn_file),
-                               Some(debt_tracing_policy.clone()))?;
->>>>>>> d45caa12
     let debt_sid = submit_and_get_sids(protocol, host, txn_builder)?[0];
     println!("Debt sid: {}", debt_sid.0);
     let debt_open_asset_record =
@@ -2618,12 +2596,8 @@
                                  token_code,
                                  record_type,
                                  None,
-<<<<<<< HEAD
-                                 txn_file,
+                                 Some(txn_file),
                                  None,
-=======
-                                 Some(txn_file),
->>>>>>> d45caa12
                                  None)?;
         Ok(())
       }
@@ -3509,16 +3483,6 @@
       // Issue and transfer asset
       let code = AssetTypeCode::gen_random();
       let amount = 1000;
-<<<<<<< HEAD
-      assert!(issue_and_transfer_asset(&issuer_key_pair,
-                                     &recipient_key_pair,
-                                     amount,
-                                     code,
-                                     AssetRecordType::NonConfidentialAmount_NonConfidentialAssetType, None,
-                                     txn_builder_path,
-                                     None,
-                                     None).is_ok());
-=======
       let res =
         issue_and_transfer_asset(data_dir,
                                  &issuer_key_pair,
@@ -3528,8 +3492,8 @@
                                  AssetRecordType::NonConfidentialAmount_NonConfidentialAssetType,
                                  None,
                                  None,
+                                 None,
                                  None);
->>>>>>> d45caa12
 
       assert!(res.is_ok());
 
