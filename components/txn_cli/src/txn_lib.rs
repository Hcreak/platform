--- conflicted
+++ resolved
@@ -224,271 +224,6 @@
                                                 .sign(issuer_key_pair)?
                                                 .transaction()?;
 
-<<<<<<< HEAD
-    let mut txn_builder = TransactionBuilder::default();
-    let txn = txn_builder.add_operation_issue_asset(issuer_key_pair,
-                                                    &code,
-                                                    sequence_number,
-                                                    &[(TxOutput(input_blind_asset_record), None)],
-                                                    None)?
-                         .add_operation(xfr_op)
-                         .transaction();
-
-    // Submit the transaction, and get the UTXO and asset type blind
-    Ok((ledger_standalone.submit_transaction_and_fetch_utxos(&txn)[0].0, blinds.0, blinds.1))
-  }
-
-  /// Defines, issues and transfers an asset, and submits the transactions with the standalone ledger.
-  /// Returns the UTXO SID, the blinding factors for the asset amount, and the blinding factor for the asset type code.
-  #[allow(clippy::too_many_arguments)]
-  pub fn define_issue_transfer_and_get_utxo_and_blinds<R: CryptoRng + RngCore>(
-    issuer_key_pair: &XfrKeyPair,
-    recipient_key_pair: &XfrKeyPair,
-    amount: u64,
-    code: AssetTypeCode,
-    rules: AssetRules,
-    record_type: AssetRecordType,
-    ledger_standalone: &LedgerStandalone,
-    prng: &mut R)
-    -> Result<(u64, (Scalar, Scalar), Scalar), PlatformError> {
-    // Define the asset
-    define_and_submit(issuer_key_pair, code, rules, ledger_standalone)?;
-
-    // Issue and transfer the asset, and get the UTXO SID and asset type blind
-    issue_transfer_and_get_utxo_and_blinds(issuer_key_pair,
-                                           recipient_key_pair,
-                                           amount,
-                                           code,
-                                           record_type,
-                                           1,
-                                           prng,
-                                           ledger_standalone)
-  }
-
-  /// protocol and host information
-  pub struct ProtocolHost(pub String, pub String);
-
-  /// Queries a value.
-  ///
-  /// # Arguments
-  /// * `protocol_host`:
-  ///   * protocol: either `https` or `http`
-  ///   * host: either `testnet.findora.org` or `localhost`.
-  /// * `port`: either `QUERY_PORT` or `SUBMIT_PORT`.
-  /// * `route`: route to query.
-  /// * `value`: value to look up.
-  ///
-  /// # Examples
-  /// * To query the BlindAssetRecord with utxo_sid 100 from https://testnet.findora.org:
-  /// use txn_cli::txn_lib::query;
-  /// query("https", "testnet.findora.org", QUERY_PORT, "utxo_sid", "100").unwrap();
-  fn query(protocol_host: &ProtocolHost,
-           port: &str,
-           route: &str,
-           value: &str)
-           -> Result<String, PlatformError> {
-    let mut res = if let Ok(response) =
-      reqwest::get(&format!("{}://{}:{}/{}/{}",
-                            &protocol_host.0, &protocol_host.1, port, route, value))
-    {
-      response
-    } else {
-      return Err(PlatformError::SubmissionServerError(format!("[{}] {}",
-                                                              &error_location!(),
-                                                              &"Failed to query.")));
-    };
-
-    // Log body
-    println!("Querying status: {}", res.status());
-    let text = res.text().or_else(|_| {
-                            Err(PlatformError::SubmissionServerError(format!("[{}] {}",
-                                                                             &error_location!(),
-                                                                             &"Failed to query.")))
-                          })?;
-    println!("Querying result: {}", text);
-
-    Ok(text)
-  }
-
-  /// Queries the UTXO SID and gets the asset type commitment.
-  /// Asset should be confidential, otherwise the commitmemt will be null.
-  pub fn query_utxo_and_get_type_commitment(utxo: u64,
-                                            protocol_host: &ProtocolHost)
-                                            -> Result<CompressedRistretto, PlatformError> {
-    let res = query(protocol_host, QUERY_PORT, "utxo_sid", &format!("{}", utxo))?;
-    let blind_asset_record =
-      serde_json::from_str::<BlindAssetRecord>(&res).or_else(|_| Err(des_fail!()))?;
-    match blind_asset_record.asset_type {
-      XfrAssetType::Confidential(commitment) => Ok(commitment),
-      _ => {
-        println!("Found nonconfidential asset.");
-        Err(PlatformError::InputsError(error_location!()))
-      }
-    }
-  }
-
-  /// Queries the UTXO SID to get the amount, either confidential or nonconfidential.
-  pub fn query_utxo_and_get_amount(utxo: u64,
-                                   protocol_host: &ProtocolHost)
-                                   -> Result<XfrAmount, PlatformError> {
-    let res = query(protocol_host, QUERY_PORT, "utxo_sid", &format!("{}", utxo))?;
-    let blind_asset_record =
-      serde_json::from_str::<BlindAssetRecord>(&res).or_else(|_| Err(des_fail!()))?;
-    Ok(blind_asset_record.amount)
-  }
-
-  /// Submits a transaction.
-  ///
-  /// Either this function or `submit_and_get_sids` should be called after a transaction is composed by any of the following:
-  /// * `air_assign`
-  /// * `define_asset`
-  /// * `issue_asset`
-  /// * `transfer_asset`
-  /// * `issue_and_transfer_asset`
-  ///
-  /// # Arguments
-  /// * `protocol`: either `https` or `http`.
-  /// * `host`: either `testnet.findora.org` or `localhost`.
-  /// * `txn_builder`: transation builder.
-  pub(crate) fn submit(protocol_host: &ProtocolHost,
-                       txn_builder: TransactionBuilder)
-                       -> Result<(), PlatformError> {
-    // Submit transaction
-    let client = reqwest::Client::new();
-    let txn = txn_builder.transaction();
-    let mut res =
-      client.post(&format!("{}://{}:{}/{}",
-                           protocol_host.0, protocol_host.1, SUBMIT_PORT, "submit_transaction"))
-            .json(&txn)
-            .send()
-            .or_else(|_| {
-              Err(PlatformError::SubmissionServerError(format!("[{}] {}",
-                                                               &error_location!(),
-                                                               &"Failed to submit.")))
-            })?;
-    // Log body
-    let txt = res.text().expect("no response");
-    let handle = serde_json::from_str::<TxnHandle>(&txt).unwrap_or_else(|e| {
-                                                          panic!("<Invalid JSON> ({}): \"{}\"",
-                                                                 &e, &txt)
-                                                        });
-    println!("Submission response: {}", handle);
-    println!("Submission status: {}", res.status());
-
-    Ok(())
-  }
-
-  /// Submits a transaction and gets the UTXO (unspent transaction output) SIDs.
-  ///
-  /// Either this function or `submit` should be called after a transaction is composed by any of the following:
-  /// * `air_assign`
-  /// * `define_asset`
-  /// * `issue_asset`
-  /// * `transfer_asset`
-  /// * `issue_and_transfer_asset`
-  ///
-  /// # Arguments
-  /// * `protocol_host`:
-  ///   * protocol: either `https` or `http`.
-  ///   * host: either `testnet.findora.org` or `localhost`.
-  /// * `txn_builder`: transation builder.
-  pub(crate) fn submit_and_get_sids(protocol_host: &ProtocolHost,
-                                    txn_builder: TransactionBuilder)
-                                    -> Result<Vec<TxoSID>, PlatformError> {
-    // Submit transaction
-    let client = reqwest::Client::new();
-    let txn = txn_builder.transaction();
-    let mut res =
-      client.post(&format!("{}://{}:{}/{}",
-                           protocol_host.0, protocol_host.1, SUBMIT_PORT, "submit_transaction"))
-            .json(&txn)
-            .send()
-            .or_else(|_| {
-              Err(PlatformError::SubmissionServerError(format!("[{}] {}",
-                                                               &error_location!(),
-                                                               &"Failed to submit.")))
-            })?;
-
-    // Log body
-    let txt = res.text().expect("no response");
-    let handle = serde_json::from_str::<TxnHandle>(&txt).unwrap_or_else(|e| {
-                                                          panic!("<Invalid JSON> ({}): \"{}\"",
-                                                                 &e, &txt)
-                                                        });
-    println!("Submission response: {}", handle);
-    println!("Submission status: {}", res.status());
-
-    // Return sid
-    let res = query(protocol_host, SUBMIT_PORT, "txn_status", &handle.0)?;
-    match serde_json::from_str::<TxnStatus>(&res).or_else(|_| Err(des_fail!()))? {
-      TxnStatus::Committed((_sid, txos)) => Ok(txos),
-      _ => Err(des_fail!()),
-    }
-  }
-
-  /// Gets the blind asset record and associated memos.
-  /// # Arguments
-  /// * `pub_key`: public key of the asset record.
-  /// * `amount`: amount of the asset record.
-  /// * `token_code`: token code of the asset rercord.
-  /// * `asset_record_type`: booleans representing whether the amount and asset are confidential.
-  /// * `tracing_policy`: asset tracing policy, optional.
-  pub(crate) fn get_blind_asset_record_and_memos(
-    pub_key: XfrPublicKey,
-    amount: u64,
-    token_code: AssetTypeCode,
-    asset_record_type: AssetRecordType,
-    tracing_policy: Option<AssetTracingPolicy>)
-    -> Result<BlindAssetRecordAndMemos, PlatformError> {
-    let template = if let Some(policy) = tracing_policy {
-      AssetRecordTemplate::with_asset_tracking(amount,
-                                               token_code.val,
-                                               asset_record_type,
-                                               pub_key,
-                                               policy)
-    } else {
-      AssetRecordTemplate::with_no_asset_tracking(amount,
-                                                  token_code.val,
-                                                  asset_record_type,
-                                                  pub_key)
-    };
-    let mut prng = ChaChaRng::from_entropy();
-    let params = PublicParams::new();
-    Ok(build_blind_asset_record(&mut prng, &params.pc_gens, &template, None))
-  }
-
-  /// Merges two asset records.
-  /// # Arguments
-  /// * `key_pair`: key pair of the two records.
-  /// * `sid1`: SID of the first record.
-  /// * `sid2`: SID of the second record.
-  /// * `blind_asset_record1`: blind asset record of the first record.
-  /// * `blind_asset_record2`: blind asset record of the second record.
-  /// * `token_code`: asset token code of the two records.
-  /// * `tracing_policy`: asset tracing policy, optional.
-  pub(crate) fn merge_records(key_pair: &XfrKeyPair,
-                              sid1: TxoRef,
-                              sid2: TxoRef,
-                              blind_asset_record1: (BlindAssetRecord, Option<OwnerMemo>),
-                              blind_asset_record2: (BlindAssetRecord, Option<OwnerMemo>),
-                              token_code: AssetTypeCode,
-                              tracing_policy: Option<AssetTracingPolicy>)
-                              -> Result<TransactionBuilder, PlatformError> {
-    let oar1 =
-      open_blind_asset_record(&blind_asset_record1.0,
-                              &blind_asset_record1.1,
-                              key_pair.get_sk_ref()).map_err(|e| {
-                                                      PlatformError::ZeiError(error_location!(), e)
-                                                    })?;
-    let oar2 =
-      open_blind_asset_record(&blind_asset_record2.0,
-                              &blind_asset_record2.1,
-                              key_pair.get_sk_ref()).map_err(|e| {
-                                                      PlatformError::ZeiError(error_location!(), e)
-                                                    })?;
-    if oar1.get_record_type() != oar2.get_record_type() {
-      return Err(PlatformError::InputsError(error_location!()));
-=======
   let mut txn_builder = TransactionBuilder::default();
   let txn = txn_builder.add_operation_issue_asset(issuer_key_pair,
                                                   &code,
@@ -529,11 +264,15 @@
                                          ledger_standalone)
 }
 
+/// protocol and host information
+pub struct ProtocolHost(pub String, pub String);
+
 /// Queries a value.
 ///
 /// # Arguments
-/// * `protocol`: either `https` or `http`.
-/// * `host`: either `testnet.findora.org` or `localhost`.
+/// * `protocol_host`:
+///   * protocol: either `https` or `http`
+///   * host: either `testnet.findora.org` or `localhost`.
 /// * `port`: either `QUERY_PORT` or `SUBMIT_PORT`.
 /// * `route`: route to query.
 /// * `value`: value to look up.
@@ -542,14 +281,14 @@
 /// * To query the BlindAssetRecord with utxo_sid 100 from https://testnet.findora.org:
 /// use txn_cli::txn_lib::query;
 /// query("https", "testnet.findora.org", QUERY_PORT, "utxo_sid", "100").unwrap();
-pub fn query(protocol: &str,
-             host: &str,
+pub fn query(protocol_host: &ProtocolHost,
              port: &str,
              route: &str,
              value: &str)
              -> Result<String, PlatformError> {
   let mut res = if let Ok(response) =
-    reqwest::get(&format!("{}://{}:{}/{}/{}", protocol, host, port, route, value))
+    reqwest::get(&format!("{}://{}:{}/{}/{}",
+                          &protocol_host.0, &protocol_host.1, port, route, value))
   {
     response
   } else {
@@ -573,10 +312,9 @@
 /// Queries the UTXO SID and gets the asset type commitment.
 /// Asset should be confidential, otherwise the commitmemt will be null.
 pub fn query_utxo_and_get_type_commitment(utxo: u64,
-                                          protocol: &str,
-                                          host: &str)
+                                          protocol_host: &ProtocolHost)
                                           -> Result<CompressedRistretto, PlatformError> {
-  let res = query(protocol, host, QUERY_PORT, "utxo_sid", &format!("{}", utxo))?;
+  let res = query(protocol_host, QUERY_PORT, "utxo_sid", &format!("{}", utxo))?;
   let blind_asset_record =
     serde_json::from_str::<BlindAssetRecord>(&res).or_else(|_| Err(des_fail!()))?;
   match blind_asset_record.asset_type {
@@ -584,17 +322,15 @@
     _ => {
       println!("Found nonconfidential asset.");
       Err(PlatformError::InputsError(error_location!()))
->>>>>>> 87bd95c6
     }
   }
 }
 
 /// Queries the UTXO SID to get the amount, either confidential or nonconfidential.
 pub fn query_utxo_and_get_amount(utxo: u64,
-                                 protocol: &str,
-                                 host: &str)
+                                 protocol_host: &ProtocolHost)
                                  -> Result<XfrAmount, PlatformError> {
-  let res = query(protocol, host, QUERY_PORT, "utxo_sid", &format!("{}", utxo))?;
+  let res = query(protocol_host, QUERY_PORT, "utxo_sid", &format!("{}", utxo))?;
   let blind_asset_record =
     serde_json::from_str::<BlindAssetRecord>(&res).or_else(|_| Err(des_fail!()))?;
   Ok(blind_asset_record.amount)
@@ -613,22 +349,22 @@
 /// * `protocol`: either `https` or `http`.
 /// * `host`: either `testnet.findora.org` or `localhost`.
 /// * `txn_builder`: transation builder.
-pub fn submit(protocol: &str,
-              host: &str,
+pub fn submit(protocol_host: &ProtocolHost,
               txn_builder: TransactionBuilder)
               -> Result<(), PlatformError> {
   // Submit transaction
   let client = reqwest::Client::new();
   let txn = txn_builder.transaction();
-  let mut res = client.post(&format!("{}://{}:{}/{}",
-                                     protocol, host, SUBMIT_PORT, "submit_transaction"))
-                      .json(&txn)
-                      .send()
-                      .or_else(|_| {
-                        Err(PlatformError::SubmissionServerError(format!("[{}] {}",
-                                                                         &error_location!(),
-                                                                         &"Failed to submit.")))
-                      })?;
+  let mut res =
+    client.post(&format!("{}://{}:{}/{}",
+                         protocol_host.0, protocol_host.1, SUBMIT_PORT, "submit_transaction"))
+          .json(&txn)
+          .send()
+          .or_else(|_| {
+            Err(PlatformError::SubmissionServerError(format!("[{}] {}",
+                                                             &error_location!(),
+                                                             &"Failed to submit.")))
+          })?;
   // Log body
   let txt = res.text().expect("no response");
   let handle = serde_json::from_str::<TxnHandle>(&txt).unwrap_or_else(|e| {
@@ -637,7 +373,6 @@
                                                       });
   println!("Submission response: {}", handle);
   println!("Submission status: {}", res.status());
-
   Ok(())
 }
 
@@ -651,109 +386,27 @@
 /// * `issue_and_transfer_asset`
 ///
 /// # Arguments
-/// * `protocol`: either `https` or `http`.
-/// * `host`: either `testnet.findora.org` or `localhost`.
+/// * `protocol_host`:
+///   * protocol: either `https` or `http`.
+///   * host: either `testnet.findora.org` or `localhost`.
 /// * `txn_builder`: transation builder.
-pub fn submit_and_get_sids(protocol: &str,
-                           host: &str,
+pub fn submit_and_get_sids(protocol_host: &ProtocolHost,
                            txn_builder: TransactionBuilder)
                            -> Result<Vec<TxoSID>, PlatformError> {
   // Submit transaction
   let client = reqwest::Client::new();
   let txn = txn_builder.transaction();
-  let mut res = client.post(&format!("{}://{}:{}/{}",
-                                     protocol, host, SUBMIT_PORT, "submit_transaction"))
-                      .json(&txn)
-                      .send()
-                      .or_else(|_| {
-                        Err(PlatformError::SubmissionServerError(format!("[{}] {}",
-                                                                         &error_location!(),
-                                                                         &"Failed to submit.")))
-                      })?;
-
-<<<<<<< HEAD
-  /// Loads funds.
-  /// # Arguments
-  /// * `issuer_id`: issuer ID.
-  /// * `recipient_id`: recipient's ID.
-  /// * `amount`: amount to load.
-  /// * `memo_file`: path to store the tracer and owner memos, optional.
-  /// * `protocol`: either `https` or `http`.
-  /// * `host`: either `testnet.findora.org` or `localhost`.
-  pub(crate) fn load_funds(data_dir: &str,
-                           issuer_id: u64,
-                           recipient_id: u64,
-                           amount: u64,
-                           protocol_host: &ProtocolHost)
-                           -> Result<(), PlatformError> {
-    // Get data
-    let data = load_data(data_dir)?;
-    let issuer_key_pair = &data.get_asset_issuer_key_pair(issuer_id)?;
-    let recipient = &data.borrowers[recipient_id as usize];
-    let recipient_key_pair = &data.clone().get_borrower_key_pair(recipient_id)?;
-
-    // Get or define fiat asset
-    let token_code = if let Some(code) = &data.fiat_code {
-      AssetTypeCode::new_from_base64(code)?
-    } else {
-      let fiat_code = AssetTypeCode::gen_random();
-      let txn_builder = define_asset(data_dir,
-                                     true,
-                                     issuer_key_pair,
-                                     fiat_code,
-                                     "Fiat asset",
-                                     AssetRules::default(),
-                                     None)?;
-      // Store data before submitting the transaction to avoid data overwriting
-      let data = load_data(data_dir)?;
-      submit(protocol_host, txn_builder)?;
-      store_data_to_file(data, data_dir)?;
-      fiat_code
-    };
-
-    // Issue and transfer asset
-    let txn_builder =
-      issue_and_transfer_asset(data_dir,
-                               issuer_key_pair,
-                               recipient_key_pair,
-                               amount,
-                               token_code,
-                               AssetRecordType::NonConfidentialAmount_NonConfidentialAssetType,
-                               None,
-                               None,
-                               None,
-                               None)?;
-
-    // Submit transaction and get the new record
-    let sid_new = submit_and_get_sids(protocol_host, txn_builder)?[0];
-    let res_new = query(protocol_host,
-                        QUERY_PORT,
-                        "utxo_sid",
-                        &format!("{}", sid_new.0))?;
-    let blind_asset_record_new =
-      serde_json::from_str::<BlindAssetRecord>(&res_new).or_else(|_| Err(des_fail!()))?;
-
-    // Merge records
-    let sid_merged = if let Some(sid_pre) = recipient.fiat_utxo {
-      let res_pre = query(protocol_host,
-                          QUERY_PORT,
-                          "utxo_sid",
-                          &format!("{}", sid_pre.0))?;
-      let blind_asset_record_pre =
-        serde_json::from_str::<BlindAssetRecord>(&res_pre).or_else(|_| Err(des_fail!()))?;
-      let txn_builder = merge_records(recipient_key_pair,
-                                      TxoRef::Absolute(sid_pre),
-                                      TxoRef::Absolute(sid_new),
-                                      (blind_asset_record_pre, None), // no associated owner memo with blind asset record
-                                      (blind_asset_record_new, None), // no associated owner memo with blind asset record
-                                      token_code,
-                                      None)?;
-
-      submit_and_get_sids(protocol_host, txn_builder)?[0]
-    } else {
-      sid_new
-    };
-=======
+  let mut res =
+    client.post(&format!("{}://{}:{}/{}",
+                         protocol_host.0, protocol_host.1, SUBMIT_PORT, "submit_transaction"))
+          .json(&txn)
+          .send()
+          .or_else(|_| {
+            Err(PlatformError::SubmissionServerError(format!("[{}] {}",
+                                                             &error_location!(),
+                                                             &"Failed to submit.")))
+          })?;
+
   // Log body
   let txt = res.text().expect("no response");
   let handle = serde_json::from_str::<TxnHandle>(&txt).unwrap_or_else(|e| {
@@ -764,7 +417,7 @@
   println!("Submission status: {}", res.status());
 
   // Return sid
-  let res = query(protocol, host, SUBMIT_PORT, "txn_status", &handle.0)?;
+  let res = query(protocol_host, SUBMIT_PORT, "txn_status", &handle.0)?;
   match serde_json::from_str::<TxnStatus>(&res).or_else(|_| Err(des_fail!()))? {
     TxnStatus::Committed((_sid, txos)) => Ok(txos),
     _ => Err(des_fail!()),
@@ -776,22 +429,17 @@
 /// * `txn_file`: path to the transaction file.
 /// * `key_pair`: key pair of the asset record.
 /// * `owner_memo`: Memo associated with utxo.
-pub fn query_open_asset_record(protocol: &str,
-                               host: &str,
+pub fn query_open_asset_record(protocol_host: &ProtocolHost,
                                sid: TxoSID,
                                key_pair: &XfrKeyPair,
                                owner_memo: &Option<OwnerMemo>)
                                -> Result<OpenAssetRecord, PlatformError> {
-  let res = query(protocol,
-                  host,
-                  QUERY_PORT,
-                  "utxo_sid",
-                  &format!("{}", sid.0))?;
+  let res = query(protocol_host, QUERY_PORT, "utxo_sid", &format!("{}", sid.0))?;
   let blind_asset_record =
     serde_json::from_str::<BlindAssetRecord>(&res).or_else(|_| Err(des_fail!()))?;
   open_blind_asset_record(&blind_asset_record, owner_memo, key_pair.get_sk_ref()).or_else(|error| {
-                      Err(PlatformError::ZeiError(error_location!(), error))
-                    })
+                                                Err(PlatformError::ZeiError(error_location!(), error))
+                                              })
 }
 
 /// Uses environment variable RUST_LOG to select log level and filters output by module or regex.
@@ -859,150 +507,9 @@
                            "Define asset",
                            AssetRules::default(),
                            None);
->>>>>>> 87bd95c6
 
     assert!(res.is_ok());
 
-<<<<<<< HEAD
-  /// Querys the blind asset record by querying the UTXO (unspent transaction output) SID.
-  /// # Arguments
-  /// * `txn_file`: path to the transaction file.
-  /// * `key_pair`: key pair of the asset record.
-  /// * `owner_memo`: Memo associated with utxo.
-  pub(crate) fn query_open_asset_record(protocol_host: &ProtocolHost,
-                                        sid: TxoSID,
-                                        key_pair: &XfrKeyPair,
-                                        owner_memo: &Option<OwnerMemo>)
-                                        -> Result<OpenAssetRecord, PlatformError> {
-    let res = query(protocol_host, QUERY_PORT, "utxo_sid", &format!("{}", sid.0))?;
-    let blind_asset_record =
-      serde_json::from_str::<BlindAssetRecord>(&res).or_else(|_| Err(des_fail!()))?;
-    open_blind_asset_record(&blind_asset_record, owner_memo, key_pair.get_sk_ref()).or_else(|error| {
-                                                                                    Err(PlatformError::ZeiError(error_location!(), error))
-                                                                                  })
-  }
-
-  /// Fulfills a loan.
-  /// # Arguments
-  /// * `loan_id`: loan ID.
-  /// * `issuer_id`: issuer ID.
-  /// * `memo_file`: path to store the asset tracer memo and owner memo, optional.
-  /// * `protocol_host`:
-  ///   * protocol: either `https` or `http`.
-  ///   * host: either `testnet.findora.org` or `locaohost`.
-  pub(crate) fn fulfill_loan(data_dir: &str,
-                             loan_id: u64,
-                             issuer_id: u64,
-                             memo_file: Option<&str>,
-                             protocol_host: &ProtocolHost)
-                             -> Result<(), PlatformError> {
-    // Get data
-    let mut data = load_data(data_dir)?;
-    let issuer_key_pair = &data.get_asset_issuer_key_pair(issuer_id)?;
-    let loan = &data.loans[loan_id as usize].clone();
-
-    // Check if loan has been fulfilled
-    match loan.status {
-      LoanStatus::Declined => {
-        println!("Loan {} has already been declined.", loan_id);
-        return Err(PlatformError::InputsError(error_location!()));
-      }
-      LoanStatus::Active => {
-        println!("Loan {} has already been fulfilled.", loan_id);
-        return Err(PlatformError::InputsError(error_location!()));
-      }
-      LoanStatus::Complete => {
-        println!("Loan {} has already been paid off.", loan_id);
-        return Err(PlatformError::InputsError(error_location!()));
-      }
-      _ => {}
-    }
-
-    let tracer_enc_keys = data.get_asset_tracer_key_pair(issuer_id)?.enc_key;
-    let lender_id = loan.lender;
-    let lender = &data.lenders[lender_id as usize];
-    let lender_key_pair = &data.get_lender_key_pair(loan.lender)?;
-    let borrower_id = loan.borrower;
-    let borrower = &data.borrowers[borrower_id as usize];
-    let borrower_key_pair = &data.get_borrower_key_pair(borrower_id)?;
-    let amount = loan.amount;
-
-    // Credential check
-    let credential_id = if let Some(id) = borrower.credentials {
-      id as usize
-    } else {
-      println!("Credential is required. Use create_or_overwrite_credential.");
-      return Err(PlatformError::InputsError(error_location!()));
-    };
-    let credential = &data.credentials[credential_id as usize];
-    let credential_issuer_id = credential.credential_issuer;
-
-    // Check if the credential values meet the requirements
-    let values = credential.values.clone();
-    let mut value_iter = values.iter();
-    let requirements = lender.requirements.clone();
-    let mut requirement_iter = requirements.iter();
-    let mut count = 0;
-    let mut attributes = Vec::new();
-    let mut attribute_names = Vec::new();
-    let mut attibutes_with_value_as_vec = Vec::new();
-    let mut reveal_map = Vec::new();
-
-    // For each credential attribute:
-    // If the lender doesn't have a requirement, skip it
-    // Otherwise:
-    // * If the borrower doesn't provide the corresponding attribute value, return an error
-    // * Otherwise, check if the value meets the requirement
-    while count < 3 {
-      if let Some(requirement_next) = requirement_iter.next() {
-        if let Some(requirement) = requirement_next {
-          if let Some(value_next) = value_iter.next() {
-            if let Some(value) = value_next {
-              let requirement_u64 = parse_to_u64(requirement)?;
-              let requirement_type = CredentialIndex::get_requirement_type(count);
-              match requirement_type {
-                ComparisonType::AtLeast => {
-                  if parse_to_u64(value)? < requirement_u64 {
-                    // Update loans data
-                    data.loans[loan_id as usize].status = LoanStatus::Declined;
-                    store_data_to_file(data, data_dir)?;
-                    println!("Credential value should be at least: {}.", requirement_u64);
-                    return Err(PlatformError::InputsError(error_location!()));
-                  }
-                }
-                _ => {
-                  if parse_to_u64(value)? != requirement_u64 {
-                    // Update loans data
-                    data.loans[loan_id as usize].status = LoanStatus::Declined;
-                    store_data_to_file(data, data_dir)?;
-                    println!("Credit score should be: {}.", requirement_u64);
-                    return Err(PlatformError::InputsError(error_location!()));
-                  }
-                }
-              }
-              let attribute = CredentialIndex::get_credential_index(count)?;
-              let value_bytes = value.as_bytes();
-              attributes.push((attribute.get_name().to_string(), value_bytes));
-              attribute_names.push(attribute.get_name().to_string());
-              attibutes_with_value_as_vec.push((attribute.get_name().to_string(),
-                                                value_bytes.to_vec()));
-              reveal_map.push(true);
-            } else {
-              println!("Missing credential value. Use subcommand borrower create_or_overwrite_credential.");
-              return Err(PlatformError::InputsError(error_location!()));
-            }
-          } else {
-            println!("More credential value expected.");
-            return Err(PlatformError::InputsError(error_location!()));
-          }
-        }
-      } else {
-        println!("More credential requirement expected.");
-        return Err(PlatformError::InputsError(error_location!()));
-      }
-      count += 1;
-    }
-=======
     tmp_dir.close().unwrap();
   }
 
@@ -1010,79 +517,11 @@
   fn test_issue_and_transfer_asset() {
     let tmp_dir = tempdir().unwrap();
     let data_dir = tmp_dir.path().to_str().unwrap();
->>>>>>> 87bd95c6
 
     // Create key pairs
     let mut prng: ChaChaRng = ChaChaRng::from_entropy();
-<<<<<<< HEAD
-    let (user_pk, user_secret_key) =
-      credential_user_key_gen(&mut prng, &credential_issuer_public_key);
-    let user_sk_str = serde_json::to_vec(&user_secret_key).or_else(|_| Err(ser_fail!()))?;
-    let signature = credential_sign(&mut prng,
-                                    &credential_issuer_secret_key,
-                                    &user_pk,
-                                    &attributes).unwrap();
-    let signature_str = serde_json::to_string(&signature).or_else(|_| Err(ser_fail!()))?;
-    let wrapper_credential = WrapperCredential { attributes: attibutes_with_value_as_vec,
-                                                 issuer_pub_key:
-                                                   credential_issuer_public_key.clone(),
-                                                 signature };
-    let ac_credential =
-      wrapper_credential.to_ac_credential()
-                        .or_else(|e| Err(PlatformError::ZeiError(error_location!(), e)))?;
-    let (identity_commitment, _, commitment_key) =
-      credential_commit(&mut prng, &user_secret_key, &wrapper_credential, b"").unwrap();
-    let commitment_key_str = serde_json::to_vec(&commitment_key).or_else(|_| Err(ser_fail!()))?;
-
-    // Update credential data
-    data.loans[loan_id as usize].user_secret_key = Some(hex::encode(user_sk_str));
-    data.loans[loan_id as usize].signature = Some(signature_str);
-    data.loans[loan_id as usize].commitment_key = Some(hex::encode(commitment_key_str));
-    store_data_to_file(data.clone(), data_dir)?;
-
-    // Store the tracer memo to file
-    if let Some(file) = memo_file {
-      let ciphertext =
-        ac_confidential_open_commitment(&mut prng,
-                                        &user_secret_key.get_ref(),
-                                        &ac_credential,
-                                        &commitment_key,
-                                        &tracer_enc_keys.attrs_enc_key,
-                                        &reveal_map,
-                                        &[]).or_else(|e| {
-                                              Err(PlatformError::ZeiError(error_location!(), e))
-                                            })?
-                                            .ctexts;
-      let tracer_memo = AssetTracerMemo { enc_key: tracer_enc_keys.clone(),
-                                          lock_amount: None,
-                                          lock_asset_type: None,
-                                          lock_attributes: Some(ciphertext) };
-      store_tracer_memo_to_file(file, tracer_memo)?;
-    }
-
-    // Get or define fiat asset
-    let fiat_code = if let Some(code) = data.fiat_code.clone() {
-      println!("Fiat code: {}", code);
-      AssetTypeCode::new_from_base64(&code)?
-    } else {
-      let fiat_code = AssetTypeCode::gen_random();
-      let txn_builder = define_asset(data_dir,
-                                     true,
-                                     issuer_key_pair,
-                                     fiat_code,
-                                     "Fiat asset",
-                                     AssetRules::default(),
-                                     None)?;
-      // Store data before submitting the transaction to avoid data overwriting
-      let data = load_data(data_dir)?;
-      submit(protocol_host, txn_builder)?;
-      store_data_to_file(data, data_dir)?;
-      fiat_code
-    };
-=======
     let issuer_key_pair = XfrKeyPair::generate(&mut prng);
     let recipient_key_pair = XfrKeyPair::generate(&mut prng);
->>>>>>> 87bd95c6
 
     // Issue and transfer asset
     let code = AssetTypeCode::gen_random();
@@ -1096,1749 +535,8 @@
                                AssetRecordType::NonConfidentialAmount_NonConfidentialAssetType,
                                None,
                                None,
-<<<<<<< HEAD
-                               None)?;
-    let fiat_sid = submit_and_get_sids(protocol_host, txn_builder)?[0];
-    println!("Fiat sid: {}", fiat_sid.0);
-    let (_, owner_memo) = load_blind_asset_record_and_owner_memo_from_file(fiat_txn_file)?;
-    let fiat_open_asset_record =
-      query_open_asset_record(protocol_host, fiat_sid, lender_key_pair, &owner_memo)?;
-
-    // Define debt asset
-    let debt_code = AssetTypeCode::gen_random();
-    println!("Generated debt code: {}",
-             serde_json::to_string(&debt_code.val).or_else(|_| { Err(ser_fail!()) })?);
-    let memo = DebtMemo { interest_rate: Fraction::new(loan.interest_per_mille, 1000),
-                          fiat_code,
-                          loan_amount: amount };
-    let memo_str = serde_json::to_string(&memo).or_else(|_| Err(ser_fail!()))?;
-    let txn_builder = define_asset(data_dir,
-                                   false,
-                                   borrower_key_pair,
-                                   debt_code,
-                                   &memo_str,
-                                   AssetRules::default(),
-                                   None)?;
-    // Store data before submitting the transaction to avoid data overwriting
-    let data = load_data(data_dir)?;
-    submit(protocol_host, txn_builder)?;
-    store_data_to_file(data, data_dir)?;
-
-    // Issue and transfer debt token
-    let debt_txn_file = "debt_txn_file";
-    let txn_builder =
-      issue_and_transfer_asset(data_dir,
-                               borrower_key_pair,
-                               borrower_key_pair,
-                               amount,
-                               debt_code,
-                               AssetRecordType::NonConfidentialAmount_NonConfidentialAssetType,
-                               credential_record,
-                               Some(debt_txn_file),
-                               Some(debt_tracing_policy.clone()),
-                               Some(identity_commitment.clone()))?;
-    let debt_sid = submit_and_get_sids(protocol_host, txn_builder)?[0];
-    println!("Debt sid: {}", debt_sid.0);
-    let debt_open_asset_record =
-      load_open_asset_record_from_file(debt_txn_file, borrower_key_pair)?;
-
-    // Initiate loan
-    let lender_template =
-      AssetRecordTemplate::with_asset_tracking(amount,
-                                               debt_code.val,
-                                               AssetRecordType::NonConfidentialAmount_NonConfidentialAssetType,
-                                               lender_key_pair.get_pk(),
-                                               debt_tracing_policy.clone());
-    let borrower_template =
-      AssetRecordTemplate::with_no_asset_tracking(amount,
-                                                  fiat_code.val,
-                                                  AssetRecordType::NonConfidentialAmount_NonConfidentialAssetType,
-                                                  borrower_key_pair.get_pk());
-    let xfr_op = TransferOperationBuilder::new().add_input(TxoRef::Absolute(fiat_sid),
-                                                           fiat_open_asset_record,
-                                                           None,
-                                                           None,
-                                                           amount)?
-                                                .add_input(TxoRef::Absolute(debt_sid),
-                                                           debt_open_asset_record,
-                                                           None,
-                                                           None,
-                                                           amount)?
-                                                .add_output(&lender_template,
-                                                            Some(debt_tracing_policy),
-                                                            Some(identity_commitment),
-                                                            credential_record)?
-                                                .add_output(&borrower_template, None, None, None)?
-                                                .create(TransferType::Standard)?
-                                                .sign(lender_key_pair)?
-                                                .sign(borrower_key_pair)?
-                                                .transaction()?;
-    let mut txn_builder = TransactionBuilder::default();
-    txn_builder.add_operation(xfr_op);
-
-    // Submit transaction
-    let sids_new = submit_and_get_sids(protocol_host, txn_builder)?;
-
-    // Merge records
-    let fiat_sid_merged = if let Some(sid_pre) = borrower.fiat_utxo {
-      // Get the original fiat record
-      let res_pre = query(protocol_host,
-                          QUERY_PORT,
-                          "utxo_sid",
-                          &format!("{}", sid_pre.0))?;
-      let blind_asset_record_pre =
-        serde_json::from_str::<BlindAssetRecord>(&res_pre).or_else(|_| Err(des_fail!()))?;
-      // Get the new fiat record
-      let res_new = query(protocol_host,
-                          QUERY_PORT,
-                          "utxo_sid",
-                          &format!("{}", sids_new[1].0))?;
-      let blind_asset_record_new =
-        serde_json::from_str::<BlindAssetRecord>(&res_new).or_else(|_| Err(des_fail!()))?;
-      let txn_builder = merge_records(borrower_key_pair,
-                                      TxoRef::Absolute(sid_pre),
-                                      TxoRef::Absolute(sids_new[1]),
-                                      (blind_asset_record_pre, None),
-                                      (blind_asset_record_new, None),
-                                      fiat_code,
-                                      None)?;
-      submit_and_get_sids(protocol_host, txn_builder)?[0]
-    } else {
-      sids_new[1]
-    };
-    println!("New debt utxo sid: {}, fiat utxo sid: {}.",
-             sids_new[0].0, fiat_sid_merged.0);
-
-    // Update data
-    let credential_str = serde_json::to_string(&ac_credential).or_else(|_| Err(ser_fail!()))?;
-    let mut data = load_data(data_dir)?;
-    data.loans[loan_id as usize].issuer = Some(issuer_id);
-    data.fiat_code = Some(fiat_code.to_base64());
-    data.loans[loan_id as usize].status = LoanStatus::Active;
-    data.loans[loan_id as usize].code = Some(debt_code.to_base64());
-    data.loans[loan_id as usize].debt_utxo = Some(sids_new[0]);
-    data.loans[loan_id as usize].credential = Some(credential_str);
-    data.borrowers[borrower_id as usize].balance = borrower.balance + amount;
-    data.borrowers[borrower_id as usize].fiat_utxo = Some(fiat_sid_merged);
-    store_data_to_file(data, data_dir)
-  }
-
-  /// Pays loan.
-  /// # Arguments
-  /// * `loan_id`: loan ID.
-  /// * `amount`: amount to pay.
-  /// * `protocol_host`:
-  ///   * protocol: either `https` or `http`.
-  ///   * host: either `testnet.findora.org` or `localhost`.
-  pub(crate) fn pay_loan(data_dir: &str,
-                         loan_id: u64,
-                         amount: u64,
-                         protocol_host: &ProtocolHost)
-                         -> Result<(), PlatformError> {
-    // Get data
-    let data = load_data(data_dir)?;
-    let loan = &data.loans[loan_id as usize];
-
-    // Check if it's valid to pay
-    match loan.status {
-      LoanStatus::Requested => {
-        println!("Loan {} hasn't been fulfilled yet. Use issuer fulfill_loan.",
-                 loan_id);
-        return Err(PlatformError::InputsError(error_location!()));
-      }
-      LoanStatus::Declined => {
-        println!("Loan {} has been declined.", loan_id);
-        return Err(PlatformError::InputsError(error_location!()));
-      }
-      LoanStatus::Complete => {
-        println!("Loan {} has been paid off.", loan_id);
-        return Err(PlatformError::InputsError(error_location!()));
-      }
-      _ => {}
-    }
-
-    let lender_id = loan.lender;
-    let borrower_id = loan.borrower;
-    let borrower = &data.borrowers[borrower_id as usize];
-    let lender_key_pair = &data.get_lender_key_pair(lender_id)?;
-    let borrower_key_pair = &data.get_borrower_key_pair(borrower_id)?;
-
-    // Check if funds are sufficient
-    if amount > borrower.balance {
-      println!("Insufficient funds. Use --load_funds to load more funds.");
-      return Err(PlatformError::InputsError(error_location!()));
-    }
-
-    // Check if the amount meets the minimum requirement, i.e., the fee
-    let fee =
-      ledger::policies::calculate_fee(loan.balance, Fraction::new(loan.interest_per_mille, 1000));
-    if amount < fee {
-      println!("Payment amount should be at least: {}", fee);
-      return Err(PlatformError::InputsError(error_location!()));
-    }
-
-    // Get the amount to burn the balance, and the total amount the borrow will spend
-    let mut amount_to_burn = amount - fee;
-    if amount_to_burn > loan.balance {
-      println!("Paying {} is enough.", loan.balance);
-      amount_to_burn = loan.balance;
-    }
-    let amount_to_spend = amount_to_burn + fee;
-    println!("The borrower will spend {} to burn {}.",
-             amount_to_spend, amount_to_burn);
-
-    // Get fiat and debt sids
-    let fiat_sid = if let Some(sid) = borrower.fiat_utxo {
-      sid
-    } else {
-      println!("Missing fiat utxo in the borrower record. Try --fulfill_loan.");
-      return Err(PlatformError::InputsError(error_location!()));
-    };
-    let debt_sid = if let Some(sid) = loan.debt_utxo {
-      sid
-    } else {
-      println!("Missing debt utxo in the loan record. Try --fulfill_loan.");
-      return Err(PlatformError::InputsError(error_location!()));
-    };
-
-    // Get fiat and debt open asset records
-    let fiat_open_asset_record =
-      query_open_asset_record(protocol_host, fiat_sid, lender_key_pair, &None)?;
-    let debt_open_asset_record =
-      query_open_asset_record(protocol_host, debt_sid, borrower_key_pair, &None)?;
-
-    // Get fiat and debt codes
-    let fiat_code = if let Some(code) = data.clone().fiat_code {
-      AssetTypeCode::new_from_base64(&code)?
-    } else {
-      println!("Missing fiat code. Try --active_loan.");
-      return Err(PlatformError::InputsError(error_location!()));
-    };
-    let debt_code = if let Some(code) = &loan.code {
-      AssetTypeCode::new_from_base64(&code)?
-    } else {
-      println!("Missing debt code in the loan record. Try --fulfill_loan.");
-      return Err(PlatformError::InputsError(error_location!()));
-    };
-
-    println!("Fiat code: {}", serde_json::to_string(&fiat_code.val)?);
-    println!("Debt code: {}", serde_json::to_string(&debt_code.val)?);
-
-    // Get templates
-    let spend_template =
-      AssetRecordTemplate::with_no_asset_tracking(amount_to_spend,
-                                                  fiat_code.val,
-                                                  AssetRecordType::NonConfidentialAmount_NonConfidentialAssetType,
-                                                  lender_key_pair.get_pk());
-    let burn_template =
-      AssetRecordTemplate::with_no_asset_tracking(amount_to_burn,
-                                                  debt_code.val,
-                                                  AssetRecordType::NonConfidentialAmount_NonConfidentialAssetType,
-                                                  XfrPublicKey::zei_from_bytes(&[0; 32]));
-    let lender_template =
-      AssetRecordTemplate::with_no_asset_tracking(loan.balance - amount_to_burn,
-                                                  debt_code.val,
-                                                  AssetRecordType::NonConfidentialAmount_NonConfidentialAssetType,
-                                                  lender_key_pair.get_pk());
-    let borrower_template =
-      AssetRecordTemplate::with_no_asset_tracking(borrower.balance - amount_to_spend,
-                                                  fiat_code.val,
-                                                  AssetRecordType::NonConfidentialAmount_NonConfidentialAssetType,
-                                                  borrower_key_pair.get_pk());
-    let op = TransferOperationBuilder::new().add_input(TxoRef::Absolute(debt_sid),
-                                                       debt_open_asset_record,
-                                                       None,
-                                                       None,
-                                                       amount_to_burn)?
-                                            .add_input(TxoRef::Absolute(fiat_sid),
-                                                       fiat_open_asset_record,
-                                                       None,
-                                                       None,
-                                                       amount_to_spend)?
-                                            .add_output(&spend_template, None, None, None)?
-                                            .add_output(&burn_template, None, None, None)?
-                                            .add_output(&lender_template, None, None, None)?
-                                            .add_output(&borrower_template, None, None, None)?
-                                            .create(TransferType::DebtSwap)?
-                                            .sign(borrower_key_pair)?
-                                            .transaction()?;
-    let mut txn_builder = TransactionBuilder::default();
-    txn_builder.add_operation(op).transaction();
-
-    // Submit transaction and update data
-    let sids = submit_and_get_sids(protocol_host, txn_builder)?;
-
-    let mut data = load_data(data_dir)?;
-    let balance = loan.balance - amount_to_burn;
-    if balance == 0 {
-      data.loans[loan_id as usize].status = LoanStatus::Complete;
-    }
-    data.loans[loan_id as usize].balance = balance;
-    data.loans[loan_id as usize].payments = loan.payments + 1;
-    data.loans[loan_id as usize].debt_utxo = Some(sids[2]);
-    data.borrowers[borrower_id as usize].balance = borrower.balance - amount_to_spend;
-    data.borrowers[borrower_id as usize].fiat_utxo = Some(sids[3]);
-
-    store_data_to_file(data, data_dir)
-  }
-
-  /// Uses environment variable RUST_LOG to select log level and filters output by module or regex.
-  ///
-  /// By default, log everything "trace" level or greater to stdout.
-  ///
-  /// # Examples
-  /// RUST_LOG="info,txn_cli=trace" ../../target/debug/txn_cli create_txn_builder
-  pub fn init_logging() {
-    flexi_logger::Logger::with_env_or_str("trace").start()
-                                                  .unwrap();
-  }
-
-  /// Matches the PlatformError with an exitcode and exits.
-  /// * SerializationError: exits with code `DATAERR`.
-  /// * DeserializationError: exits with code `DATAERR`.
-  /// * IoError:
-  ///   * If the input file doesn't exist: exits with code `NOINPUT`.
-  ///     * Note: make sure the error message contains "File doesn't exist:" when conpub(crate) structing the PlatformError.
-  ///   * If the input file isn't readable: exits with code `NOINPUT`.
-  ///     * Note: make sure the error message contains "Failed to read" when conpub(crate) structing the PlatformError.
-  ///   * If the output file or directory can't be created: exits with code `CANTCREAT`.
-  ///     * Note: make sure the error message contains "Failed to create" when conpub(crate) structing the PlatformError.
-  ///   * Otherwise: exits with code `IOERR`.
-  /// * SubmissionServerError: exits with code `UNAVAILABLE`.
-  /// * Otherwise: exits with code `USAGE`.
-  pub fn match_error_and_exit(error: PlatformError) {
-    match error {
-      PlatformError::SerializationError(_) => exit(exitcode::DATAERR),
-      PlatformError::DeserializationError(_) => exit(exitcode::DATAERR),
-      PlatformError::IoError(io_error) => {
-        if io_error.contains("File doesn't exist:") || io_error.contains("Failed to read") {
-          exit(exitcode::NOINPUT)
-        }
-        if io_error.contains("Failed to create") {
-          exit(exitcode::CANTCREAT)
-        }
-        exit(exitcode::IOERR)
-      }
-      _ => exit(exitcode::USAGE),
-    }
-  }
-
-  /// Processes the `asset_issuer` subcommand.
-  ///
-  /// Subcommands under `asset_issuer`
-  /// * `sign_up`
-  /// * `store_sids`
-  /// * `define_asset`
-  /// * `issue_asset`
-  /// * `transfer_asset`
-  /// * `issue_and_transfer_asset`
-  ///
-  /// # Arguments
-  /// * `asset_issuer_matches`: subcommands and arguments under the `asset_issuer` subcommand.
-  /// * `txn_file`: path to store the transaction file.
-  pub(crate) fn process_asset_issuer_cmd(asset_issuer_matches: &clap::ArgMatches,
-                                         data_dir: &str,
-                                         txn_file: &str)
-                                         -> Result<(), PlatformError> {
-    match asset_issuer_matches.subcommand() {
-      ("sign_up", Some(sign_up_matches)) => {
-        let name = if let Some(name_arg) = sign_up_matches.value_of("name") {
-          name_arg.to_owned()
-        } else {
-          println!("Name is required to sign up an asset issuer account. Use --name.");
-          return Err(PlatformError::InputsError(error_location!()));
-        };
-        let mut data = load_data(data_dir)?;
-        data.add_asset_issuer(data_dir, name)
-      }
-      ("store_sids", Some(store_sids_matches)) => {
-        let file = if let Some(file_arg) = store_sids_matches.value_of("file") {
-          file_arg
-        } else {
-          println!("Path is required to store the sids. Use --path.");
-          return Err(PlatformError::InputsError(error_location!()));
-        };
-        let sids = if let Some(indices_arg) = store_sids_matches.value_of("indices") {
-          indices_arg
-        } else {
-          println!("Indices are required to store the sids. Use --indices.");
-          return Err(PlatformError::InputsError(error_location!()));
-        };
-        store_sids_to_file(file, sids)
-      }
-      ("store_memos", Some(store_bar_and_memos_matches)) => {
-        let data = load_data(data_dir)?;
-        let (issuer_pub_key, policy) = if let Some(id_arg) = asset_issuer_matches.value_of("id") {
-          let issuer_id = parse_to_u64(id_arg)?;
-          let issuer_pub_key = data.get_asset_issuer_key_pair(issuer_id)?.get_pk();
-          let tracer_enc_keys = data.get_asset_tracer_key_pair(issuer_id)?.enc_key;
-          let policy = AssetTracingPolicy { enc_keys: tracer_enc_keys,
-                                            asset_tracking: true,
-                                            identity_tracking: None };
-          (issuer_pub_key, policy)
-        } else {
-          println!("Asset issuer id is required to store the tracer and owner memos. Use asset_issuer --id.");
-          return Err(PlatformError::InputsError(error_location!()));
-        };
-        let amount = if let Some(amount_arg) = store_bar_and_memos_matches.value_of("amount") {
-          parse_to_u64(amount_arg)?
-        } else {
-          println!("Asset amount is required to store the tracer and owner memos. Use --amount.");
-          return Err(PlatformError::InputsError(error_location!()));
-        };
-        let confidential_amount = store_bar_and_memos_matches.is_present("confidential_amount");
-        let record_type = AssetRecordType::from_booleans(confidential_amount, false);
-        let token_code = if let Some(token_code) =
-          store_bar_and_memos_matches.value_of("token_code")
-        {
-          AssetTypeCode::new_from_base64(token_code)?
-        } else {
-          println!("Asset token code is required to store the tracer and owner memos. Use --token_code.");
-          return Err(PlatformError::InputsError(error_location!()));
-        };
-        let file = if let Some(file_arg) = store_bar_and_memos_matches.value_of("file") {
-          file_arg
-        } else {
-          println!("Path is required to store the tracer and owner memos. Use --path.");
-          return Err(PlatformError::InputsError(error_location!()));
-        };
-        get_and_store_memos_to_file(file,
-                                    issuer_pub_key,
-                                    amount,
-                                    token_code,
-                                    record_type,
-                                    Some(policy))
-      }
-      ("air_assign", Some(air_assign_matches)) => {
-        let issuer_id = if let Some(id_arg) = asset_issuer_matches.value_of("id") {
-          parse_to_u64(id_arg)?
-        } else {
-          println!("Asset issuer id is required for AIR assigning. Use asset_issuer --id.");
-          return Err(PlatformError::InputsError(error_location!()));
-        };
-        match (air_assign_matches.value_of("address"),
-               air_assign_matches.value_of("data"),
-               air_assign_matches.value_of("issuer_pk"),
-               air_assign_matches.value_of("pok"))
-        {
-          (Some(address), Some(data), Some(issuer_pk), Some(pok)) => {
-            air_assign(data_dir, issuer_id, address, data, issuer_pk, pok, txn_file)
-          }
-          (_, _, _, _) => {
-            println!("Missing address, data, issuer_pk, or proof.");
-            Err(PlatformError::InputsError(error_location!()))
-          }
-        }
-      }
-      ("define_asset", Some(define_asset_matches)) => {
-        let fiat_asset = define_asset_matches.is_present("fiat");
-        let data = load_data(data_dir)?;
-        let issuer_key_pair = if let Some(id_arg) = asset_issuer_matches.value_of("id") {
-          let issuer_id = parse_to_u64(id_arg)?;
-          data.get_asset_issuer_key_pair(issuer_id)?
-        } else {
-          println!("Asset issuer id is required to define an asset. Use asset_issuer --id.");
-          return Err(PlatformError::InputsError(error_location!()));
-        };
-        let token_code = define_asset_matches.value_of("token_code");
-        let memo = if let Some(memo) = define_asset_matches.value_of("memo") {
-          memo
-        } else {
-          "{}"
-        };
-
-        // Define asset rules
-        let mut asset_rules = AssetRules::default();
-
-        if define_asset_matches.is_present("traceable") {
-          asset_rules.set_traceable(true);
-        }
-
-        if define_asset_matches.is_present("non_transferable") {
-          asset_rules.set_transferable(false);
-        }
-
-        if define_asset_matches.is_present("updatable") {
-          asset_rules.set_transferable(true);
-        }
-
-        if let Some(units) = define_asset_matches.value_of("max_units") {
-          let max_units = parse_to_u64(units)?;
-          asset_rules.set_max_units(Some(max_units));
-        }
-
-        if let Some(co_signer_ids) = define_asset_matches.value_of("cosigners") {
-          let recipient_ids = parse_to_u64_vec(co_signer_ids)?;
-          let mut cosigners = vec![];
-          let weights;
-          let threshold;
-          for id in recipient_ids {
-            // TODO (redmine issue #35) should be a generic key not a borrower
-            let co_signer_key = data.get_borrower_key_pair(id)?.get_pk();
-            cosigners.push(co_signer_key);
-          }
-
-          let num_cosigners = cosigners.len();
-
-          if let Some(cosignature_weights) = define_asset_matches.value_of("cosignature_weights") {
-            weights = parse_to_u64_vec(cosignature_weights)?;
-            if weights.len() != num_cosigners {
-              return Err(PlatformError::InputsError(error_location!()));
-            }
-          } else {
-            weights = vec![1; num_cosigners];
-          }
-
-          if let Some(thresh) = define_asset_matches.value_of("threshold") {
-            threshold = parse_to_u64(thresh)?;
-          } else {
-            threshold = num_cosigners as u64;
-          }
-
-          let signature_rules = Some(SignatureRules { threshold,
-                                                      weights:
-                                                        cosigners.iter()
-                                                                 .cloned()
-                                                                 .zip(weights.iter().cloned())
-                                                                 .collect() });
-
-          asset_rules.set_transfer_multisig_rules(signature_rules);
-        }
-
-        // Get token code
-        let asset_token: AssetTypeCode;
-        if let Some(token_code) = token_code {
-          asset_token = AssetTypeCode::new_from_base64(token_code)?;
-        } else {
-          asset_token = AssetTypeCode::gen_random();
-          println!("Creating asset with token code {:?}: {:?}",
-                   asset_token.to_base64(),
-                   asset_token.val);
-        }
-        match define_asset(data_dir,
-                           fiat_asset,
-                           &issuer_key_pair,
-                           asset_token,
-                           &memo,
-                           asset_rules,
-                           Some(txn_file))
-        {
-          Ok(_) => Ok(()),
-          Err(error) => Err(error),
-        }
-      }
-      ("issue_asset", Some(issue_asset_matches)) => {
-        let data = load_data(data_dir)?;
-        let (key_pair, tracer_enc_keys) = if let Some(id_arg) = asset_issuer_matches.value_of("id")
-        {
-          let issuer_id = parse_to_u64(id_arg)?;
-          (data.get_asset_issuer_key_pair(issuer_id)?,
-           data.get_asset_tracer_key_pair(issuer_id)?.enc_key)
-        } else {
-          println!("Asset issuer id is required to issue asset. Use asset_issuer --id.");
-          return Err(PlatformError::InputsError(error_location!()));
-        };
-        let token_code = if let Some(token_code_arg) = issue_asset_matches.value_of("token_code") {
-          AssetTypeCode::new_from_base64(token_code_arg)?
-        } else {
-          println!("Token code is required to issue asset. Use --token_code.");
-          return Err(PlatformError::InputsError(error_location!()));
-        };
-        let amount = if let Some(amount_arg) = issue_asset_matches.value_of("amount") {
-          parse_to_u64(amount_arg)?
-        } else {
-          println!("Amount is required to issue asset. Use --amount.");
-          return Err(PlatformError::InputsError(error_location!()));
-        };
-        let confidential_amount = issue_asset_matches.is_present("confidential_amount");
-        let mut txn_builder = TransactionBuilder::default();
-        let policy = if issue_asset_matches.is_present("traceable") {
-          Some(AssetTracingPolicy { enc_keys: tracer_enc_keys,
-                                    asset_tracking: true,
-                                    identity_tracking: None })
-        } else {
-          None
-        };
-        if let Err(e) =
-          txn_builder.add_basic_issue_asset(&key_pair,
-                                            policy,
-                                            &token_code,
-                                            get_and_update_sequence_number(data_dir)?,
-                                            amount,
-                                            AssetRecordType::from_booleans(confidential_amount,
-                                                                           false))
-        {
-          println!("Failed to add basic issue asset.");
-          return Err(e);
-        }
-        store_txn_to_file(&txn_file, &txn_builder)
-      }
-      ("transfer_asset", Some(transfer_asset_matches)) => {
-        // TODO (redmine issue #36) to support co-signatures we need to use
-        // TransferOperationBuilder
-        let data = load_data(data_dir)?;
-        let (issuer_key_pair, tracer_enc_keys) =
-          if let Some(id_arg) = asset_issuer_matches.value_of("id") {
-            let issuer_id = parse_to_u64(id_arg)?;
-            (data.get_asset_issuer_key_pair(issuer_id)?,
-             data.get_asset_tracer_key_pair(issuer_id)?.enc_key)
-          } else {
-            println!("Asset issuer id is required to transfer asset. Use asset_issuer --id.");
-            return Err(PlatformError::InputsError(error_location!()));
-          };
-        // Compose transfer_from for add_basic_transfer_asset
-        let mut txo_refs = Vec::new();
-        if let Some(sids_file_arg) = transfer_asset_matches.value_of("sids_file") {
-          for sid in load_sids_from_file(sids_file_arg)? {
-            txo_refs.push(TxoRef::Absolute(TxoSID(sid)));
-          }
-        } else {
-          println!("Sids are required to transfer asset. Use --sids_file.");
-          return Err(PlatformError::InputsError(error_location!()));
-        }
-        let bars_and_owner_memos = if let Some(issuance_txn_files_arg) =
-          transfer_asset_matches.value_of("issuance_txn_files")
-        {
-          load_blind_asset_records_and_owner_memos_from_files(issuance_txn_files_arg)?
-        } else {
-          println!("Blind asset records and associated memos are required to transfer asset. Use --issuance_txn_files.");
-          return Err(PlatformError::InputsError(error_location!()));
-        };
-        let tracing_policy = if transfer_asset_matches.is_present("traceable") {
-          Some(AssetTracingPolicy { enc_keys: tracer_enc_keys,
-                                    asset_tracking: true,
-                                    identity_tracking: None })
-        } else {
-          None
-        };
-        let input_amounts =
-          if let Some(input_amounts_arg) = transfer_asset_matches.value_of("input_amounts") {
-            parse_to_u64_vec(input_amounts_arg)?
-          } else {
-            println!("Input amounts are required to transfer asset. Use --input_amounts.");
-            return Err(PlatformError::InputsError(error_location!()));
-          };
-        let mut count = txo_refs.len();
-        if input_amounts.len() != count || bars_and_owner_memos.len() != count {
-          println!("Size of input sids and input amounts should match.");
-          return Err(PlatformError::InputsError(error_location!()));
-        }
-        let mut transfer_from = Vec::new();
-        let mut txo_refs_iter = txo_refs.iter();
-        let mut bars_and_owner_memos_iter = bars_and_owner_memos.iter();
-        let mut input_amounts_iter = input_amounts.iter();
-        let mut input_tracing_policies = Vec::new();
-        let mut input_identity_commitments = Vec::new();
-        while count > 0 {
-          let txo_refs_next = if let Some(txo_ref) = txo_refs_iter.next() {
-            txo_ref
-          } else {
-            println!("More txo ref expected.");
-            return Err(PlatformError::InputsError(error_location!()));
-          };
-          let (blind_asset_record_next, owner_memo_next) =
-            if let Some(bar_and_owner_memo) = bars_and_owner_memos_iter.next() {
-              bar_and_owner_memo
-            } else {
-              println!("More blind asset record and owner memo expected.");
-              return Err(PlatformError::InputsError(error_location!()));
-            };
-          let input_amount_next = if let Some(input_amount) = input_amounts_iter.next() {
-            *input_amount
-          } else {
-            println!("More input amount expected.");
-            return Err(PlatformError::InputsError(error_location!()));
-          };
-          let transfer_from_next =
-            (txo_refs_next, blind_asset_record_next, input_amount_next, owner_memo_next);
-          transfer_from.push(transfer_from_next);
-          input_tracing_policies.push(tracing_policy.clone());
-          input_identity_commitments.push(None);
-          count -= 1;
-        }
-
-        // Compose transfer_to for add_basic_transfer_asset
-        let mut recipient_addresses = Vec::new();
-        if let Some(recipients) = transfer_asset_matches.value_of("recipients") {
-          let recipient_ids = parse_to_u64_vec(recipients)?;
-          for id in recipient_ids {
-            let recipient_pub_key = data.get_borrower_key_pair(id)?.get_pk();
-            recipient_addresses.push(AccountAddress { key: recipient_pub_key });
-          }
-        } else {
-          println!("Recipient ids are required to transfer asset. Use --recipients.");
-          return Err(PlatformError::InputsError(error_location!()));
-        }
-        let output_amounts =
-          if let Some(output_amounts_arg) = transfer_asset_matches.value_of("output_amounts") {
-            parse_to_u64_vec(output_amounts_arg)?
-          } else {
-            println!("Output amounts are required to transfer asset. Use --output_amounts.");
-            return Err(PlatformError::InputsError(error_location!()));
-          };
-        let mut count = output_amounts.len();
-        if recipient_addresses.len() != count {
-          println!("Size of output amounts and addresses should match.");
-          return Err(PlatformError::InputsError(error_location!()));
-        }
-        let mut transfer_to = Vec::new();
-        let mut output_amounts_iter = output_amounts.iter();
-        let mut addresses_iter = recipient_addresses.iter();
-        let mut output_tracing_policies = Vec::new();
-        let mut output_identity_commitments = Vec::new();
-        while count > 0 {
-          let output_amount_next = if let Some(output_amount) = output_amounts_iter.next() {
-            *output_amount
-          } else {
-            println!("More output amount expected.");
-            return Err(PlatformError::InputsError(error_location!()));
-          };
-          let address_next = if let Some(address) = addresses_iter.next() {
-            address
-          } else {
-            println!("More address expected.");
-            return Err(PlatformError::InputsError(error_location!()));
-          };
-          transfer_to.push((output_amount_next, address_next));
-          output_tracing_policies.push(tracing_policy.clone());
-          output_identity_commitments.push(None);
-          count -= 1;
-        }
-
-        // Transfer asset
-        let mut txn_builder = TransactionBuilder::default();
-        if let Err(e) = txn_builder.add_basic_transfer_asset(&issuer_key_pair,
-                                                             &transfer_from[..],
-                                                             input_tracing_policies,
-                                                             input_identity_commitments,
-                                                             &transfer_to[..],
-                                                             output_tracing_policies,
-                                                             output_identity_commitments)
-        {
-          println!("Failed to add operation to transaction.");
-          return Err(e);
-        };
-        store_txn_to_file(&txn_file, &txn_builder)
-      }
-      ("issue_and_transfer_asset", Some(issue_and_transfer_matches)) => {
-        let data = load_data(data_dir)?;
-        let issuer_key_pair = if let Some(id_arg) = asset_issuer_matches.value_of("id") {
-          let issuer_id = parse_to_u64(id_arg)?;
-          data.get_asset_issuer_key_pair(issuer_id)?
-        } else {
-          println!("Asset issuer id is required to issue and transfer asset. Use asset_issuer --id.");
-          return Err(PlatformError::InputsError(error_location!()));
-        };
-        let recipient_key_pair =
-          if let Some(id_arg) = issue_and_transfer_matches.value_of("recipient") {
-            let recipient_id = parse_to_u64(id_arg)?;
-            data.get_borrower_key_pair(recipient_id)?
-          } else {
-            println!("Recipient id is required to issue and transfer asset. Use --recipient.");
-            return Err(PlatformError::InputsError(error_location!()));
-          };
-        let amount = if let Some(amount_arg) = issue_and_transfer_matches.value_of("amount") {
-          parse_to_u64(amount_arg)?
-        } else {
-          println!("Amount is required to issue and transfer asset. Use --amount.");
-          return Err(PlatformError::InputsError(error_location!()));
-        };
-        let token_code =
-          if let Some(token_code_arg) = issue_and_transfer_matches.value_of("token_code") {
-            AssetTypeCode::new_from_base64(token_code_arg)?
-          } else {
-            println!("Token code is required to issue asset. Use --token_code.");
-            return Err(PlatformError::InputsError(error_location!()));
-          };
-        let confidential_amount = issue_and_transfer_matches.is_present("confidential_amount");
-        let record_type = AssetRecordType::from_booleans(confidential_amount, false);
-
-        issue_and_transfer_asset(data_dir,
-                                 &issuer_key_pair,
-                                 &recipient_key_pair,
-                                 amount,
-                                 token_code,
-                                 record_type,
-                                 None,
-                                 Some(txn_file),
-                                 None,
-                                 None)?;
-        Ok(())
-      }
-      ("trace_and_verify_asset", Some(trace_and_verify_asset_matches)) => {
-        let data = load_data(data_dir)?;
-        let tracer_dec_keys = if let Some(id_arg) = asset_issuer_matches.value_of("id") {
-          let issuer_id = parse_to_u64(id_arg)?;
-          data.get_asset_tracer_key_pair(issuer_id)?
-              .dec_key
-              .record_data_dec_key
-        } else {
-          println!("Asset issuer id is required to trace the asset. Use asset_issuer --id.");
-          return Err(PlatformError::InputsError(error_location!()));
-        };
-        let tracer_and_owner_memos =
-          if let Some(memo_file_arg) = trace_and_verify_asset_matches.value_of("memo_file") {
-            load_tracer_and_owner_memos_from_files(memo_file_arg)?
-          } else {
-            println!("Owner memo is required to trace the asset. Use --memo_file.");
-            return Err(PlatformError::InputsError(error_location!()));
-          };
-        let tracer_memo = if let Some(memo) = tracer_and_owner_memos[0].clone().0 {
-          memo
-        } else {
-          println!("The asset isn't traceable.");
-          return Err(PlatformError::InputsError(error_location!()));
-        };
-        let expected_amount = if let Some(expected_amount_arg) =
-          trace_and_verify_asset_matches.value_of("expected_amount")
-        {
-          parse_to_u64(expected_amount_arg)?
-        } else {
-          println!("Expected amount is required to verify the asset. Use --expected_amount.");
-          return Err(PlatformError::InputsError(error_location!()));
-        };
-        tracer_memo.verify_amount(&tracer_dec_keys, expected_amount)
-                   .or_else(|error| Err(PlatformError::ZeiError(error_location!(), error)))
-      }
-      ("trace_credential", Some(trace_credential_matches)) => {
-        let data = load_data(data_dir)?;
-        let attrs_dec_key = if let Some(id_arg) = asset_issuer_matches.value_of("id") {
-          let issuer_id = parse_to_u64(id_arg)?;
-          let asset_tracer_key_pair = data.get_asset_tracer_key_pair(issuer_id)?;
-          asset_tracer_key_pair.dec_key.attrs_dec_key
-        } else {
-          println!("Asset issuer id is required to trace the asset. Use asset_issuer --id.");
-          return Err(PlatformError::InputsError(error_location!()));
-        };
-        let tracer_memo =
-          if let Some(memo_file_arg) = trace_credential_matches.value_of("memo_file") {
-            load_tracer_memo_from_file(memo_file_arg)?
-          } else {
-            println!("Tracer memo is required to trace the credential. Use --memo_file.");
-            return Err(PlatformError::InputsError(error_location!()));
-          };
-        let len = if let Some(attribute_arg) = trace_credential_matches.value_of("attribute") {
-          let credential_issuer_public_key = data.get_credential_issuer_key_pair(0)?.0;
-          credential_issuer_public_key.get_len(attribute_arg)
-                                      .or_else(|e| {
-                                        Err(PlatformError::ZeiError(error_location!(), e))
-                                      })?
-        } else {
-          println!("Credential attribute is required to verify the credential. Use --attribute.");
-          return Err(PlatformError::InputsError(error_location!()));
-        };
-        let expected_value =
-          if let Some(expected_value_arg) = trace_credential_matches.value_of("expected_value") {
-            u8_slice_to_u32_vec(expected_value_arg.as_bytes(), len)
-          } else {
-            println!("Expected value is required to verify the credential. Use --expected_value.");
-            return Err(PlatformError::InputsError(error_location!()));
-          };
-        match tracer_memo.verify_identity_attributes(&attrs_dec_key, &expected_value) {
-          Ok(res) => {
-            if res[0] {
-              println!("Credential verification succeeded.");
-            } else {
-              println!("Credential value isn't as expected.");
-              return Err(PlatformError::InputsError(error_location!()));
-            }
-            Ok(())
-          }
-          Err(e) => Err(PlatformError::ZeiError(error_location!(), e)),
-        }
-      }
-      _ => {
-        println!("Subcommand missing or not recognized. Try asset_issuer --help");
-        Err(PlatformError::InputsError(error_location!()))
-      }
-    }
-  }
-
-  /// Sets the protocol and host.
-  ///
-  /// Environment variables `PROTOCOL` and `SERVER_HOST` set the protocol and host,
-  /// which can be overwritten by CLI subcommands.
-  ///
-  /// By default, the protocol is `https` and the host is `testnet.findora.org`.
-  pub(crate) fn protocol_host(matches: &clap::ArgMatches) -> ProtocolHost {
-    let protocol = if matches.is_present("http") {
-      "http"
-    } else {
-      std::option_env!("PROTOCOL").unwrap_or("https")
-    };
-    let host = if matches.is_present("localhost") {
-      // Use localhost
-      "localhost"
-    } else {
-      // Default to testnet.findora.org
-      std::option_env!("SERVER_HOST").unwrap_or("testnet.findora.org")
-    };
-    ProtocolHost(protocol.to_owned(), host.to_owned())
-  }
-
-  /// Processes the `credential_issuer` subcommand.
-  ///
-  /// Subcommands under `credential_issuer`
-  /// * `sign_up`
-  ///
-  /// # Arguments
-  /// * `credential_issuer_matches`: subcommands and arguments under the `credential_issuer` subcommand.
-  pub(crate) fn process_credential_issuer_cmd(credential_issuer_matches: &clap::ArgMatches,
-                                              data_dir: &str)
-                                              -> Result<(), PlatformError> {
-    match credential_issuer_matches.subcommand() {
-      ("sign_up", Some(sign_up_matches)) => {
-        let name = if let Some(name_arg) = sign_up_matches.value_of("name") {
-          name_arg.to_owned()
-        } else {
-          println!("Name is required to sign up a credential issuer account. Use --name.");
-          return Err(PlatformError::InputsError(error_location!()));
-        };
-        let mut data = load_data(data_dir)?;
-        data.add_credential_issuer(data_dir, name)
-      }
-      _ => {
-        println!("Subcommand missing or not recognized. Try credential_issuer --help");
-        Err(PlatformError::InputsError(error_location!()))
-      }
-    }
-  }
-
-  /// Processes the `lender` subcommand.
-  ///
-  /// Subcommands under `lender`
-  /// * `sign_up`
-  /// * `view_loan`
-  /// * `fulfill_loan`
-  ///
-  /// # Arguments
-  /// * `lender_matches`: subcommands and arguments under the `lender` subcommand.
-  pub(crate) fn process_lender_cmd(lender_matches: &clap::ArgMatches,
-                                   data_dir: &str)
-                                   -> Result<(), PlatformError> {
-    let mut data = load_data(data_dir)?;
-    match lender_matches.subcommand() {
-      ("sign_up", Some(sign_up_matches)) => {
-        let name = if let Some(name_arg) = sign_up_matches.value_of("name") {
-          name_arg.to_owned()
-        } else {
-          println!("Name is required to sign up a lender account. Use --name.");
-          return Err(PlatformError::InputsError(error_location!()));
-        };
-        data.add_lender(data_dir, name)
-      }
-      ("view_loan", Some(view_loan_matches)) => {
-        let lender_id = if let Some(id_arg) = lender_matches.value_of("id") {
-          parse_to_u64(id_arg)?
-        } else {
-          println!("Lender id is required to get loan information. Use lender --id.");
-          return Err(PlatformError::InputsError(error_location!()));
-        };
-        if let Some(loan_arg) = view_loan_matches.value_of("loan") {
-          let loan_id = parse_to_u64(loan_arg)?;
-          let loan = data.loans[loan_id as usize].clone();
-          if loan.lender != lender_id {
-            println!("Lender {} doesn't own loan {}.", lender_id, loan_id);
-            return Err(PlatformError::InputsError(error_location!()));
-          }
-          println!("Displaying loan {}: {:?}.", loan_id, loan);
-          return Ok(());
-        }
-        let mut loans = Vec::new();
-        let loan_ids = data.lenders[lender_id as usize].loans.clone();
-        if let Some(filter) = view_loan_matches.value_of("filter") {
-          for id in loan_ids {
-            match filter {
-              "requested" => {
-                if data.loans[id as usize].status == LoanStatus::Requested {
-                  loans.push(data.loans[id as usize].clone());
-                }
-              }
-              "fulfilled" => {
-                if data.loans[id as usize].status == LoanStatus::Active
-                   || data.loans[id as usize].status == LoanStatus::Complete
-                {
-                  loans.push(data.loans[id as usize].clone());
-                }
-              }
-              "declined" => {
-                if data.loans[id as usize].status == LoanStatus::Declined {
-                  loans.push(data.loans[id as usize].clone());
-                }
-              }
-              "active" => {
-                if data.loans[id as usize].status == LoanStatus::Active {
-                  loans.push(data.loans[id as usize].clone());
-                }
-              }
-              "complete" => {
-                if data.loans[id as usize].status == LoanStatus::Complete {
-                  loans.push(data.loans[id as usize].clone());
-                }
-              }
-              _ => {
-                loans.push(data.loans[id as usize].clone());
-              }
-            }
-          }
-        } else {
-          for id in loan_ids {
-            loans.push(data.loans[id as usize].clone());
-          }
-        }
-        println!("Displaying {} loan(s): {:?}", loans.len(), loans);
-        Ok(())
-      }
-      ("fulfill_loan", Some(fulfill_loan_matches)) => {
-        let loan_id = if let Some(loan_arg) = fulfill_loan_matches.value_of("loan") {
-          parse_to_u64(loan_arg)?
-        } else {
-          println!("Loan id is required to fulfill the loan. Use --loan.");
-          return Err(PlatformError::InputsError(error_location!()));
-        };
-        if let Some(id_arg) = lender_matches.value_of("id") {
-          let lender_id = parse_to_u64(id_arg)?;
-          let loan = data.loans[loan_id as usize].clone();
-          if loan.lender != lender_id {
-            println!("Lender {} doesn't own loan {}.", lender_id, loan_id);
-            return Err(PlatformError::InputsError(error_location!()));
-          }
-        } else {
-          println!("Lender id is required to fulfill a loan. Use lender --id.");
-          return Err(PlatformError::InputsError(error_location!()));
-        };
-        let issuer_id = if let Some(issuer_arg) = fulfill_loan_matches.value_of("issuer") {
-          parse_to_u64(issuer_arg)?
-        } else {
-          println!("Asset issuer id is required to fulfill the loan. Use --issuer.");
-          return Err(PlatformError::InputsError(error_location!()));
-        };
-        let memo_file = fulfill_loan_matches.value_of("memo_file");
-        let protocol_host = protocol_host(fulfill_loan_matches);
-        fulfill_loan(data_dir, loan_id, issuer_id, memo_file, &protocol_host)
-      }
-      ("create_or_overwrite_requirement", Some(create_or_overwrite_requirement_matches)) => {
-        let lender_id = if let Some(id_arg) = lender_matches.value_of("id") {
-          parse_to_u64(id_arg)?
-        } else {
-          println!("Lender id is required to get credential requirement information. Use lender --id.");
-          return Err(PlatformError::InputsError(error_location!()));
-        };
-        let attribute = if let Some(attribute_arg) =
-          create_or_overwrite_requirement_matches.value_of("attribute")
-        {
-          match attribute_arg {
-            "min_credit_score" => CredentialIndex::MinCreditScore,
-            "min_income" => CredentialIndex::MinIncome,
-            _ => CredentialIndex::Citizenship,
-          }
-        } else {
-          println!("Credential attribute is required to create or overwrite the credential requirement. Use --attribute.");
-          return Err(PlatformError::InputsError(error_location!()));
-        };
-        let requirement = if let Some(requirement_arg) =
-          create_or_overwrite_requirement_matches.value_of("requirement")
-        {
-          requirement_arg
-        } else {
-          println!("Credential value is required to create or overwrite the credential requirement. Use --requirement.");
-          return Err(PlatformError::InputsError(error_location!()));
-        };
-        let mut data = load_data(data_dir)?;
-        data.create_or_overwrite_requirement(data_dir, lender_id, attribute, requirement)
-      }
-      _ => {
-        println!("Subcommand missing or not recognized. Try lender --help");
-        Err(PlatformError::InputsError(error_location!()))
-      }
-    }
-  }
-
-  /// Processes the `borrower` subcommand.
-  ///
-  /// Subcommands under `borrower`
-  /// * `sign_up`
-  /// * `load_funds`
-  /// * `view_loan`
-  /// * `request_loan`
-  /// * `pay_loan`
-  /// * `view_credential`
-  /// * `create_or_overwrite_credential`
-  /// * `get_asset_record`
-  ///
-  /// # Arguments
-  /// * `borrower_matches`: subcommands and arguments under the `borrower` subcommand.
-  pub(crate) fn process_borrower_cmd(borrower_matches: &clap::ArgMatches,
-                                     data_dir: &str)
-                                     -> Result<(), PlatformError> {
-    let mut data = load_data(data_dir)?;
-    match borrower_matches.subcommand() {
-      ("sign_up", Some(sign_up_matches)) => {
-        let name = if let Some(name_arg) = sign_up_matches.value_of("name") {
-          name_arg.to_owned()
-        } else {
-          println!("Name is required to sign up a lender account. Use --name.");
-          return Err(PlatformError::InputsError(error_location!()));
-        };
-        data.add_borrower(data_dir, name)
-      }
-      ("load_funds", Some(load_funds_matches)) => {
-        let borrower_id = if let Some(id_arg) = borrower_matches.value_of("id") {
-          parse_to_u64(id_arg)?
-        } else {
-          println!("Borrower id is required to load funds. Use borrower --id.");
-          return Err(PlatformError::InputsError(error_location!()));
-        };
-        process_load_funds_cmd(load_funds_matches, data_dir, borrower_id)
-      }
-      ("view_loan", Some(view_loan_matches)) => {
-        let borrower_id = if let Some(id_arg) = borrower_matches.value_of("id") {
-          parse_to_u64(id_arg)?
-        } else {
-          println!("Borrower id is required to get loan information. Use borrower --id.");
-          return Err(PlatformError::InputsError(error_location!()));
-        };
-        if let Some(loan_arg) = view_loan_matches.value_of("loan") {
-          let loan_id = parse_to_u64(loan_arg)?;
-          let loan = data.loans[loan_id as usize].clone();
-          if loan.borrower != borrower_id {
-            println!("Borrower {} doesn't own loan {}.", borrower_id, loan_id);
-            return Err(PlatformError::InputsError(error_location!()));
-          }
-          println!("Displaying loan {}: {:?}.", loan_id, loan);
-          return Ok(());
-        }
-        let mut loans = Vec::new();
-        let loan_ids = data.borrowers[borrower_id as usize].loans.clone();
-        if let Some(filter) = view_loan_matches.value_of("filter") {
-          for id in loan_ids {
-            match filter {
-              "requested" => {
-                if data.loans[id as usize].status == LoanStatus::Requested {
-                  loans.push(data.loans[id as usize].clone());
-                }
-              }
-              "fulfilled" => {
-                if data.loans[id as usize].status == LoanStatus::Active
-                   || data.loans[id as usize].status == LoanStatus::Complete
-                {
-                  loans.push(data.loans[id as usize].clone());
-                }
-              }
-              "declined" => {
-                if data.loans[id as usize].status == LoanStatus::Declined {
-                  loans.push(data.loans[id as usize].clone());
-                }
-              }
-              "active" => {
-                if data.loans[id as usize].status == LoanStatus::Active {
-                  loans.push(data.loans[id as usize].clone());
-                }
-              }
-              "complete" => {
-                if data.loans[id as usize].status == LoanStatus::Complete {
-                  loans.push(data.loans[id as usize].clone());
-                }
-              }
-              _ => {
-                loans.push(data.loans[id as usize].clone());
-              }
-            }
-          }
-        } else {
-          for id in loan_ids {
-            loans.push(data.loans[id as usize].clone());
-          }
-        }
-        println!("Displaying {} loan(s): {:?}", loans.len(), loans);
-        Ok(())
-      }
-      ("request_loan", Some(request_loan_matches)) => {
-        let borrower_id = if let Some(id_arg) = borrower_matches.value_of("id") {
-          parse_to_u64(id_arg)?
-        } else {
-          println!("Borrower id is required to request a loan. Use borrower --id.");
-          return Err(PlatformError::InputsError(error_location!()));
-        };
-        let lender_id = if let Some(lender_arg) = request_loan_matches.value_of("lender") {
-          parse_to_u64(lender_arg)?
-        } else {
-          println!("Lender id is required to request the loan. Use --lender.");
-          return Err(PlatformError::InputsError(error_location!()));
-        };
-        let amount = if let Some(amount_arg) = request_loan_matches.value_of("amount") {
-          parse_to_u64(amount_arg)?
-        } else {
-          println!("Amount is required to request the loan. Use --amount.");
-          return Err(PlatformError::InputsError(error_location!()));
-        };
-        let interest_per_mille = if let Some(interest_per_mille_arg) =
-          request_loan_matches.value_of("interest_per_mille")
-        {
-          parse_to_u64(interest_per_mille_arg)?
-        } else {
-          println!("Interest per mille is required to request the loan. Use --interest_per_mille.");
-          return Err(PlatformError::InputsError(error_location!()));
-        };
-        let duration = if let Some(duration_arg) = request_loan_matches.value_of("duration") {
-          parse_to_u64(duration_arg)?
-        } else {
-          println!("Duration is required to request the loan. Use --amount.");
-          return Err(PlatformError::InputsError(error_location!()));
-        };
-        let mut data = load_data(data_dir)?;
-        data.add_loan(data_dir,
-                      lender_id,
-                      borrower_id,
-                      amount,
-                      interest_per_mille,
-                      duration)
-      }
-      ("pay_loan", Some(pay_loan_matches)) => {
-        let borrower_id = if let Some(id_arg) = borrower_matches.value_of("id") {
-          parse_to_u64(id_arg)?
-        } else {
-          println!("Borrower id is required to pay off the loan. Use borrower --id.");
-          return Err(PlatformError::InputsError(error_location!()));
-        };
-        if let Some(loan_arg) = pay_loan_matches.value_of("loan") {
-          let loan_id = parse_to_u64(loan_arg)?;
-          let loan = data.loans[loan_id as usize].clone();
-          if loan.borrower != borrower_id {
-            println!("Borrower {} doesn't own loan {}.", borrower_id, loan_id);
-            return Err(PlatformError::InputsError(error_location!()));
-          }
-        } else {
-          println!("Loan id is required to pay the loan.");
-          return Err(PlatformError::InputsError(error_location!()));
-        }
-        process_pay_loan_cmd(pay_loan_matches, data_dir)
-      }
-      ("view_credential", Some(view_credential_matches)) => {
-        let borrower_id = if let Some(id_arg) = borrower_matches.value_of("id") {
-          parse_to_u64(id_arg)?
-        } else {
-          println!("Borrower id is required to get credential information. Use borrower --id.");
-          return Err(PlatformError::InputsError(error_location!()));
-        };
-        let credential_id = if let Some(id) = data.borrowers[borrower_id as usize].credentials {
-          id
-        } else {
-          println!("No credential is found. Use create_or_overwrite_credential to create a credential record.");
-          return Ok(());
-        };
-        if let Some(attribute_arg) = view_credential_matches.value_of("attribute") {
-          let attribute = match attribute_arg {
-            "min_credit_score" => CredentialIndex::MinCreditScore,
-            "min_income" => CredentialIndex::MinIncome,
-            _ => CredentialIndex::Citizenship,
-          };
-          let value = data.credentials[credential_id as usize].values[attribute as usize].clone();
-          println!("Displaying {:?}: {:?}", attribute.get_name(), value);
-        } else {
-          println!("Displaying credentials:");
-          let values = data.credentials[credential_id as usize].values.clone();
-          for attribute in [CredentialIndex::MinCreditScore,
-                            CredentialIndex::MinIncome,
-                            CredentialIndex::Citizenship].iter()
-          {
-            if let Some(value) = values[*attribute as usize].clone() {
-              println!("{}: {}.", attribute.get_name(), value);
-            }
-          }
-        };
-        Ok(())
-      }
-      ("create_or_overwrite_credential", Some(create_or_overwrite_credential_matches)) => {
-        let borrower_id = if let Some(id_arg) = borrower_matches.value_of("id") {
-          parse_to_u64(id_arg)?
-        } else {
-          println!("Borrower id is required to get credential information. Use borrower --id.");
-          return Err(PlatformError::InputsError(error_location!()));
-        };
-        let credential_issuer_id = if let Some(credential_issuer_arg) =
-          create_or_overwrite_credential_matches.value_of("credential_issuer")
-        {
-          parse_to_u64(credential_issuer_arg)?
-        } else {
-          println!("Credential issuer id is required to get credential information. Use --credential_issuer.");
-          return Err(PlatformError::InputsError(error_location!()));
-        };
-        let attribute = if let Some(attribute_arg) =
-          create_or_overwrite_credential_matches.value_of("attribute")
-        {
-          match attribute_arg {
-            "min_credit_score" => CredentialIndex::MinCreditScore,
-            "min_income" => CredentialIndex::MinIncome,
-            _ => CredentialIndex::Citizenship,
-          }
-        } else {
-          println!("Credential attribute is required to create or overwrite the credential. Use --attribute.");
-          return Err(PlatformError::InputsError(error_location!()));
-        };
-        let value = if let Some(value_arg) =
-          create_or_overwrite_credential_matches.value_of("value")
-        {
-          value_arg
-        } else {
-          println!("Credential value is required to create or overwrite the credential. Use --value.");
-          return Err(PlatformError::InputsError(error_location!()));
-        };
-        let mut data = load_data(data_dir)?;
-        data.create_or_overwrite_credential(data_dir,
-                                            borrower_id,
-                                            credential_issuer_id,
-                                            attribute,
-                                            value)
-      }
-      ("get_asset_record", Some(get_asset_record_matches)) => {
-        let borrower_id = if let Some(id_arg) = borrower_matches.value_of("id") {
-          parse_to_u64(id_arg)?
-        } else {
-          println!("Borrower id is required to get the asset record. Use borrower --id.");
-          return Err(PlatformError::InputsError(error_location!()));
-        };
-        let data = load_data(data_dir)?;
-        let borrower_name = data.borrowers[borrower_id as usize].name.clone();
-        let key_pair = data.get_borrower_key_pair(borrower_id)?;
-        let sid = if let Some(sid_arg) = get_asset_record_matches.value_of("sid") {
-          TxoSID(parse_to_u64(sid_arg)?)
-        } else {
-          println!("Sid is required to get the asset record. Use borrower --sid.");
-          return Err(PlatformError::InputsError(error_location!()));
-        };
-        let tracer_and_owner_memos =
-          if let Some(memo_file_arg) = get_asset_record_matches.value_of("memo_file") {
-            load_tracer_and_owner_memos_from_files(memo_file_arg)?
-          } else {
-            println!("Owner memo is required to get the asset record. Use --memo_file.");
-            return Err(PlatformError::InputsError(error_location!()));
-          };
-        // Get protocol and host.
-        let protocol_host = protocol_host(get_asset_record_matches);
-        let asset_record =
-          query_open_asset_record(&protocol_host, sid, &key_pair, &tracer_and_owner_memos[0].1)?;
-        println!("{} owns {} of asset {:?}.",
-                 borrower_name,
-                 asset_record.get_amount(),
-                 asset_record.get_asset_type());
-        Ok(())
-      }
-      _ => {
-        println!("Subcommand missing or not recognized. Try borrower --help");
-        Err(PlatformError::InputsError(error_location!()))
-      }
-    }
-  }
-
-  /// Creates the directory for the file, and renames the file with the same path if it exists.
-  /// # Arguments
-  /// * `path_str`: string representation of the file path.
-  /// * `overwrite`: whether to overwrite or find the available path if the file exists.
-  pub(crate) fn create_directory_and_rename_path(path_str: &str,
-                                                 overwrite: bool)
-                                                 -> Result<(), PlatformError> {
-    let path = Path::new(&path_str);
-    create_directory_if_missing(&path_str)?;
-    if path.exists() && !overwrite {
-      rename_existing_path(&path)?;
-    }
-    Ok(())
-  }
-
-  /// Processes the `create_txn_builder` subcommand.
-  /// # Arguments
-  /// * `create_matches`: subcommands and arguments under the `create_txn_builder` subcommand.
-  /// * `txn_file`: path to store the transaction file.
-  pub(crate) fn process_create_txn_builder_cmd(create_matches: &clap::ArgMatches,
-                                               txn_file: &str)
-                                               -> Result<(), PlatformError> {
-    let name = create_matches.value_of("name");
-    let overwrite = create_matches.is_present("overwrite");
-    let file_str = if let Some(name) = name {
-      name.to_string()
-    } else {
-      txn_file.to_string()
-    };
-    let expand_str = shellexpand::tilde(&file_str).to_string();
-    create_directory_and_rename_path(&expand_str, overwrite)?;
-    let txn_builder = TransactionBuilder::default();
-    store_txn_to_file(&expand_str, &txn_builder)
-  }
-
-  /// Processes the `submit` subcommand.
-  /// # Arguments
-  /// * `submit_matches`: subcommands and arguments under the `submit` subcommand.
-  /// * `txn_file`: path to store the transaction file.
-  pub(crate) fn process_submit_cmd(submit_matches: &clap::ArgMatches,
-                                   txn_file: &str)
-                                   -> Result<(), PlatformError> {
-    let protocol_host = &protocol_host(submit_matches);
-    let txn_builder = load_txn_from_file(txn_file)?;
-    if submit_matches.is_present("get_sids") || submit_matches.is_present("sids_file") {
-      let sids = submit_and_get_sids(protocol_host, txn_builder)?;
-      println!("Utxo: {:?}", sids);
-      if let Some(path) = submit_matches.value_of("sids_file") {
-        let mut sids_str = "".to_owned();
-        for sid in sids {
-          sids_str.push_str(&format!("{},", sid.0));
-        }
-        store_sids_to_file(path, &sids_str)?;
-      }
-      Ok(())
-    } else {
-      submit(protocol_host, txn_builder)
-    }
-  }
-
-  /// Processes the `borrower load_funds` subcommand.
-  /// # Arguments
-  /// * `borrower_id`: borrower ID.
-  /// * `load_funds_matches`: subcommands and arguments under the `load_funds` subcommand.
-  pub(crate) fn process_load_funds_cmd(load_funds_matches: &clap::ArgMatches,
-                                       data_dir: &str,
-                                       borrower_id: u64)
-                                       -> Result<(), PlatformError> {
-    let issuer_id = if let Some(issuer_arg) = load_funds_matches.value_of("issuer") {
-      if let Ok(id) = issuer_arg.parse::<u64>() {
-        id
-      } else {
-        println!("Improperly formatted issuer id.");
-        return Err(PlatformError::InputsError(error_location!()));
-      }
-    } else {
-      println!("Asset issuer id is required to load funds. Use --issuer.");
-      return Err(PlatformError::InputsError(error_location!()));
-    };
-    let amount = if let Some(amount_arg) = load_funds_matches.value_of("amount") {
-      parse_to_u64(amount_arg)?
-    } else {
-      println!("Amount is required to load funds. Use --amount.");
-      return Err(PlatformError::InputsError(error_location!()));
-    };
-    let protocol_host = protocol_host(load_funds_matches);
-    load_funds(data_dir, issuer_id, borrower_id, amount, &protocol_host)
-  }
-
-  /// Processes the `borrower pay_loan` subcommand.
-  /// # Arguments
-  /// * `pay_loan_matches`: subcommands and arguments under the `pay_loan` subcommand.
-  pub(crate) fn process_pay_loan_cmd(pay_loan_matches: &clap::ArgMatches,
-                                     data_dir: &str)
-                                     -> Result<(), PlatformError> {
-    let loan_id = if let Some(loan_arg) = pay_loan_matches.value_of("loan") {
-      parse_to_u64(loan_arg)?
-    } else {
-      println!("Loan id is required to pay the loan. Use --loan.");
-      return Err(PlatformError::InputsError(error_location!()));
-    };
-    let amount = if let Some(amount_arg) = pay_loan_matches.value_of("amount") {
-      parse_to_u64(amount_arg)?
-    } else {
-      println!("Amount is required to pay the loan. Use --amount.");
-      return Err(PlatformError::InputsError(error_location!()));
-    };
-    let protocol_host = protocol_host(pay_loan_matches);
-
-    pay_loan(data_dir, loan_id, amount, &protocol_host)
-  }
-
-  /// Processes input commands and arguments.
-  /// # Arguments
-  /// * `inputs`: input subcommands and arguments.
-  pub fn process_inputs(inputs: clap::ArgMatches) -> Result<(), PlatformError> {
-    let _config_file_path: String;
-    let txn_file: String;
-    let dir = if let Some(dir) = inputs.value_of("dir") {
-      dir.to_string()
-    } else if let Ok(dir) = env::var("FINDORA_DIR") {
-      dir
-    } else {
-      let home_dir = if let Some(dir) = dirs::home_dir() {
-        dir
-      } else {
-        return Err(PlatformError::IoError("Failed to get the home directory.".to_owned()));
-      };
-      let dir_str = if let Some(string) = home_dir.to_str() {
-        string
-      } else {
-        return Err(PlatformError::IoError("Failed to convert the path to string.".to_owned()));
-      };
-      format!("{}/.findora", dir_str)
-    };
-
-    if let Some(cfg) = inputs.value_of("config") {
-      _config_file_path = cfg.to_string();
-    } else {
-      _config_file_path = format!("{}/config.toml", dir);
-    }
-
-    if let Some(txn_store) = inputs.value_of("txn") {
-      txn_file = txn_store.to_string();
-    } else {
-      txn_file = format!("{}/txn/default.txn", dir);
-    }
-
-    match inputs.subcommand() {
-      ("asset_issuer", Some(asset_issuer_matches)) => {
-        process_asset_issuer_cmd(asset_issuer_matches, &dir, &txn_file)
-      }
-      ("credential_issuer", Some(credential_issuer_matches)) => {
-        process_credential_issuer_cmd(credential_issuer_matches, &dir)
-      }
-      ("lender", Some(issuer_matches)) => process_lender_cmd(issuer_matches, &dir),
-      ("borrower", Some(issuer_matches)) => process_borrower_cmd(issuer_matches, &dir),
-      ("create_txn_builder", Some(create_txn_builder_matches)) => {
-        process_create_txn_builder_cmd(create_txn_builder_matches, &txn_file)
-      }
-      ("serialize", Some(_serialize_matches)) => {
-        let txn_builder = load_txn_from_file(&txn_file).or_else(|e| {
-                            println!("Failed to load txn builder from file {}.", txn_file);
-                            Err(e)
-                          })?;
-        match serde_json::to_string(txn_builder.transaction()) {
-          Ok(as_json) => {
-            println!("{}", as_json);
-            Ok(())
-          }
-          Err(_) => {
-            println!("Failed to serialize txn.");
-            Err(ser_fail!())
-          }
-        }
-      }
-      ("drop", Some(_drop_matches)) => match std::fs::remove_file(&txn_file) {
-        Ok(_) => {
-          println!("Deleted transaction file {}", txn_file);
-          Ok(())
-        }
-        Err(e) => Err(PlatformError::IoError(format!("Error deleting file: {:?} ", e))),
-      },
-      ("submit", Some(submit_matches)) => process_submit_cmd(submit_matches, &txn_file),
-      _ => {
-        println!("Subcommand missing or not recognized. Try --help");
-        Err(PlatformError::InputsError(error_location!()))
-      }
-    }
-  }
-
-  #[cfg(test)]
-  mod tests {
-    use super::*;
-    use ledger_standalone::LedgerStandalone;
-    use tempfile::tempdir;
-
-    const PROTOCOL: &str = "http";
-    const HOST: &str = "localhost";
-
-    fn check_next_path(input: &str, expected: &str) {
-      let as_path = Path::new(input);
-      if let Ok(result) = next_path(as_path) {
-        let as_str = result.to_str().unwrap();
-        if as_str != expected {
-          panic!("{} failed:  {}", input, as_str);
-        }
-      }
-    }
-
-    // Note: creates and removes a file of the given name.
-    // If such a file was present, it gets overwritten
-    // and then removed.
-    fn check_next_path_typical(input: &str, expected: &str) {
-      trace!("check_next_path_typical({}, {})", input, expected);
-      if let Err(e) = fs::write(input, "txn_cli next_path() test detritus") {
-        panic!("write error: {:?}", e);
-      }
-      check_next_path(input, expected);
-      if let Err(e) = fs::remove_file(input) {
-        panic!("remove_file error: {:?}", e);
-      }
-    }
-
-    fn check_next_path_nonextant(input: &str, expected: &str) {
-      check_next_path(input, expected)
-    }
-
-    #[test]
-    fn test_next_path() {
-      check_next_path_typical("1000", "1000.0");
-      check_next_path_nonextant("1000", "1000.0");
-
-      check_next_path_typical("abc", "abc.0");
-      check_next_path_nonextant("abc", "abc.0");
-
-      check_next_path_typical("abc.def", "abc.def.0");
-      check_next_path_nonextant("abc.def", "abc.def.0");
-
-      check_next_path_typical("a.12", "a.13");
-      check_next_path_nonextant("a.12", "a.12");
-
-      check_next_path_typical(".12", ".12.0");
-      check_next_path_nonextant(".12", ".12.0");
-
-      check_next_path_typical("abc.12", "abc.13");
-      check_next_path_nonextant("abc.12", "abc.12");
-
-      check_next_path_typical("abc.0", "abc.1");
-      check_next_path_nonextant("abc.0", "abc.0");
-    }
-
-    #[test]
-    fn test_store_and_load_sids() {
-      let paths = vec!["sids1", "sids2", "sids3"];
-      let sids = vec!["1,2,4", "1,2, 4", "1,a,4"];
-
-      for i in 0..3 {
-        store_sids_to_file(paths[i], sids[i]).unwrap();
-      }
-
-      let expected_txo_refs = vec![1, 2, 4];
-
-      assert_eq!(load_sids_from_file(paths[0]).unwrap(), expected_txo_refs);
-      assert_eq!(load_sids_from_file(paths[1]).unwrap(), expected_txo_refs);
-      assert!(load_sids_from_file(paths[2]).is_err());
-
-      paths.into_iter()
-           .map(|path| fs::remove_file(path).unwrap())
-           .collect()
-    }
-
-    #[test]
-    fn test_parse_to_u64_vec() {
-      let amounts_arg = "1, 2,4";
-      let expected_amounts = vec![1, 2, 4];
-
-      assert_eq!(parse_to_u64_vec(amounts_arg).unwrap(), expected_amounts);
-    }
-
-    #[test]
-    fn test_define_asset() {
-      let tmp_dir = tempdir().unwrap();
-      let data_dir = tmp_dir.path().to_str().unwrap();
-
-      // Create key pair
-      let mut prng: ChaChaRng = ChaChaRng::from_entropy();
-      let issuer_key_pair = XfrKeyPair::generate(&mut prng);
-
-      // Define asset
-      let res = define_asset(data_dir,
-                             false,
-                             &issuer_key_pair,
-                             AssetTypeCode::gen_random(),
-                             "Define asset",
-                             AssetRules::default(),
-                             None);
-
-      assert!(res.is_ok());
-
-      tmp_dir.close().unwrap();
-    }
-
-    #[test]
-    fn test_issue_and_transfer_asset() {
-      let tmp_dir = tempdir().unwrap();
-      let data_dir = tmp_dir.path().to_str().unwrap();
-
-      // Create key pairs
-      let mut prng: ChaChaRng = ChaChaRng::from_entropy();
-      let issuer_key_pair = XfrKeyPair::generate(&mut prng);
-      let recipient_key_pair = XfrKeyPair::generate(&mut prng);
-
-      // Issue and transfer asset
-      let code = AssetTypeCode::gen_random();
-      let amount = 1000;
-      let res =
-        issue_and_transfer_asset(data_dir,
-                                 &issuer_key_pair,
-                                 &recipient_key_pair,
-                                 amount,
-                                 code,
-                                 AssetRecordType::NonConfidentialAmount_NonConfidentialAssetType,
-                                 None,
-                                 None,
-                                 None,
-                                 None);
-
-      assert!(res.is_ok());
-
-      tmp_dir.close().unwrap();
-    }
-
-    #[test]
-    fn test_merge_records() {
-      // Create key pair
-      let mut prng: ChaChaRng = ChaChaRng::from_entropy();
-      let key_pair = XfrKeyPair::generate(&mut prng);
-
-      // Build blind asset records
-      let code = AssetTypeCode::gen_random();
-      let asset_record_type = AssetRecordType::NonConfidentialAmount_NonConfidentialAssetType;
-      let (bar1, _, memo1) = get_blind_asset_record_and_memos(key_pair.get_pk(),
-                                                              1000,
-                                                              code,
-                                                              asset_record_type,
-                                                              None).unwrap();
-      let (bar2, _, memo2) = get_blind_asset_record_and_memos(key_pair.get_pk(),
-                                                              500,
-                                                              code,
-                                                              asset_record_type,
-                                                              None).unwrap();
-
-      // Merge records
-      assert!(merge_records(&key_pair,
-                            TxoRef::Absolute(TxoSID(1)),
-                            TxoRef::Absolute(TxoSID(2)),
-                            (bar1, memo1),
-                            (bar2, memo2),
-                            code,
-                            None).is_ok());
-    }
-
-    #[test]
-    // Test funds loading, loan request, fulfilling and repayment
-    fn test_request_fulfill_and_pay_loan() {
-      let ledger_standalone = LedgerStandalone::new();
-      ledger_standalone.poll_until_ready().unwrap();
-
-      let protocol_host = &ProtocolHost(PROTOCOL.to_owned(), HOST.to_owned());
-
-      // Load funds
-      let tmp_dir = tempdir().unwrap();
-      let data_dir = tmp_dir.path().to_str().unwrap();
-
-      let funds_amount = 1000;
-      load_funds(data_dir, 0, 0, funds_amount, protocol_host).unwrap();
-      let data = load_data(data_dir).unwrap();
-
-      assert_eq!(data.borrowers[0].balance, funds_amount);
-
-      tmp_dir.close().unwrap();
-
-      // Request a loan
-      let tmp_dir = tempdir().unwrap();
-      let data_dir = tmp_dir.path().to_str().unwrap();
-
-      let loan_amount = 1200;
-      let mut data = load_data(data_dir).unwrap();
-      data.add_loan(data_dir, 0, 0, loan_amount, 100, 8).unwrap();
-
-      assert_eq!(data.loans.len(), 1);
-
-      // Fulfill the loan request
-      fulfill_loan(data_dir, 0, 0, None, protocol_host).unwrap();
-      data = load_data(data_dir).unwrap();
-
-      assert_eq!(data.loans[0].status, LoanStatus::Active);
-      assert_eq!(data.loans[0].balance, loan_amount);
-
-      // Pay loan
-      let payment_amount = 200;
-      pay_loan(data_dir, 0, payment_amount, protocol_host).unwrap();
-      data = load_data(data_dir).unwrap();
-=======
                                None,
                                None);
->>>>>>> 87bd95c6
 
     assert!(res.is_ok());
 
