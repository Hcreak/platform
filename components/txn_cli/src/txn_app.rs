--- conflicted
+++ resolved
@@ -1262,15 +1262,9 @@
     }
     ("serialize", Some(_serialize_matches)) => {
       if let Some(txn_file) = inputs.value_of("txn") {
-<<<<<<< HEAD
-        let txn_builder = load_txn_from_file(&txn_file).or_else(|e| {
-                            eprintln!("Failed to load txn builder from file {}.", txn_file);
-                            Err(e)
-=======
         let txn_builder = load_txn_from_file(&txn_file).map_err(|e| {
                             error!("Failed to load txn builder from file {}.", txn_file);
                             e
->>>>>>> fdfc4eea
                           })?;
         match serde_json::to_string(txn_builder.transaction()) {
           Ok(as_json) => {
