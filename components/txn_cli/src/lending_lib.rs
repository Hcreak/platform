#![deny(warnings)]
use crate::data_lib::*;
use crate::txn_lib::*;
use credentials::{
  credential_commit, credential_sign, credential_user_key_gen, Credential as WrapperCredential,
};
use ledger::data_model::errors::PlatformError;
use ledger::data_model::{AssetRules, AssetTypeCode, TransferType, TxoRef};
use ledger::policies::{DebtMemo, Fraction};
use ledger::{error_location, ser_fail};
use ledger_api_service::RestfulLedgerAccess;
use rand_chacha::ChaChaRng;
use rand_core::SeedableRng;
use submission_api::RestfulLedgerUpdate;
use txn_builder::{BuildsTransactions, TransactionBuilder, TransferOperationBuilder};
use zei::api::anon_creds::ac_confidential_open_commitment;
use zei::serialization::ZeiFromToBytes;
use zei::xfr::asset_record::{open_blind_asset_record, AssetRecordType};
use zei::xfr::sig::{XfrKeyPair, XfrPublicKey};
use zei::xfr::structs::{AssetRecordTemplate, AssetTracerMemo, BlindAssetRecord, OwnerMemo};

/// Merges two asset records.
/// # Arguments
/// * `key_pair`: key pair of the two records.
/// * `seq_id`: seq_id, currently the block_commit_count
/// * `sid1`: SID of the first record.
/// * `sid2`: SID of the second record.
/// * `blind_asset_record1`: blind asset record of the first record.
/// * `blind_asset_record2`: blind asset record of the second record.
/// * `token_code`: asset token code of the two records.
pub(crate) fn merge_records(key_pair: &XfrKeyPair,
                            seq_id: u64,
                            sid1: TxoRef,
                            sid2: TxoRef,
                            blind_asset_record1: (BlindAssetRecord, Option<OwnerMemo>),
                            blind_asset_record2: (BlindAssetRecord, Option<OwnerMemo>),
                            token_code: AssetTypeCode)
                            -> Result<TransactionBuilder, PlatformError> {
  let oar1 =
    open_blind_asset_record(&blind_asset_record1.0,
                            &blind_asset_record1.1,
                            key_pair.get_sk_ref()).map_err(|e| {
                                                    PlatformError::ZeiError(error_location!(), e)
                                                  })?;
  let oar2 =
    open_blind_asset_record(&blind_asset_record2.0,
                            &blind_asset_record2.1,
                            key_pair.get_sk_ref()).map_err(|e| {
                                                    PlatformError::ZeiError(error_location!(), e)
                                                  })?;
  if oar1.get_record_type() != oar2.get_record_type() {
    return Err(PlatformError::InputsError(error_location!()));
  }
  let amount1 = *oar1.get_amount();
  let amount2 = *oar2.get_amount();

  // Transfer Operation
  let template = AssetRecordTemplate::with_no_asset_tracking(amount1 + amount2,
                                                             token_code.val,
                                                             oar1.get_record_type(),
                                                             key_pair.get_pk());
  let xfr_op = TransferOperationBuilder::new().add_input(sid1, oar1, None, None, amount1)?
                                              .add_input(sid2, oar2, None, None, amount2)?
                                              .add_output(&template, None, None, None)?
                                              .create(TransferType::Standard)?
                                              .sign(key_pair)?
                                              .transaction()?;

  // Merge records
  let mut txn_builder = TransactionBuilder::from_seq_id(seq_id);
  txn_builder.add_operation(xfr_op).transaction();
  Ok(txn_builder)
}

/// Loads funds.
/// # Arguments
/// * `issuer_id`: issuer ID.
/// * `recipient_id`: recipient's ID.
/// * `amount`: amount to load.
/// * `memo_file`: path to store the tracer and owner memos, optional.
/// * `rest_client`: http client
pub fn load_funds<T>(data_dir: &str,
                     seq_id: u64,
                     issuer_id: u64,
                     recipient_id: u64,
                     amount: u64,
                     rest_client: &mut T)
                     -> Result<(), PlatformError>
  where T: RestfulLedgerAccess + RestfulLedgerUpdate
{
  // Get data
  let data = load_data(data_dir)?;
  let issuer_key_pair = &data.get_asset_issuer_key_pair(issuer_id)?;
  let recipient = &data.borrowers[recipient_id as usize];
  let recipient_key_pair = &data.clone().get_borrower_key_pair(recipient_id)?;

  // Get or define fiat asset
  let token_code = if let Some(code) = &data.fiat_code {
    AssetTypeCode::new_from_base64(code)?
  } else {
    let fiat_code = AssetTypeCode::gen_random();
    let txn_builder = define_asset(data_dir,
                                   seq_id,
                                   true,
                                   issuer_key_pair,
                                   fiat_code,
                                   "Fiat asset",
                                   AssetRules::default(),
                                   None)?;
    // Store data before submitting the transaction to avoid data overwriting
    let data = load_data(data_dir)?;
    rest_client.submit_transaction(&txn_builder.transaction())?;
    store_data_to_file(data, data_dir)?;
    fiat_code
  };

  // Issue and transfer asset
  let txn_builder =
    issue_and_transfer_asset(data_dir,
                             seq_id,
                             issuer_key_pair,
                             recipient_key_pair,
                             amount,
                             token_code,
                             AssetRecordType::NonConfidentialAmount_NonConfidentialAssetType,
                             None,
                             None,
                             None,
                             None)?;

  // Submit transaction and get the new record
  let sid_new = submit_and_get_sids(rest_client, txn_builder)?[0];
  let blind_asset_record_new = (rest_client.get_utxo(sid_new).unwrap().0).0;
  // Merge records
  let sid_merged = if let Some(sid_pre) = recipient.fiat_utxo {
    let blind_asset_record_pre = (rest_client.get_utxo(sid_pre).unwrap().0).0;
    let txn_builder = merge_records(recipient_key_pair,
                                    seq_id,
                                    TxoRef::Absolute(sid_pre),
                                    TxoRef::Absolute(sid_new),
                                    (blind_asset_record_pre, None), // no associated owner memo with blind asset record
                                    (blind_asset_record_new, None), // no associated owner memo with blind asset record
                                    token_code)?;

    submit_and_get_sids(rest_client, txn_builder)?[0]
  } else {
    sid_new
  };

  // Update data
  let mut data = load_data(data_dir)?;
  data.borrowers[recipient_id as usize].balance = recipient.balance + amount;
  data.borrowers[recipient_id as usize].fiat_utxo = Some(sid_merged);
  store_data_to_file(data, data_dir)
}

/// Fulfills a loan.
/// # Arguments
/// * `loan_id`: loan ID.
/// * `issuer_id`: issuer ID.
/// * `rest_client`: path to store the asset tracer memo and owner memo, optional.
pub fn fulfill_loan<T>(data_dir: &str,
                       seq_id: u64,
                       loan_id: u64,
                       issuer_id: u64,
                       memo_file: Option<&str>,
                       rest_client: &mut T)
                       -> Result<(), PlatformError>
  where T: RestfulLedgerUpdate + RestfulLedgerAccess
{
  // Get data
  let mut data = load_data(data_dir)?;
  let issuer_key_pair = &data.get_asset_issuer_key_pair(issuer_id)?;
  let loan = &data.loans[loan_id as usize].clone();

  // Check if loan has been fulfilled
  match loan.status {
    LoanStatus::Declined => {
      return Err(PlatformError::InputsError(format!("{}: Loan {} has been declined.",
                                                    error_location!(),
                                                    loan_id)));
    }
    LoanStatus::Active => {
      return Err(PlatformError::InputsError(format!("{}: Loan {} has been fulfilled.",
                                                    error_location!(),
                                                    loan_id)));
    }
    LoanStatus::Complete => {
      return Err(PlatformError::InputsError(format!("{}: Loan {} has been paid off.",
                                                    error_location!(),
                                                    loan_id)));
    }
    _ => {}
  }

  let tracer_enc_keys = data.get_asset_tracer_key_pair(issuer_id)?.enc_key;
  let lender_id = loan.lender;
  let lender = &data.lenders[lender_id as usize];
  let lender_key_pair = &data.get_lender_key_pair(loan.lender)?;
  let borrower_id = loan.borrower;
  let borrower = &data.borrowers[borrower_id as usize].clone();
  let borrower_key_pair = &data.get_borrower_key_pair(borrower_id)?;
  let amount = loan.amount;

  // Credential check
  let credential_id = if let Some(id) = borrower.credentials {
    id as usize
  } else {
    println!("Credential is required. Use create_or_overwrite_credential.");
    return Err(PlatformError::InputsError(error_location!()));
  };
  let credential = &data.credentials[credential_id as usize];
  let credential_issuer_id = credential.credential_issuer;

  // Check if the credential values meet the requirements
  let values = credential.values.clone();
  let mut value_iter = values.iter();
  let requirements = lender.requirements.clone();
  let mut requirement_iter = requirements.iter();
  let mut count = 0;
  let mut attributes = Vec::new();
  let mut attribute_names = Vec::new();
  let mut attibutes_with_value_as_vec = Vec::new();
  let mut reveal_map = Vec::new();

  // For each credential attribute:
  // If the lender doesn't have a requirement, skip it
  // Otherwise:
  // * If the borrower doesn't provide the corresponding attribute value, return an error
  // * Otherwise, check if the value meets the requirement
  while count < 3 {
    if let Some(requirement_next) = requirement_iter.next() {
      if let Some(requirement) = requirement_next {
        if let Some(value_next) = value_iter.next() {
          if let Some(value) = value_next {
            let requirement_u64 = parse_to_u64(requirement)?;
            let requirement_type = CredentialIndex::get_requirement_type(count);
            match requirement_type {
              ComparisonType::AtLeast => {
                if parse_to_u64(value)? < requirement_u64 {
                  // Update loans data
                  data.loans[loan_id as usize].status = LoanStatus::Declined;
                  store_data_to_file(data, data_dir)?;
                  return Err(PlatformError::InputsError(format!("{}: Credential value should be at least: {}.",
                                                                error_location!(),
                                                                requirement_u64)));
                }
              }
              _ => {
                if parse_to_u64(value)? != requirement_u64 {
                  // Update loans data
                  data.loans[loan_id as usize].status = LoanStatus::Declined;
                  store_data_to_file(data, data_dir)?;
                  return Err(PlatformError::InputsError(format!("{}: Credential value should be at least: {}.",
                                                                error_location!(),
                                                                requirement_u64)));
                }
              }
            }
            let attribute = CredentialIndex::get_credential_index(count)?;
            let value_bytes = value.as_bytes();
            attributes.push((attribute.get_name().to_string(), value_bytes));
            attribute_names.push(attribute.get_name().to_string());
            attibutes_with_value_as_vec.push((attribute.get_name().to_string(),
                                              value_bytes.to_vec()));
            reveal_map.push(true);
          } else {
            println!("Missing credential value. Use subcommand borrower create_or_overwrite_credential.");
            return Err(PlatformError::InputsError(error_location!()));
          }
        } else {
          println!("More credential value expected.");
          return Err(PlatformError::InputsError(error_location!()));
        }
      }
    } else {
      println!("More credential requirement expected.");
      return Err(PlatformError::InputsError(error_location!()));
    }
    count += 1;
  }

  // Prove and attest the credential
  let (credential_issuer_public_key, credential_issuer_secret_key) =
    data.get_credential_issuer_key_pair(credential_issuer_id)?;
  let mut prng: ChaChaRng = ChaChaRng::from_entropy();
  let (user_pk, user_secret_key) =
    credential_user_key_gen(&mut prng, &credential_issuer_public_key);
  let signature = credential_sign(&mut prng,
                                  &credential_issuer_secret_key,
                                  &user_pk,
                                  &attributes).unwrap();
  let wrapper_credential = WrapperCredential { attributes: attibutes_with_value_as_vec,
                                               issuer_pub_key: credential_issuer_public_key,
                                               signature };
  let ac_credential =
    wrapper_credential.to_ac_credential()
                      .or_else(|e| Err(PlatformError::ZeiError(error_location!(), e)))?;
  let (_, _, commitment_key) =
    credential_commit(&mut prng, &user_secret_key, &wrapper_credential, b"").unwrap();

  // Store the tracer memo to file
  if let Some(file) = memo_file {
    let ciphertext =
      ac_confidential_open_commitment(&mut prng,
                                      &user_secret_key.get_ref(),
                                      &ac_credential,
                                      &commitment_key,
                                      &tracer_enc_keys.attrs_enc_key,
                                      &reveal_map,
                                      &[]).or_else(|e| {
                                            Err(PlatformError::ZeiError(error_location!(), e))
                                          })?
                                          .ctexts;
    let tracer_memo = AssetTracerMemo { enc_key: tracer_enc_keys,
                                        lock_amount: None,
                                        lock_asset_type: None,
                                        lock_attributes: Some(ciphertext) };
    store_tracer_memo_to_file(file, tracer_memo)?;
  }

  // Get or define fiat asset
  let fiat_code = if let Some(code) = data.fiat_code.clone() {
    println!("Fiat code: {}", code);
    AssetTypeCode::new_from_base64(&code)?
  } else {
    let fiat_code = AssetTypeCode::gen_random();
    let txn_builder = define_asset(data_dir,
                                   seq_id,
                                   true,
                                   issuer_key_pair,
                                   fiat_code,
                                   "Fiat asset",
                                   AssetRules::default(),
                                   None)?;
    // Store data before submitting the transaction to avoid data overwriting
    let data = load_data(data_dir)?;
    rest_client.submit_transaction(&txn_builder.transaction())?;
    store_data_to_file(data, data_dir)?;
    fiat_code
  };

  // Issue and transfer fiat token
  let fiat_txn_file = &format!("{}/{}", data_dir, "fiat_txn_file");
  let txn_builder =
    issue_and_transfer_asset(data_dir,
                             seq_id,
                             issuer_key_pair,
                             lender_key_pair,
                             amount,
                             fiat_code,
                             AssetRecordType::NonConfidentialAmount_NonConfidentialAssetType,
                             None,
                             Some(fiat_txn_file),
                             None,
                             None)?;
  let fiat_sid = submit_and_get_sids(rest_client, txn_builder)?[0];
  println!("Fiat sid: {}", fiat_sid.0);
  let (_, owner_memo) = load_blind_asset_record_and_owner_memo_from_file(fiat_txn_file)?;
  let fiat_open_asset_record =
    query_open_asset_record(rest_client, fiat_sid, lender_key_pair, &owner_memo)?;

  // Define debt asset
  let debt_code = AssetTypeCode::gen_random();
  println!("Generated debt code: {}",
           serde_json::to_string(&debt_code.val).or_else(|_| { Err(ser_fail!()) })?);
  let memo = DebtMemo { interest_rate: Fraction::new(loan.interest_per_mille, 1000),
                        fiat_code,
                        loan_amount: amount };
  let memo_str = serde_json::to_string(&memo).or_else(|_| Err(ser_fail!()))?;
  let txn_builder = define_asset(data_dir,
                                 seq_id,
                                 false,
                                 borrower_key_pair,
                                 debt_code,
                                 &memo_str,
                                 AssetRules::default(),
                                 None)?;
  // Store data before submitting the transaction to avoid data overwriting
  rest_client.submit_transaction(&txn_builder.transaction())?;
  store_data_to_file(data, data_dir)?;

  // Issue and transfer debt token
  let debt_txn_file = "debt_txn_file";
  let txn_builder =
    issue_and_transfer_asset(data_dir,
                             seq_id,
                             borrower_key_pair,
                             borrower_key_pair,
                             amount,
                             debt_code,
                             AssetRecordType::NonConfidentialAmount_NonConfidentialAssetType,
                             None,
                             Some(debt_txn_file),
                             None,
                             None)?;
  let debt_sid = submit_and_get_sids(rest_client, txn_builder)?[0];
  println!("Debt sid: {}", debt_sid.0);
  let debt_open_asset_record = load_open_asset_record_from_file(debt_txn_file, borrower_key_pair)?;

  // Initiate loan
  let lender_template =
      AssetRecordTemplate::with_no_asset_tracking(amount,
                                                  debt_code.val,
                                                  AssetRecordType::NonConfidentialAmount_NonConfidentialAssetType,
                                                  lender_key_pair.get_pk());
  let borrower_template =
      AssetRecordTemplate::with_no_asset_tracking(amount,
                                                  fiat_code.val,
                                                  AssetRecordType::NonConfidentialAmount_NonConfidentialAssetType,
                                                  borrower_key_pair.get_pk());
  let xfr_op = TransferOperationBuilder::new().add_input(TxoRef::Absolute(fiat_sid),
                                                         fiat_open_asset_record,
                                                         None,
                                                         None,
                                                         amount)?
                                              .add_input(TxoRef::Absolute(debt_sid),
                                                         debt_open_asset_record,
                                                         None,
                                                         None,
                                                         amount)?
                                              .add_output(&lender_template, None, None, None)?
                                              .add_output(&borrower_template, None, None, None)?
                                              .create(TransferType::Standard)?
                                              .sign(lender_key_pair)?
                                              .sign(borrower_key_pair)?
                                              .transaction()?;
  let mut txn_builder = TransactionBuilder::from_seq_id(seq_id);
  txn_builder.add_operation(xfr_op);

  // Submit transaction
  let sids_new = submit_and_get_sids(rest_client, txn_builder)?;

  // Merge records
  let fiat_sid_merged = if let Some(sid_pre) = borrower.fiat_utxo {
    let blind_asset_record_pre = (rest_client.get_utxo(sid_pre)?.0).0;
    let blind_asset_record_new = (rest_client.get_utxo(sids_new[1])?.0).0;
    let txn_builder = merge_records(borrower_key_pair,
                                    seq_id,
                                    TxoRef::Absolute(sid_pre),
                                    TxoRef::Absolute(sids_new[1]),
                                    (blind_asset_record_pre, None),
                                    (blind_asset_record_new, None),
                                    fiat_code)?;
    submit_and_get_sids(rest_client, txn_builder)?[0]
  } else {
    sids_new[1]
  };
  println!("New debt utxo sid: {}, fiat utxo sid: {}.",
           sids_new[0].0, fiat_sid_merged.0);

  // Update data
  let mut data = load_data(data_dir)?;
  data.loans[loan_id as usize].issuer = Some(issuer_id);
  data.fiat_code = Some(fiat_code.to_base64());
  data.loans[loan_id as usize].status = LoanStatus::Active;
  data.loans[loan_id as usize].code = Some(debt_code.to_base64());
  data.loans[loan_id as usize].debt_utxo = Some(sids_new[0]);
  data.borrowers[borrower_id as usize].balance = borrower.balance + amount;
  data.borrowers[borrower_id as usize].fiat_utxo = Some(fiat_sid_merged);
  store_data_to_file(data, data_dir)
}

/// Pays loan.
/// # Arguments
/// * `loan_id`: loan ID.
/// * `amount`: amount to pay.
/// * `rest_client`: http client
pub fn pay_loan<T>(data_dir: &str,
                   seq_id: u64,
                   loan_id: u64,
                   amount: u64,
                   rest_client: &mut T)
                   -> Result<(), PlatformError>
  where T: RestfulLedgerAccess + RestfulLedgerUpdate
{
  // Get data
  let data = load_data(data_dir)?;
  let loan = &data.loans[loan_id as usize];

  // Check if it's valid to pay
  match loan.status {
    LoanStatus::Requested => {
      return Err(PlatformError::InputsError(format!("{}: Loan {} hasn't been fulfilled yet. Use issuer fulfill_loan.",
                                                    error_location!(),
                                                    loan_id)));
    }
    LoanStatus::Declined => {
      return Err(PlatformError::InputsError(format!("{}: Loan {} has been declined.",
                                                    error_location!(),
                                                    loan_id)));
    }
    LoanStatus::Complete => {
      return Err(PlatformError::InputsError(format!("{}: Loan {} has been paid off.",
                                                    error_location!(),
                                                    loan_id)));
    }
    _ => {}
  }

  let lender_id = loan.lender;
  let borrower_id = loan.borrower;
  let borrower = &data.borrowers[borrower_id as usize];
  let lender_key_pair = &data.get_lender_key_pair(lender_id)?;
  let borrower_key_pair = &data.get_borrower_key_pair(borrower_id)?;

  // Check if funds are sufficient
  if amount > borrower.balance {
    println!("Insufficient funds. Use --load_funds to load more funds.");
    return Err(PlatformError::InputsError(error_location!()));
  }

  // Check if the amount meets the minimum requirement, i.e., the fee
  let fee =
    ledger::policies::calculate_fee(loan.balance, Fraction::new(loan.interest_per_mille, 1000));
  if amount < fee {
    println!("Payment amount should be at least: {}", fee);
    return Err(PlatformError::InputsError(error_location!()));
  }

  // Get the amount to burn the balance, and the total amount the borrow will spend
  let mut amount_to_burn = amount - fee;
  if amount_to_burn > loan.balance {
    println!("Paying {} is enough.", loan.balance);
    amount_to_burn = loan.balance;
  }
  let amount_to_spend = amount_to_burn + fee;
  println!("The borrower will spend {} to burn {}.",
           amount_to_spend, amount_to_burn);

  // Get fiat and debt sids
  let fiat_sid = if let Some(sid) = borrower.fiat_utxo {
    sid
  } else {
    println!("Missing fiat utxo in the borrower record. Try --fulfill_loan.");
    return Err(PlatformError::InputsError(error_location!()));
  };
  let debt_sid = if let Some(sid) = loan.debt_utxo {
    sid
  } else {
    println!("Missing debt utxo in the loan record. Try --fulfill_loan.");
    return Err(PlatformError::InputsError(error_location!()));
  };

  // Get fiat and debt open asset records
  let fiat_open_asset_record =
    query_open_asset_record(rest_client, fiat_sid, lender_key_pair, &None)?;
  let debt_open_asset_record =
    query_open_asset_record(rest_client, debt_sid, borrower_key_pair, &None)?;

  // Get fiat and debt codes
  let fiat_code = if let Some(code) = data.clone().fiat_code {
    AssetTypeCode::new_from_base64(&code)?
  } else {
    println!("Missing fiat code. Try --active_loan.");
    return Err(PlatformError::InputsError(error_location!()));
  };
  let debt_code = if let Some(code) = &loan.code {
    AssetTypeCode::new_from_base64(&code)?
  } else {
    println!("Missing debt code in the loan record. Try --fulfill_loan.");
    return Err(PlatformError::InputsError(error_location!()));
  };

  println!("Fiat code: {}", serde_json::to_string(&fiat_code.val)?);
  println!("Debt code: {}", serde_json::to_string(&debt_code.val)?);

  // Get templates
  let spend_template =
AssetRecordTemplate::with_no_asset_tracking(amount_to_spend,
                             fiat_code.val,
                             AssetRecordType::NonConfidentialAmount_NonConfidentialAssetType,
                             lender_key_pair.get_pk());
  let burn_template =
AssetRecordTemplate::with_no_asset_tracking(amount_to_burn,
                             debt_code.val,
                             AssetRecordType::NonConfidentialAmount_NonConfidentialAssetType,
                             XfrPublicKey::zei_from_bytes(&[0; 32]));
  let lender_template =
AssetRecordTemplate::with_no_asset_tracking(loan.balance - amount_to_burn,
                             debt_code.val,
                             AssetRecordType::NonConfidentialAmount_NonConfidentialAssetType,
                             lender_key_pair.get_pk());
  let borrower_template =
AssetRecordTemplate::with_no_asset_tracking(borrower.balance - amount_to_spend,
                             fiat_code.val,
                             AssetRecordType::NonConfidentialAmount_NonConfidentialAssetType,
                             borrower_key_pair.get_pk());
  let op = TransferOperationBuilder::new().add_input(TxoRef::Absolute(debt_sid),
                                                     debt_open_asset_record,
                                                     None,
                                                     None,
                                                     amount_to_burn)?
                                          .add_input(TxoRef::Absolute(fiat_sid),
                                                     fiat_open_asset_record,
                                                     None,
                                                     None,
                                                     amount_to_spend)?
                                          .add_output(&spend_template, None, None, None)?
                                          .add_output(&burn_template, None, None, None)?
                                          .add_output(&lender_template, None, None, None)?
                                          .add_output(&borrower_template, None, None, None)?
                                          .create(TransferType::DebtSwap)?
                                          .sign(borrower_key_pair)?
                                          .transaction()?;
  let mut txn_builder = TransactionBuilder::from_seq_id(seq_id);
  txn_builder.add_operation(op).transaction();

  // Submit transaction and update data
  let sids = submit_and_get_sids(rest_client, txn_builder)?;

  let mut data = load_data(data_dir)?;
  let balance = loan.balance - amount_to_burn;
  if balance == 0 {
    data.loans[loan_id as usize].status = LoanStatus::Complete;
  }
  data.loans[loan_id as usize].balance = balance;
  data.loans[loan_id as usize].payments = loan.payments + 1;
  data.loans[loan_id as usize].debt_utxo = Some(sids[2]);
  data.borrowers[borrower_id as usize].balance = borrower.balance - amount_to_spend;
  data.borrowers[borrower_id as usize].fiat_utxo = Some(sids[3]);

  store_data_to_file(data, data_dir)
}

#[cfg(test)]
mod tests {
  use super::*;
  use ledger::data_model::TxoSID;
  use network::MockLedgerStandalone;
  use tempfile::tempdir;
  #[test]
  fn test_merge_records() {
    // Create key pair
    let mut prng: ChaChaRng = ChaChaRng::from_entropy();
    let key_pair = XfrKeyPair::generate(&mut prng);

    // Build blind asset records
    let code = AssetTypeCode::gen_random();
    let asset_record_type = AssetRecordType::NonConfidentialAmount_NonConfidentialAssetType;
    let (bar1, _, memo1) = get_blind_asset_record_and_memos(key_pair.get_pk(),
                                                            1000,
                                                            code,
                                                            asset_record_type,
                                                            None).unwrap();
    let (bar2, _, memo2) = get_blind_asset_record_and_memos(key_pair.get_pk(),
                                                            500,
                                                            code,
                                                            asset_record_type,
                                                            None).unwrap();

    // Merge records
    assert!(merge_records(&key_pair,
                          0, // OK to use 0 for seq_id as this doesn't get submitted
                          TxoRef::Absolute(TxoSID(1)),
                          TxoRef::Absolute(TxoSID(2)),
                          (bar1, memo1),
                          (bar2, memo2),
                          code).is_ok());
  }

<<<<<<< HEAD
  #[test]
  #[ignore]
=======
  #[cfg(test)]
  #[allow(unused)]
  // This test fails a clean build on master
>>>>>>> bf39c80c
  fn test_request_fulfill_and_pay_loan() {
    let mut ledger_standalone = MockLedgerStandalone::new_mock(1);

    // Load funds
    let tmp_dir = tempdir().unwrap();
    let data_dir = tmp_dir.path().to_str().unwrap();

    let funds_amount = 1000;
    let (_, seq_id, _) = ledger_standalone.get_state_commitment().unwrap();
    load_funds(data_dir, seq_id, 0, 0, funds_amount, &mut ledger_standalone).unwrap();
    let data = load_data(data_dir).unwrap();

    assert_eq!(data.borrowers[0].balance, funds_amount);

    tmp_dir.close().unwrap();

    // Request a loan
    let tmp_dir = tempdir().unwrap();
    let data_dir = tmp_dir.path().to_str().unwrap();

    let loan_amount = 1200;
    let mut data = load_data(data_dir).unwrap();
    data.add_loan(data_dir, 0, 0, loan_amount, 100, 8).unwrap();

    assert_eq!(data.loans.len(), 1);

    // Fulfill the loan request
    let seq_id = 0; // OK
    fulfill_loan(data_dir, seq_id, 0, 0, None, &mut ledger_standalone).unwrap();
    data = load_data(data_dir).unwrap();

    assert_eq!(data.loans[0].status, LoanStatus::Active);
    assert_eq!(data.loans[0].balance, loan_amount);

    // Pay loan
    let payment_amount = 200;
    pay_loan(data_dir, seq_id, 0, payment_amount, &mut ledger_standalone).unwrap();
    data = load_data(data_dir).unwrap();

    assert_eq!(data.loans[0].payments, 1);

    tmp_dir.close().unwrap();
  }
}<|MERGE_RESOLUTION|>--- conflicted
+++ resolved
@@ -659,14 +659,8 @@
                           code).is_ok());
   }
 
-<<<<<<< HEAD
-  #[test]
-  #[ignore]
-=======
   #[cfg(test)]
   #[allow(unused)]
-  // This test fails a clean build on master
->>>>>>> bf39c80c
   fn test_request_fulfill_and_pay_loan() {
     let mut ledger_standalone = MockLedgerStandalone::new_mock(1);
 
