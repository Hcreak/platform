--- conflicted
+++ resolved
@@ -627,18 +627,12 @@
 ///
 /// # Arguments
 /// * `lender_matches`: subcommands and arguments under the `lender` subcommand.
-<<<<<<< HEAD
 pub(crate) fn process_lender_cmd<T: RestfulLedgerAccess + RestfulLedgerUpdate>(
   lender_matches: &clap::ArgMatches,
   data_dir: &str,
+  seq_id: u64,
   rest_client: &mut T)
   -> Result<(), PlatformError> {
-=======
-pub(crate) fn process_lender_cmd(lender_matches: &clap::ArgMatches,
-                                 data_dir: &str,
-                                 seq_id: u64)
-                                 -> Result<(), PlatformError> {
->>>>>>> 1f6c3d47
   let mut data = load_data(data_dir)?;
   match lender_matches.subcommand() {
     ("sign_up", Some(sign_up_matches)) => {
@@ -737,17 +731,7 @@
         return Err(PlatformError::InputsError(error_location!()));
       };
       let memo_file = fulfill_loan_matches.value_of("memo_file");
-<<<<<<< HEAD
-      fulfill_loan(data_dir, loan_id, issuer_id, memo_file, rest_client)
-=======
-      let (protocol, host) = protocol_host(fulfill_loan_matches);
-      fulfill_loan(data_dir,
-                   seq_id,
-                   loan_id,
-                   issuer_id,
-                   memo_file,
-                   &ProtocolHost(protocol.to_owned(), host.to_owned()))
->>>>>>> 1f6c3d47
+      fulfill_loan(data_dir, seq_id, loan_id, issuer_id, memo_file, rest_client)
     }
     ("create_or_overwrite_requirement", Some(create_or_overwrite_requirement_matches)) => {
       let lender_id = if let Some(id_arg) = lender_matches.value_of("id") {
@@ -800,18 +784,12 @@
 ///
 /// # Arguments
 /// * `borrower_matches`: subcommands and arguments under the `borrower` subcommand.
-<<<<<<< HEAD
 pub(crate) fn process_borrower_cmd<T: RestfulLedgerAccess + RestfulLedgerUpdate>(
   borrower_matches: &clap::ArgMatches,
   data_dir: &str,
+  seq_id: u64,
   rest_client: &mut T)
   -> Result<(), PlatformError> {
-=======
-pub(crate) fn process_borrower_cmd(borrower_matches: &clap::ArgMatches,
-                                   data_dir: &str,
-                                   seq_id: u64)
-                                   -> Result<(), PlatformError> {
->>>>>>> 1f6c3d47
   let mut data = load_data(data_dir)?;
   match borrower_matches.subcommand() {
     ("sign_up", Some(sign_up_matches)) => {
@@ -830,11 +808,7 @@
         println!("Borrower id is required to load funds. Use borrower --id.");
         return Err(PlatformError::InputsError(error_location!()));
       };
-<<<<<<< HEAD
-      process_load_funds_cmd(load_funds_matches, data_dir, borrower_id, rest_client)
-=======
-      process_load_funds_cmd(load_funds_matches, data_dir, seq_id, borrower_id)
->>>>>>> 1f6c3d47
+      process_load_funds_cmd(load_funds_matches, data_dir, borrower_id, seq_id, rest_client)
     }
     ("view_loan", Some(view_loan_matches)) => {
       let borrower_id = if let Some(id_arg) = borrower_matches.value_of("id") {
@@ -956,11 +930,7 @@
         println!("Loan id is required to pay the loan.");
         return Err(PlatformError::InputsError(error_location!()));
       }
-<<<<<<< HEAD
-      process_pay_loan_cmd(pay_loan_matches, data_dir, rest_client)
-=======
-      process_pay_loan_cmd(pay_loan_matches, data_dir, seq_id)
->>>>>>> 1f6c3d47
+      process_pay_loan_cmd(pay_loan_matches, data_dir, seq_id, rest_client)
     }
     ("view_credential", Some(view_credential_matches)) => {
       let borrower_id = if let Some(id_arg) = borrower_matches.value_of("id") {
@@ -1128,20 +1098,13 @@
 /// # Arguments
 /// * `borrower_id`: borrower ID.
 /// * `load_funds_matches`: subcommands and arguments under the `load_funds` subcommand.
-<<<<<<< HEAD
 pub(crate) fn process_load_funds_cmd<T: RestfulLedgerAccess + RestfulLedgerUpdate>(
   load_funds_matches: &clap::ArgMatches,
   data_dir: &str,
   borrower_id: u64,
+  seq_id: u64,
   rest_client: &mut T)
   -> Result<(), PlatformError> {
-=======
-pub(crate) fn process_load_funds_cmd(load_funds_matches: &clap::ArgMatches,
-                                     data_dir: &str,
-                                     seq_id: u64,
-                                     borrower_id: u64)
-                                     -> Result<(), PlatformError> {
->>>>>>> 1f6c3d47
   let issuer_id = if let Some(issuer_arg) = load_funds_matches.value_of("issuer") {
     if let Ok(id) = issuer_arg.parse::<u64>() {
       id
@@ -1159,34 +1122,19 @@
     println!("Amount is required to load funds. Use --amount.");
     return Err(PlatformError::InputsError(error_location!()));
   };
-<<<<<<< HEAD
-  load_funds(data_dir, issuer_id, borrower_id, amount, rest_client)
-=======
-  let (protocol, host) = protocol_host(load_funds_matches);
-  load_funds(data_dir,
-             seq_id,
-             issuer_id,
-             borrower_id,
-             amount,
-             &ProtocolHost(protocol.to_owned(), host.to_owned()))
->>>>>>> 1f6c3d47
+  load_funds(data_dir, seq_id, issuer_id, borrower_id, amount, rest_client)
 }
 
 /// Processes the `borrower pay_loan` subcommand.
 /// # Arguments
 /// * `pay_loan_matches`: subcommands and arguments under the `pay_loan` subcommand.
-<<<<<<< HEAD
+
 pub(crate) fn process_pay_loan_cmd<T: RestfulLedgerAccess + RestfulLedgerUpdate>(
   pay_loan_matches: &clap::ArgMatches,
   data_dir: &str,
+  seq_id: u64,
   rest_client: &mut T)
   -> Result<(), PlatformError> {
-=======
-pub(crate) fn process_pay_loan_cmd(pay_loan_matches: &clap::ArgMatches,
-                                   data_dir: &str,
-                                   seq_id: u64)
-                                   -> Result<(), PlatformError> {
->>>>>>> 1f6c3d47
   let loan_id = if let Some(loan_arg) = pay_loan_matches.value_of("loan") {
     parse_to_u64(loan_arg)?
   } else {
@@ -1200,28 +1148,17 @@
     return Err(PlatformError::InputsError(error_location!()));
   };
 
-<<<<<<< HEAD
-  pay_loan(data_dir, loan_id, amount, rest_client)
-=======
-  pay_loan(data_dir,
-           seq_id,
-           loan_id,
-           amount,
-           &ProtocolHost(protocol.to_owned(), host.to_owned()))
->>>>>>> 1f6c3d47
+  pay_loan(data_dir, seq_id, loan_id, amount, rest_client)
 }
 
 /// Processes input commands and arguments.
 /// # Arguments
 /// * `inputs`: input subcommands and arguments.
-<<<<<<< HEAD
 pub fn process_inputs<T: RestfulQueryServerAccess + RestfulLedgerAccess + RestfulLedgerUpdate>(
   inputs: clap::ArgMatches,
+  seq_id: u64,
   rest_client: &mut T)
   -> Result<(), PlatformError> {
-=======
-pub fn process_inputs(inputs: clap::ArgMatches, seq_id: u64) -> Result<(), PlatformError> {
->>>>>>> 1f6c3d47
   let _config_file_path: String;
   let txn_file: String;
   let dir = if let Some(dir) = inputs.value_of("dir") {
@@ -1261,13 +1198,8 @@
     ("credential_issuer", Some(credential_issuer_matches)) => {
       process_credential_issuer_cmd(credential_issuer_matches, &dir)
     }
-<<<<<<< HEAD
-    ("lender", Some(issuer_matches)) => process_lender_cmd(issuer_matches, &dir, rest_client),
-    ("borrower", Some(issuer_matches)) => process_borrower_cmd(issuer_matches, &dir, rest_client),
-=======
-    ("lender", Some(issuer_matches)) => process_lender_cmd(issuer_matches, &dir, seq_id),
-    ("borrower", Some(issuer_matches)) => process_borrower_cmd(issuer_matches, &dir, seq_id),
->>>>>>> 1f6c3d47
+    ("lender", Some(issuer_matches)) => process_lender_cmd(issuer_matches, &dir, seq_id, rest_client),
+    ("borrower", Some(issuer_matches)) => process_borrower_cmd(issuer_matches, &dir, seq_id, rest_client),
     ("create_txn_builder", Some(create_txn_builder_matches)) => {
       process_create_txn_builder_cmd(create_txn_builder_matches, seq_id, &txn_file)
     }
@@ -1311,23 +1243,12 @@
   -> Result<(), PlatformError> {
   match custom_data_matches.subcommand() {
     ("fetch", Some(fetch_matches)) => {
-<<<<<<< HEAD
       let key = Key::from_slice(&b64dec(fetch_matches.value_of("key")
           .ok_or_else(|| PlatformError::InputsError(error_location!()))?)
           .map_err(|e| PlatformError::InputsError(format!("{}:{}",e,error_location!())))?)
           .ok_or_else(|| PlatformError::InputsError(error_location!()))?;
       let res = rest_client.fetch_custom_data(&key)?;
       println!("Data is: {:?}", &res);
-=======
-      let key = fetch_matches.value_of("key")
-                             .ok_or_else(|| PlatformError::InputsError(error_location!()))?;
-      let (protocol, host) = protocol_host(fetch_matches);
-      let res = query(&ProtocolHost(protocol.to_owned(), host.to_owned()),
-                      utils::QUERY_PORT,
-                      "get_custom_data",
-                      key)?;
-      println!("Data is: {}", res);
->>>>>>> 1f6c3d47
     }
     ("store", Some(store_matches)) => {
       let key = Key::from_slice(&b64dec(store_matches.value_of("key")
@@ -1335,32 +1256,8 @@
           .map_err(|e| PlatformError::InputsError(format!("{}:{}",e,error_location!())))?)
           .ok_or_else(|| PlatformError::InputsError(error_location!()))?;
       let data = store_matches.value_of("data").unwrap();
-<<<<<<< HEAD
       let blind: Option<KVBlind> = None;
       rest_client.store_custom_data(&data, &key, blind)?;
-=======
-      let (protocol, host) = protocol_host(store_matches);
-      let client = reqwest::blocking::Client::new();
-      let blind: Option<KVBlind> = None;
-      let res = client.post(&format!("{}://{}:{}/{}",
-                                     protocol,
-                                     host,
-                                     utils::QUERY_PORT,
-                                     "store_custom_data"))
-                      .json(&(key, data.as_bytes().to_vec(), blind))
-                      .send()
-                      .or_else(|_| {
-                        Err(PlatformError::QueryServerError(format!("[{}] {}",
-                                                                    &error_location!(),
-                                                                    &"Failed to submit.")))
-                      })?;
-      // Log body
-      if res.status() == reqwest::StatusCode::OK {
-        println!("Data stored successfuly!");
-      } else {
-        println!("Unable to store data. Please ensure query server is running and data matches the commitment stored in the ledger");
-      }
->>>>>>> 1f6c3d47
     }
     _ => {
       println!("Subcommand missing or not recognized. Try --help");
@@ -1952,7 +1849,6 @@
               .long("localhost")
               .takes_value(false)
               .help("Specify that localhost, not testnet.findora.org should be used."))))
-<<<<<<< HEAD
 }
 
 /// If `process_inputs` returns an error, calls `match_error_and_exit` and exits with appropriate code.
@@ -1969,13 +1865,9 @@
     }
   };
 
+  let seq_id = 0;
   let mut rest_client = LedgerStandalone::new_http(&config);
-  if let Err(error) = process_inputs(inputs, &mut rest_client) {
-=======
-    .get_matches();
-  let seq_id = 0;
-  if let Err(error) = process_inputs(inputs, seq_id) {
->>>>>>> 1f6c3d47
+  if let Err(error) = process_inputs(inputs, seq_id, &mut rest_client) {
     match_error_and_exit(error);
   }
 }