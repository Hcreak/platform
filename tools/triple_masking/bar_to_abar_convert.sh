--- conflicted
+++ resolved
@@ -43,18 +43,10 @@
 TXO_SID=$(target/release/fn owned-utxos | head -4 | tail -1 |  awk -F ' ' '{print $1}')
 target/release/fn convert-bar-to-abar --anon-keys ./$FILE_ANON_KEYS  --txo-sid $TXO_SID
 
-<<<<<<< HEAD
 echo "\n\n\n Bar To Abar Conversion 2"
 echo "==============================================================================="
 sleep 5
-TXO_SID=$(target/release/fn owned-utxos | head -4 | tail -1 | cut  -f1)
-=======
-echo "Bar 2 Abar Conversion demo script executed successfully!"
-echo "To check generated Abar run \`target/release/fn owned-abars -p zQa8j0mGYUXM6JxjWN_pqfOi1lvEyenJYq35OIJNN08= -r RANDOMIZER_STRING\`"
-
-sleep 15
-TXO_SID=$(target/release/fn owned-utxos | head -4 | tail -1 |  awk -F ' ' '{print $1}')
->>>>>>> 6ea6e783
+TXO_SID=$(target/release/fn owned-utxos | head -4 | tail -1 | awk -F ' ' '{print $1}')
 target/release/fn convert-bar-to-abar --anon-keys ./$FILE_ANON_KEYS  --txo-sid $TXO_SID
 
 echo "Bar 2 Abar Conversion demo script executed successfully!"
