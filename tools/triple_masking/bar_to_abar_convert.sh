--- conflicted
+++ resolved
@@ -43,17 +43,6 @@
 TXO_SID=$(target/release/fn owned-utxos | head -4 | tail -1 |  awk -F ' ' '{print $1}')
 target/release/fn convert-bar-to-abar --anon-keys ./$FILE_ANON_KEYS  --txo-sid $TXO_SID
 
-<<<<<<< HEAD
-echo "Bar 2 Abar Conversion demo script executed successfully!"
-echo "To check generated Abar run \`target/release/fn owned-abars -c COMMITMENT_STRING\`"
-
-sleep 15
-TXO_SID=$(target/release/fn owned-utxos | head -4 | tail -1 |  awk -F ' ' '{print $1}')
-target/release/fn convert-bar-to-abar --anon-keys ./$FILE_ANON_KEYS  --txo-sid $TXO_SID
-
-echo "Bar 2 Abar Conversion demo script executed successfully!"
-echo "To check generated Abar run \`target/release/fn owned-abars -c COMMITMENT_STRING\`"
-=======
 echo "\n\n\n Bar To Abar Conversion 2"
 echo "==============================================================================="
 sleep 5
@@ -61,5 +50,4 @@
 target/release/fn convert-bar-to-abar --anon-keys ./$FILE_ANON_KEYS  --txo-sid $TXO_SID
 
 echo "Bar 2 Abar Conversion demo script executed successfully!"
-echo "To check generated Abars run \`target/release/fn owned-abars -p zQa8j0mGYUXM6JxjWN_pqfOi1lvEyenJYq35OIJNN08= -r RANDOMIZER_STRING\`"
->>>>>>> c2519cea
+echo "To check generated Abars run \`target/release/fn owned-abars -c COMMITMENT_STRING\`"