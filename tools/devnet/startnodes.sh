#!/usr/bin/env bash

# env
source ./tools/devnet/env.sh || exit 1

# start one single node if specified
Node=""
if [ ! -z "$1" ]; then
    Node="node$1"
fi

# start abcis
nodes=`ls -l $DEVNET | grep node  | awk '(NR>0){print $9}' | sort -V`
for node in $nodes
do
if [ -z "$Node" ] || ([ ! -z "$Node" ] && [ "$Node" = "$node" ]); then
        SelfAddr=$(grep 'address' ${DEVNET}/${node}/config/priv_validator_key.json | grep -oE '[^",]{40}')
        TD_NODE_SELF_ADDR=$SelfAddr \
        RUST_LOG=$ABCI_LOG_LEVEL \
        LEDGER_DIR=$DEVNET/$node/abci \
        ENABLE_LEDGER_SERVICE=true \
        ENABLE_ETH_API_SERVICE=true \
<<<<<<< HEAD
        release/bin/abcid $DEVNET/$node >> $DEVNET/$node/abcid.log 2>&1  &
=======
        ENABLE_QUERY_SERVICE=true \
        abcid $DEVNET/$node >> $DEVNET/$node/abcid.log 2>&1  &
>>>>>>> 80446880
fi
done

# start nodes
for node in $nodes
do
    perl -pi -e 's/addr_book_strict\s*=.*/addr_book_strict = false/g' $DEVNET/$node/config/config.toml || exit 1
    if [[ "" != ${DEBUG_ENV_IP} ]]; then
        perl -pi -e "s/127.0.0.1/${DEBUG_ENV_IP}/g" $DEVNET/$node/config/config.toml || exit 1
    fi
    tendermint node --home $DEVNET/$node >> $DEVNET/$node/consensus.log 2>&1  &
done

# show abcis and nodes
for node in $nodes
do
if [ -z "$Node" ] || ([ ! -z "$Node" ] && [ "$Node" = "$node" ]); then
    echo -n "$node: "
    abci=`pgrep -f "abcid $DEVNET/$node$" | tr "\n" " " | xargs echo -n`
    echo -en "abci(${GRN}$abci${NC}) <---> "
    sleep 0.2
    node=`pgrep -f "tendermint node --home $DEVNET/$node$" | tr "\n" " " | xargs echo -n`
    echo -e "node(${GRN}$node${NC})"
fi
done<|MERGE_RESOLUTION|>--- conflicted
+++ resolved
@@ -20,12 +20,8 @@
         LEDGER_DIR=$DEVNET/$node/abci \
         ENABLE_LEDGER_SERVICE=true \
         ENABLE_ETH_API_SERVICE=true \
-<<<<<<< HEAD
+        ENABLE_QUERY_SERVICE=true \
         release/bin/abcid $DEVNET/$node >> $DEVNET/$node/abcid.log 2>&1  &
-=======
-        ENABLE_QUERY_SERVICE=true \
-        abcid $DEVNET/$node >> $DEVNET/$node/abcid.log 2>&1  &
->>>>>>> 80446880
 fi
 done
 
