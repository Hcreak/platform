--- conflicted
+++ resolved
@@ -10,19 +10,8 @@
     "components/txn_builder",
     "components/wasm",
     "components/wallet",
-<<<<<<< HEAD
     "components/wallet_mobile",
-    "components/account_simulator",
-    # "components/trash/auditor",
-    # "components/trash/xfrnote",
-    # "components/trash/check_merkle",
-    # "components/trash/http_tester",
-    # "components/trash/txn_cli",
-    # "components/trash/address_identity_registry",
-    # "components/trash/log_tester",
-=======
     "components/fintools",
->>>>>>> 944a72d5
     "ledger",
     "libs/ads/air",
     "libs/ads/merkle_tree",
